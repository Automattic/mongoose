import {
  DefaultSchemaOptions,
  HydratedArraySubdocument,
  HydratedSingleSubdocument,
  Schema,
  Document,
  HydratedDocument,
  IndexDefinition,
  IndexOptions,
  InferRawDocType,
  InferSchemaType,
  InsertManyOptions,
  JSONSerialized,
  ObtainDocumentType,
  ObtainSchemaGeneric,
  ResolveSchemaOptions,
  SchemaDefinition,
  SchemaTypeOptions,
  Model,
  SchemaType,
  Types,
  Query,
  model,
  ValidateOpts,
  CallbackWithoutResultAndOptionalError,
  InferRawDocTypeFromSchema,
  InferHydratedDocTypeFromSchema,
  FlatRecord,
  InferHydratedDocType
} from 'mongoose';
import { BSON, Binary, UUID } from 'mongodb';
import { expectType, expectError, expectAssignable } from 'tsd';
import { ObtainDocumentPathType, ResolvePathType } from '../../types/inferschematype';

enum Genre {
  Action,
  Adventure,
  Comedy
}

interface Actor {
  name: string,
  age: number
}
const actorSchema =
  new Schema<Actor & Document, Model<Actor & Document>, Actor>({ name: { type: String }, age: { type: Number } });

interface Movie {
  title?: string,
  featuredIn?: string,
  rating?: number,
  genre?: string,
  actionIntensity?: number,
  status?: string,
  actors: Actor[]
}

const movieSchema = new Schema<Document & Movie, Model<Document & Movie>>({
  title: {
    type: String,
    index: 'text'
  },
  featuredIn: {
    type: String,
    enum: ['Favorites', null],
    default: null
  },
  rating: {
    type: Number,
    required: [true, 'Required'],
    min: [0, 'MinValue'],
    max: [5, 'MaxValue']
  },
  genre: {
    type: String,
    enum: Genre,
    required: true
  },
  actionIntensity: {
    type: Number,
    required: [
      function(this: { genre: Genre }) {
        return this.genre === Genre.Action;
      },
      'Action intensity required for action genre'
    ]
  },
  status: {
    type: String,
    enum: {
      values: ['Announced', 'Released'],
      message: 'Invalid value for `status`'
    }
  },
  actors: {
    type: [actorSchema],
    default: undefined
  }
});

movieSchema.index({ status: 1, 'actors.name': 1 });
movieSchema.index({ title: 'text' }, {
  weights: { title: 10 }
});
movieSchema.index({ rating: -1 });
movieSchema.index({ title: 1 }, { unique: true });
movieSchema.index({ title: 1 }, { unique: [true, 'Title must be unique'] as const });
movieSchema.index({ tile: 'ascending' });
movieSchema.index({ tile: 'asc' });
movieSchema.index({ tile: 'descending' });
movieSchema.index({ tile: 'desc' });
movieSchema.index({ tile: 'hashed' });
movieSchema.index({ tile: 'geoHaystack' });

expectError<Parameters<typeof movieSchema['index']>[0]>({ tile: 2 }); // test invalid number
expectError<Parameters<typeof movieSchema['index']>[0]>({ tile: -2 }); // test invalid number
expectError<Parameters<typeof movieSchema['index']>[0]>({ tile: '' }); // test empty string
expectError<Parameters<typeof movieSchema['index']>[0]>({ tile: 'invalid' }); // test invalid string
expectError<Parameters<typeof movieSchema['index']>[0]>({ tile: new Date() }); // test invalid type
expectError<Parameters<typeof movieSchema['index']>[0]>({ tile: true }); // test that booleans are not allowed
expectError<Parameters<typeof movieSchema['index']>[0]>({ tile: false }); // test that booleans are not allowed

// Using `SchemaDefinition`
interface IProfile {
  age: number;
}
const ProfileSchemaDef: SchemaDefinition<IProfile> = { age: Number };
export const ProfileSchema = new Schema<IProfile, Model<IProfile>>(ProfileSchemaDef);

interface IUser {
  email: string;
  profile: IProfile;
}

const ProfileSchemaDef2: SchemaDefinition<IProfile> = {
  age: Schema.Types.Number
};

const ProfileSchema2: Schema<IProfile, Model<IProfile>> = new Schema<IProfile, Model<IProfile>>(ProfileSchemaDef2);

const UserSchemaDef: SchemaDefinition<IUser> = {
  email: String,
  profile: ProfileSchema2
};

async function gh9857() {
  interface User {
    name: number;
    active: boolean;
    points: number;
  }

  type UserDocument = Document<User>;
  type UserSchemaDefinition = SchemaDefinition<User>;
  type UserModel = Model<UserDocument>;

  let u: UserSchemaDefinition;
  expectError(u = {
    name: { type: String },
    active: { type: Boolean },
    points: Number
  });
}

function gh10261() {
  interface ValuesEntity {
    values: string[];
  }

  const type: ReadonlyArray<typeof String> = [String];
  const colorEntitySchemaDefinition: SchemaDefinition<ValuesEntity> = {
    values: {
      type: type,
      required: true
    }
  };
}

function gh10287() {
  interface SubSchema {
    testProp: string;
  }

  const subSchema = new Schema<Document & SubSchema, Model<Document & SubSchema>, SubSchema>({
    testProp: Schema.Types.String
  });

  interface MainSchema {
    subProp: SubSchema
  }

  const mainSchema1 = new Schema<Document & MainSchema, Model<Document & MainSchema>, MainSchema>({
    subProp: subSchema
  });

  const mainSchema2 = new Schema<Document & MainSchema, Model<Document & MainSchema>, MainSchema>({
    subProp: {
      type: subSchema
    }
  });
}

function gh10370() {
  const movieSchema = new Schema<Document & Movie, Model<Document & Movie>, Movie>({
    actors: {
      type: [actorSchema]
    }
  });
}

function gh10409() {
  interface Something {
    field: Date;
  }
  const someSchema = new Schema<Something, Model<Something>, Something>({
    field: { type: Date }
  });
}

function gh10605() {
  interface ITest {
    arrayField?: string[];
    object: {
      value: number
    };
  }
  const schema = new Schema<ITest>({
    arrayField: [String],
    object: {
      type: {
        value: {
          type: Number
        }
      }
    }
  });
}

function gh10605_2() {
  interface ITestSchema {
    someObject: Array<{ id: string }>
  }

  const testSchema = new Schema<ITestSchema>({
    someObject: { type: [{ id: String }] }
  });
}

function gh10731() {
  interface IProduct {
    keywords: string[];
  }

  const productSchema = new Schema<IProduct>({
    keywords: {
      type: [
        {
          type: String,
          trim: true,
          lowercase: true,
          required: true
        }
      ],
      required: true
    }
  });
}

function gh10789() {
  interface IAddress {
    city: string;
    state: string;
    country: string;
  }

  interface IUser {
    name: string;
    addresses: IAddress[];
  }

  const addressSchema = new Schema<IAddress>({
    city: {
      type: String,
      required: true
    },
    state: {
      type: String,
      required: true
    },
    country: {
      type: String,
      required: true
    }
  });

  const userSchema = new Schema<IUser>({
    name: {
      type: String,
      required: true
    },
    addresses: {
      type: [
        {
          type: addressSchema,
          required: true
        }
      ],
      required: true
    }
  });
}

function gh11439() {
  type Book = {
    collection: string
  };

  const bookSchema = new Schema<Book>({
    collection: String
  }, {
    suppressReservedKeysWarning: true
  });
}

function gh11448() {
  interface IUser {
    name: string;
    age: number;
  }

  const userSchema = new Schema<IUser>({ name: String, age: Number });

  userSchema.pick<Pick<IUser, 'age'>>(['age']);
}

function gh11435(): void {
  interface User {
    ids: Types.Array<Types.ObjectId>;
  }

  const schema = new Schema<User>({
    ids: {
      type: [{ type: Schema.Types.ObjectId, ref: 'Something' }],
      default: []
    }
  });
}

// timeSeries
new Schema({}, { expires: '5 seconds' });
expectError(new Schema({}, { expireAfterSeconds: '5 seconds' }));
new Schema({}, { expireAfterSeconds: 5 });

function gh10900(): void {
  type TMenuStatus = Record<string, 'EXPANDED' | 'COLLAPSED'>[];

  interface IUserProp {
    menuStatus: TMenuStatus;
  }

  const patientSchema = new Schema<IUserProp>({
    menuStatus: { type: Schema.Types.Mixed, default: {} }
  });
}

export function autoTypedSchema() {
  // Test auto schema type obtaining with all possible path types.

  class Int8 extends SchemaType {
    constructor(key, options) {
      super(key, options, 'Int8');
    }
    cast(val) {
      let _val = Number(val);
      if (isNaN(_val)) {
        throw new Error('Int8: ' + val + ' is not a number');
      }
      _val = Math.round(_val);
      if (_val < -0x80 || _val > 0x7F) {
        throw new Error('Int8: ' + val +
          ' is outside of the range of valid 8-bit ints');
      }
      return _val;
    }
  }

  type TestSchemaType = {
    string1?: string | null;
    string2?: string | null;
    string3?: string | null;
    string4?: string | null;
    string5: string;
    number1?: number | null;
    number2?: number | null;
    number3?: number | null;
    number4?: number | null;
    number5: number;
    date1?: Date | null;
    date2?: Date | null;
    date3?: Date | null;
    date4?: Date | null;
    date5: Date;
    buffer1?: Buffer | null;
    buffer2?: Buffer | null;
    buffer3?: Buffer | null;
    buffer4?: Buffer | null;
    boolean1?: boolean | null;
    boolean2?: boolean | null;
    boolean3?: boolean | null;
    boolean4?: boolean | null;
    boolean5: boolean;
    mixed1?: any | null;
    mixed2?: any | null;
    mixed3?: any | null;
    objectId1?: Types.ObjectId | null;
    objectId2?: Types.ObjectId | null;
    objectId3?: Types.ObjectId | null;
    customSchema?: Int8 | null;
    map1?: Map<string, string> | null;
    map2?: Map<string, number> | null;
    array1: string[];
    array2: any[];
    array3: any[];
    array4: any[];
    array5: any[];
    array6: string[];
    array7?: string[] | null;
    array8?: string[] | null;
    decimal1?: Types.Decimal128 | null;
    decimal2?: Types.Decimal128 | null;
    decimal3?: Types.Decimal128 | null;
  };

  const TestSchema = new Schema({
    string1: String,
    string2: 'String',
    string3: 'string',
    string4: Schema.Types.String,
    string5: { type: String, default: 'ABCD' },
    number1: Number,
    number2: 'Number',
    number3: 'number',
    number4: Schema.Types.Number,
    number5: { type: Number, default: 10 },
    date1: Date,
    date2: 'Date',
    date3: 'date',
    date4: Schema.Types.Date,
    date5: { type: Date, default: new Date() },
    buffer1: Buffer,
    buffer2: 'Buffer',
    buffer3: 'buffer',
    buffer4: Schema.Types.Buffer,
    boolean1: Boolean,
    boolean2: 'Boolean',
    boolean3: 'boolean',
    boolean4: Schema.Types.Boolean,
    boolean5: { type: Boolean, default: true },
    mixed1: Object,
    mixed2: {},
    mixed3: Schema.Types.Mixed,
    objectId1: Schema.Types.ObjectId,
    objectId2: 'ObjectId',
    objectId3: 'ObjectID',
    customSchema: Int8,
    map1: { type: Map, of: String },
    map2: { type: Map, of: Number },
    array1: [String],
    array2: Array,
    array3: [Schema.Types.Mixed],
    array4: [{}],
    array5: [],
    array6: { type: [String] },
    array7: { type: [String], default: undefined },
    array8: { type: [String], default: () => undefined },
    decimal1: Schema.Types.Decimal128,
    decimal2: 'Decimal128',
    decimal3: 'decimal128'
  });

  type InferredTestSchemaType = InferSchemaType<typeof TestSchema>;

  expectType<TestSchemaType>({} as InferredTestSchemaType);

  const SchemaWithCustomTypeKey = new Schema({
    name: {
      customTypeKey: String,
      required: true
    }
  }, {
    typeKey: 'customTypeKey'
  });

  expectType<string>({} as InferSchemaType<typeof SchemaWithCustomTypeKey>['name']);

  const AutoTypedSchema = new Schema({
    userName: {
      type: String,
      required: [true, 'userName is required']
    },
    description: String,
    nested: new Schema({
      age: {
        type: Number,
        required: true
      },
      hobby: {
        type: String,
        required: false
      }
    }),
    favoritDrink: {
      type: String,
      enum: ['Coffee', 'Tea']
    },
    favoritColorMode: {
      type: String,
      enum: {
        values: ['dark', 'light'],
        message: '{VALUE} is not supported'
      },
      required: true
    },
    friendID: {
      type: Schema.Types.ObjectId
    },
    nestedArray: {
      type: [
        new Schema({
          date: { type: Date, required: true },
          messages: Number
        })
      ]
    }
  }, {
    statics: {
      staticFn() {
        expectAssignable<Model<InferSchemaType<typeof AutoTypedSchema>>>(this);
        return 'Returned from staticFn' as const;
      }
    },
    methods: {
      instanceFn() {
        expectAssignable<HydratedDocument<InferSchemaType<typeof AutoTypedSchema>>>(this);
        return 'Returned from DocumentInstanceFn' as const;
      }
    },
    query: {
      byUserName(userName) {
        expectAssignable<Query<unknown, InferSchemaType<typeof AutoTypedSchema>>>(this);
        return this.where({ userName });
      }
    }
  });

  return AutoTypedSchema;
}

export type AutoTypedSchemaType = {
  schema: {
    userName: string;
    description?: string | null;
    nested?: {
      age: number;
      hobby?: string | null
    } | null,
    favoritDrink?: 'Tea' | 'Coffee' | null,
    favoritColorMode: 'dark' | 'light'
    friendID?: Types.ObjectId | null;
    nestedArray: Types.DocumentArray<{
      date: Date;
      messages?: number | null;
    }>
  }
  , statics: {
    staticFn: () => 'Returned from staticFn'
  },
  methods: {
    instanceFn: () => 'Returned from DocumentInstanceFn'
  }
};

// discriminator
const eventSchema = new Schema<{ message: string }>({ message: String }, { discriminatorKey: 'kind' });
const batchSchema = new Schema<{ name: string }>({ name: String }, { discriminatorKey: 'kind' });
batchSchema.discriminator('event', eventSchema);

// discriminator statics
const eventSchema2 = new Schema({ message: String }, { discriminatorKey: 'kind', statics: { static1: function() {
  return 0;
} } });
const batchSchema2 = new Schema({ name: String }, { discriminatorKey: 'kind', statics: { static2: function() {
  return 1;
} } });
batchSchema2.discriminator('event', eventSchema2);


function encryptionType() {
  const keyId = new BSON.UUID();
  expectError<Schema>(new Schema({ name: { type: String, encrypt: { keyId } } }, { encryptionType: 'newFakeEncryptionType' }));
  expectError<Schema>(new Schema({ name: { type: String, encrypt: { keyId } } }, { encryptionType: 1 }));

  expectType<Schema>(new Schema({ name: { type: String, encrypt: { keyId } } }, { encryptionType: 'queryableEncryption' }));
  expectType<Schema>(new Schema({ name: { type: String, encrypt: { keyId } } }, { encryptionType: 'csfle' }));
}

function gh11828() {
  interface IUser {
    name: string;
    age: number;
    bornAt: Date;
    isActive: boolean;
  }

  const t: SchemaTypeOptions<boolean> = {
    type: Boolean,
    default() {
      return this.name === 'Hafez';
    }
  };

  new Schema<IUser>({
    name: { type: String, default: () => 'Hafez' },
    age: { type: Number, default: () => 27 },
    bornAt: { type: Date, default: () => new Date() },
    isActive: {
      type: Boolean,
      default(): boolean {
        return this.name === 'Hafez';
      }
    }
  });
}

function gh11997() {
  interface IUser {
    name: string;
  }

  const userSchema = new Schema<IUser>({
    name: { type: String, default: () => 'Hafez' }
  });
  userSchema.index({ name: 1 }, { weights: { name: 1 } });
}

function gh12003() {
  const baseSchemaOptions = {
    versionKey: false
  } as const;

  const BaseSchema = new Schema({
    name: String
  }, baseSchemaOptions);

  type BaseSchemaType = InferSchemaType<typeof BaseSchema>;

  type TSchemaOptions = ResolveSchemaOptions<ObtainSchemaGeneric<typeof BaseSchema, 'TSchemaOptions'>>;
  expectType<'type'>({} as TSchemaOptions['typeKey']);
  expectType<false>({} as TSchemaOptions['versionKey']);

  expectType<{ name?: string | null }>({} as BaseSchemaType);
}

function gh11987() {
  interface IUser {
    name: string;
    email: string;
    organization: Types.ObjectId;
  }

  const userSchema = new Schema<IUser>({
    name: { type: String, required: true },
    email: { type: String, required: true },
    organization: { type: Schema.Types.ObjectId, ref: 'Organization' }
  });

  expectType<SchemaType<string>>(userSchema.path<'name'>('name'));
  expectError(userSchema.path<'foo'>('name'));
  expectType<SchemaTypeOptions<string>>(userSchema.path<'name'>('name').OptionsConstructor);
}

function gh12030() {
  const Schema1 = new Schema({
    users: [
      {
        username: { type: String }
      }
    ]
  });

  type A = ResolvePathType<[
    {
      username: { type: String }
    }
  ]>;
  expectType<Types.DocumentArray<{
    username?: string | null
  }>>({} as A);

  type B = ObtainDocumentType<{
    users: [
      {
        username: { type: String }
      }
    ]
  }>;
  expectType<{
    users: Types.DocumentArray<{
      username?: string | null
    }>;
  }>({} as B);

  expectType<{
    users: Types.DocumentArray<{
      username?: string | null
    }>;
  }>({} as InferSchemaType<typeof Schema1>);

  const Schema2 = new Schema({
    createdAt: { type: Date, default: Date.now }
  });

  expectType<{ createdAt: Date }>({} as InferSchemaType<typeof Schema2>);

  const Schema3 = new Schema({
    users: [
      new Schema({
        username: { type: String },
        credit: { type: Number, default: 0 }
      })
    ]
  });

  expectType<{
    users: Types.DocumentArray<{
      credit: number;
      username?: string | null;
    }>;
  }>({} as InferSchemaType<typeof Schema3>);


  const Schema4 = new Schema({
    data: { type: { role: String }, default: {} }
  });

  expectType<{ data: { role?: string | null } }>({} as InferSchemaType<typeof Schema4>);

  const Schema5 = new Schema({
    data: { type: { role: Object }, default: {} }
  });

  expectType<{ data: { role?: any } }>({} as InferSchemaType<typeof Schema5>);

  const Schema6 = new Schema({
    track: {
      backupCount: {
        type: Number,
        default: 0
      },
      count: {
        type: Number,
        default: 0
      }
    }
  });

  expectType<{
    track?: {
      backupCount: number;
      count: number;
    } | null;
  }>({} as InferSchemaType<typeof Schema6>);

}

function pluginOptions() {
  interface SomePluginOptions {
    option1?: string;
    option2: number;
  }

  function pluginFunction(schema: Schema<any>, options: SomePluginOptions) {
    return; // empty function, to satisfy lint option
  }

  const schema = new Schema({});
  expectType<Schema<any>>(schema.plugin(pluginFunction)); // test that chaining would be possible

  // could not add strict tests that the parameters are inferred correctly, because i dont know how this would be done in tsd

  // test basic inferrence
  expectError(schema.plugin(pluginFunction, {})); // should error because "option2" is not optional
  schema.plugin(pluginFunction, { option2: 0 });
  schema.plugin(pluginFunction, { option1: 'string', option2: 1 });
  expectError(schema.plugin(pluginFunction, { option1: 'string' })); // should error because "option2" is not optional
  expectError(schema.plugin(pluginFunction, { option2: 'string' })); // should error because "option2" type is "number"
  expectError(schema.plugin(pluginFunction, { option1: 0 })); // should error because "option1" type is "string"

  // test plugins without options defined
  function pluginFunction2(schema: Schema<any>) {
    return; // empty function, to satisfy lint option
  }
  schema.plugin(pluginFunction2);
  expectError(schema.plugin(pluginFunction2, {})); // should error because no options argument is defined

  // test overwriting options
  schema.plugin<any, SomePluginOptions>(pluginFunction2, { option2: 0 });
  expectError(schema.plugin<any, SomePluginOptions>(pluginFunction2, {})); // should error because "option2" is not optional
}

function gh12205() {
  const campaignSchema = new Schema(
    {
      client: {
        type: new Types.ObjectId(),
        required: true
      }
    }
  );

  const Campaign = model('Campaign', campaignSchema);
  const doc = new Campaign();
  expectType<Types.ObjectId>(doc.client);

  type ICampaign = InferSchemaType<typeof campaignSchema>;
  expectType<{ client: Types.ObjectId }>({} as ICampaign);

  type A = ObtainDocumentType<{ client: { type: Schema.Types.ObjectId, required: true } }>;
  expectType<{ client: Types.ObjectId }>({} as A);

  type Foo = ObtainDocumentPathType<{ type: Schema.Types.ObjectId, required: true }, 'type'>;
  expectType<Types.ObjectId>({} as Foo);

  type Bar = ResolvePathType<Schema.Types.ObjectId, { required: true }>;
  expectType<Types.ObjectId>({} as Bar);

  /* type Baz = Schema.Types.ObjectId extends typeof Schema.Types.ObjectId ? string : number;
  expectType<string>({} as Baz); */
}


function gh12450() {
  const ObjectIdSchema = new Schema({
    user: { type: Schema.Types.ObjectId }
  });

  expectType<{
    user?: Types.ObjectId | null;
  }>({} as InferSchemaType<typeof ObjectIdSchema>);

  const Schema2 = new Schema({
    createdAt: { type: Date, required: true },
    decimalValue: { type: Schema.Types.Decimal128, required: true }
  });

  expectType<{ createdAt: Date, decimalValue: Types.Decimal128 }>({} as InferSchemaType<typeof Schema2>);

  const Schema3 = new Schema({
    createdAt: { type: Date, required: true },
    decimalValue: { type: Schema.Types.Decimal128 }
  });

  expectType<{ createdAt: Date, decimalValue?: Types.Decimal128 | null }>({} as InferSchemaType<typeof Schema3>);

  const Schema4 = new Schema({
    createdAt: { type: Date },
    decimalValue: { type: Schema.Types.Decimal128 }
  });

  expectType<{ createdAt?: Date | null, decimalValue?: Types.Decimal128 | null }>({} as InferSchemaType<typeof Schema4>);
}

function gh12242() {
  const dbExample = new Schema(
    {
      active: { type: Number, enum: [0, 1] as const, required: true }
    }
  );

  type Example = InferSchemaType<typeof dbExample>;
  expectType<0 | 1>({} as Example['active']);
}

function testInferTimestamps() {
  const schema = new Schema({
    name: String
  }, { timestamps: true });

  type WithTimestamps = InferSchemaType<typeof schema>;
  // For some reason, expectType<{ createdAt: Date, updatedAt: Date, name?: string }> throws
  // an error "Parameter type { createdAt: Date; updatedAt: Date; name?: string | undefined; }
  // is not identical to argument type { createdAt: NativeDate; updatedAt: NativeDate; } &
  // { name?: string | undefined; }"
  expectType<{ createdAt: Date, updatedAt: Date } & { name?: string | null }>({} as WithTimestamps);

  const schema2 = new Schema({
    name: String
  }, {
    timestamps: true,
    methods: { myName(): string | undefined | null {
      return this.name;
    } }
  });

  type WithTimestamps2 = InferSchemaType<typeof schema2>;
  expectType<{ createdAt: Date; updatedAt: Date } & { name?: string | null }>({} as WithTimestamps2);

  const TestModel = model('Test', schema2);
  const doc = new TestModel({ name: 'test' });
  expectType<string | undefined | null>(doc.name);

  expectType<string | undefined | null>(doc.myName());
}

function gh12431() {
  const testSchema = new Schema({
    testDate: { type: Date },
    testDecimal: { type: Schema.Types.Decimal128 }
  });

  type Example = InferSchemaType<typeof testSchema>;
  expectType<{ testDate?: Date | null, testDecimal?: Types.Decimal128 | null }>({} as Example);
}

async function gh12593() {
  const testSchema = new Schema({ x: { type: Schema.Types.UUID } });

  type Example = InferSchemaType<typeof testSchema>;
  expectType<{ x?: UUID | null }>({} as Example);

  const Test = model('Test', testSchema);

  const doc = await Test.findOne({ x: '4709e6d9-61fd-435e-b594-d748eb196d8f' }).orFail();
  expectType<UUID | undefined | null>(doc.x);

  const doc2 = new Test({ x: '4709e6d9-61fd-435e-b594-d748eb196d8f' });
  expectType<UUID | undefined | null>(doc2.x);

  const doc3 = await Test.findOne({}).orFail().lean();
  expectType<UUID | undefined | null>(doc3.x);

  const arrSchema = new Schema({ arr: [{ type: Schema.Types.UUID }] });

  type ExampleArr = InferSchemaType<typeof arrSchema>;
  expectType<{ arr: UUID[] }>({} as ExampleArr);
}

function gh12562() {
  const emailRegExp = /@/;
  const userSchema = new Schema(
    {
      email: {
        type: String,
        trim: true,
        validate: {
          validator: (value: string) => emailRegExp.test(value),
          message: 'Email is not valid'
        },
        index: { // uncomment the index object and for me trim was throwing an error
          partialFilterExpression: {
            email: {
              $exists: true,
              $ne: null
            }
          }
        },
        select: false
      }
    }
  );
}

function gh12590() {
  const UserSchema = new Schema({
    _password: String
  });

  type User = InferSchemaType<typeof UserSchema>;

  const path = UserSchema.path('hashed_password');
  expectAssignable<SchemaType<any, HydratedDocument<User>>>(path);

  UserSchema.path('hashed_password').validate(function(v) {
    expectAssignable<HydratedDocument<User>>(this);
    if (this._password && this._password.length < 8) {
      this.invalidate('password', 'Password must be at least 8 characters.');
    }
  });

}

function gh12611() {
  const reusableFields = {
    description: { type: String, required: true },
    skills: { type: [Schema.Types.ObjectId], ref: 'Skill', default: [] }
  } as const;

  const firstSchema = new Schema({
    ...reusableFields,
    anotherField: String
  });

  type Props = InferSchemaType<typeof firstSchema>;
  expectType<{
    description: string;
    skills: Types.ObjectId[];
    anotherField?: string | null;
  }>({} as Props);
}

function gh12782() {
  const schemaObj = { test: { type: String, required: true } };
  const schema = new Schema(schemaObj);
  type Props = InferSchemaType<typeof schema>;
  expectType<{
    test: string
  }>({} as Props);
}

function gh12816() {
  const schema = new Schema({}, { overwriteModels: true });
}

function gh12869() {
  const dbExampleConst = new Schema(
    {
      active: { type: String, enum: ['foo', 'bar'] as const, required: true }
    }
  );

  type ExampleConst = InferSchemaType<typeof dbExampleConst>;
  expectType<'foo' | 'bar'>({} as ExampleConst['active']);

  const dbExample = new Schema(
    {
      active: { type: String, enum: ['foo', 'bar'], required: true }
    }
  );

  type Example = InferSchemaType<typeof dbExample>;
  expectType<'foo' | 'bar'>({} as Example['active']);
}


function stringEnumInfer() {
  enum StringEnum {
    Foo = 'foo',
    Bar = 'bar'
  }

  const stringEnumSchema = new Schema(
    {
      active: { type: String, enum: StringEnum }
    }
  );

  type StringEnumExample = InferSchemaType<typeof stringEnumSchema>;
  expectType<StringEnum | null | undefined>({} as StringEnumExample['active']);

  const stringEnumSchemaRequired = new Schema(
    {
      active: { type: String, enum: StringEnum, required: true }
    }
  );

  type StringEnumRequiredExample = InferSchemaType<typeof stringEnumSchemaRequired>;
  expectAssignable<StringEnum>({} as StringEnumRequiredExample['active']);
}
function stringEnumArrayInfer() {
  enum StringEnum {
    Foo = 'foo',
    Bar = 'bar'
  }

  const schemaDefinition = {
    active: { type: [String], enum: StringEnum, required: false }
  } as const;
  const stringEnumSchema = new Schema(
    {
      active: { type: [String], enum: StringEnum, required: false }
    }
  );

  type StringEnumExample = InferSchemaType<typeof stringEnumSchema>;
  expectAssignable<StringEnum[] | null | undefined>({} as StringEnumExample['active']);
  type RawStringEnumExample = InferRawDocType<typeof schemaDefinition>;
  expectAssignable<StringEnum[] | null | undefined>({} as RawStringEnumExample['active']);
  type HydratedStringEnumExample = InferHydratedDocType<typeof schemaDefinition>;
  expectAssignable<StringEnum[] | null | undefined>({} as HydratedStringEnumExample['active']);

  const schemaDefinitionRequired = {
    active: { type: [String], enum: StringEnum, required: true }
  } as const;
  const stringEnumSchemaRequired = new Schema(
    {
      active: { type: [String], enum: StringEnum, required: true }
    }
  );

  type StringEnumRequiredExample = InferSchemaType<typeof stringEnumSchemaRequired>;
  expectAssignable<StringEnum[]>({} as StringEnumRequiredExample['active']);
  type RawStringEnumRequiredExample = InferRawDocType<typeof schemaDefinitionRequired>;
  expectAssignable<StringEnum[] | null | undefined>({} as RawStringEnumRequiredExample['active']);
}

function gh12882() {
  // Array of strings
  const arrString = new Schema({
    fooArray: {
      type: [{
        type: String,
        required: true
      }],
      required: true
    }
  });
  type tArrString = InferSchemaType<typeof arrString>;
  // Array of numbers using string definition
  const arrNum = new Schema({
    fooArray: {
      type: [{
        type: 'Number',
        required: true
      }],
      required: true
    }
  });
  type tArrNum = InferSchemaType<typeof arrNum>;
  expectType<{
    fooArray: number[]
  }>({} as tArrNum);
  // Array of object with key named "type"
  const arrType = new Schema({
    fooArray: {
      type: [{
        type: {
          type: String,
          required: true
        },
        foo: {
          type: Number,
          required: true
        }
      }],
      required: true
    }
  });
  type tArrType = InferSchemaType<typeof arrType>;
  expectType<{
    fooArray: Types.DocumentArray<{
      type: string;
      foo: number;
    }>
  }>({} as tArrType);
  // Readonly array of strings
  const rArrString = new Schema({
    fooArray: {
      type: [{
        type: String,
        required: true
      }] as const,
      required: true
    }
  });
  type rTArrString = InferSchemaType<typeof rArrString>;
  expectType<{
    fooArray: string[]
  }>({} as rTArrString);
  // Readonly array of numbers using string definition
  const rArrNum = new Schema({
    fooArray: {
      type: [{
        type: 'Number',
        required: true
      }] as const,
      required: true
    }
  });
  type rTArrNum = InferSchemaType<typeof rArrNum>;
  expectType<{
    fooArray: number[]
  }>({} as rTArrNum);
  // Readonly array of object with key named "type"
  const rArrType = new Schema({
    fooArray: {
      type: [{
        type: {
          type: String,
          required: true
        },
        foo: {
          type: Number,
          required: true
        }
      }] as const,
      required: true
    }
  });
  type rTArrType = InferSchemaType<typeof rArrType>;
  expectType<{
    fooArray: Types.DocumentArray<{
      type: string;
      foo: number;
    }>
  }>({} as rTArrType);
}

function gh13534() {
  const schema = new Schema({
    myId: { type: Schema.ObjectId, required: true }
  });
  const Test = model('Test', schema);

  const doc = new Test({ myId: '0'.repeat(24) });
  expectType<Types.ObjectId>(doc.myId);
}

function maps() {
  const schema = new Schema({
    myMap: { type: Schema.Types.Map, of: Number, required: true }
  });
  const Test = model('Test', schema);

  const doc = new Test({ myMap: { answer: 42 } });
  expectType<Map<string, number>>(doc.myMap);
  expectType<number | undefined>(doc.myMap!.get('answer'));
}

function gh13514() {
  const schema = new Schema({
    email: {
      type: String,
      required: {
        isRequired: true,
        message: 'Email is required'
      } as const
    }
  });
  const Test = model('Test', schema);

  const doc = new Test({ email: 'bar' });
  const str: string = doc.email;
}

function gh13633() {
  const schema = new Schema({ name: String });

  schema.pre('updateOne', { document: true, query: false }, function(next) {
  });

<<<<<<< HEAD
  schema.pre('updateOne', { document: true, query: false }, function(options) {
=======
  schema.pre('updateOne', { document: true, query: false }, function(next, doc, update, options) {
    expectType<Record<string, any> | undefined>(update);
>>>>>>> 560d02e7
    expectType<Record<string, any> | undefined>(options);
  });

  schema.post('save', function(res, next) {
  });
  schema.pre('insertMany', function(docs) {
  });
  schema.pre('insertMany', function(docs, options) {
    expectType<(InsertManyOptions & { lean?: boolean }) | undefined>(options);
  });
}

function gh13702() {
  const schema = new Schema({ name: String });
  expectType<[IndexDefinition, IndexOptions][]>(schema.indexes());
}

function gh13780() {
  const schema = new Schema({ num: Schema.Types.BigInt });
  type InferredType = InferSchemaType<typeof schema>;
  expectType<bigint | undefined | null>(null as unknown as InferredType['num']);
}

function gh13800() {
  interface IUser {
    firstName: string;
    lastName: string;
    someOtherField: string;
  }
  interface IUserMethods {
    fullName(): string;
  }
  type UserModel = Model<IUser, {}, IUserMethods>;

  // Typed Schema
  const schema = new Schema<IUser, UserModel, IUserMethods>({
    firstName: { type: String, required: true },
    lastName: { type: String, required: true }
  });
  schema.method('fullName', function fullName() {
    expectType<string>(this.firstName);
    expectType<string>(this.lastName);
    expectType<string>(this.someOtherField);
    expectType<IUserMethods['fullName']>(this.fullName);
  });

  // Auto Typed Schema
  const autoTypedSchema = new Schema({
    firstName: { type: String, required: true },
    lastName: { type: String, required: true }
  });
  autoTypedSchema.method('fullName', function fullName() {
    expectType<string>(this.firstName);
    expectType<string>(this.lastName);
    expectError<string>(this.someOtherField);
  });
}

async function gh13797() {
  interface IUser {
    name: string;
  }
  new Schema<IUser>({
    name: {
      type: String,
      required: function() {
        expectAssignable<HydratedDocument<IUser>>(this);
        return true;
      }
    }
  });
  new Schema<IUser>({
    name: {
      type: String,
      default: function() {
        expectAssignable<HydratedDocument<IUser>>(this);
        return '';
      }
    }
  });
}

declare const brand: unique symbol;
function gh14002() {
  type Brand<T, U extends string> = T & { [brand]: U };
  type UserId = Brand<string, 'UserId'>;

  interface IUser {
    userId: UserId;
  }

  const userIdTypeHint = 'placeholder' as UserId;
  const schema = new Schema({
    userId: { type: String, required: true, __typehint: userIdTypeHint }
  });
  expectType<IUser>({} as InferSchemaType<typeof schema>);
}

function gh14028_methods() {
  // Methods that have access to `this` should have access to typing of other methods on the schema
  interface IUser {
    firstName: string;
    lastName: string;
    age: number;
  }
  interface IUserMethods {
    fullName(): string;
    isAdult(): boolean;
  }
  type UserModel = Model<IUser, {}, IUserMethods>;

  // Define methods on schema
  const schema = new Schema<IUser, UserModel, IUserMethods>({
    firstName: { type: String, required: true },
    lastName: { type: String, required: true },
    age: { type: Number, required: true }
  }, {
    methods: {
      fullName() {
        // Expect type of `this` to have fullName method
        expectType<IUserMethods['fullName']>(this.fullName);
        return this.firstName + ' ' + this.lastName;
      },
      isAdult() {
        // Expect type of `this` to have isAdult method
        expectType<IUserMethods['isAdult']>(this.isAdult);
        return this.age >= 18;
      }
    }
  });

  const User = model('User', schema);
  const user = new User({ firstName: 'John', lastName: 'Doe', age: 20 });
  // Trigger type assertions inside methods
  user.fullName();
  user.isAdult();

  // Expect type of methods to be inferred if accessed directly
  expectType<IUserMethods['fullName']>(schema.methods.fullName);
  expectType<IUserMethods['isAdult']>(schema.methods.isAdult);

  // Define methods outside of schema
  const schema2 = new Schema<IUser, UserModel, IUserMethods>({
    firstName: { type: String, required: true },
    lastName: { type: String, required: true },
    age: { type: Number, required: true }
  });

  schema2.methods.fullName = function fullName() {
    expectType<IUserMethods['fullName']>(this.fullName);
    return this.firstName + ' ' + this.lastName;
  };

  schema2.methods.isAdult = function isAdult() {
    expectType<IUserMethods['isAdult']>(this.isAdult);
    return true;
  };

  const User2 = model('User2', schema2);
  const user2 = new User2({ firstName: 'John', lastName: 'Doe', age: 20 });
  user2.fullName();
  user2.isAdult();

  type UserModelWithoutMethods = Model<IUser>;
  // Skip InstanceMethods
  const schema3 = new Schema<IUser, UserModelWithoutMethods>({
    firstName: { type: String, required: true },
    lastName: { type: String, required: true },
    age: { type: Number, required: true }
  }, {
    methods: {
      fullName() {
        // Expect methods to still have access to `this` type
        expectType<string>(this.firstName);
        // As InstanceMethods type is not specified, expect type of this.fullName to be undefined
        expectError<IUserMethods['fullName']>(this.fullName);
        return this.firstName + ' ' + this.lastName;
      }
    }
  });

  const User3 = model('User2', schema3);
  const user3 = new User3({ firstName: 'John', lastName: 'Doe', age: 20 });
  expectError<string>(user3.fullName());
}

function gh14028_statics() {
  // Methods that have access to `this` should have access to typing of other methods on the schema
  interface IUser {
    firstName: string;
    lastName: string;
    age: number;
  }
  interface IUserStatics {
    createWithFullName(name: string): Promise<IUser>;
  }
  type UserModel = Model<IUser, {}>;

  // Define statics on schema
  const schema = new Schema<IUser, UserModel, {}, {}, {}, IUserStatics>({
    firstName: { type: String, required: true },
    lastName: { type: String, required: true },
    age: { type: Number, required: true }
  }, {
    statics: {
      createWithFullName(name: string) {
        expectType<IUserStatics['createWithFullName']>(schema.statics.createWithFullName);
        expectType<UserModel['create']>(this.create);

        const [firstName, lastName] = name.split(' ');
        return this.create({ firstName, lastName });
      }
    }
  });

  // Trigger type assertions inside statics
  schema.statics.createWithFullName('John Doe');
}

function gh13424() {
  const subDoc = {
    name: { type: String, required: true },
    controls: { type: String, required: true }
  };

  const testSchema = {
    question: { type: String, required: true },
    subDocArray: { type: [subDoc], required: true }
  };

  const TestModel = model('TestModel', new Schema(testSchema));

  const doc = new TestModel({});
  expectType<Types.ObjectId>(doc.subDocArray[0]._id);
}

function gh14147() {
  const affiliateSchema = new Schema({
    balance: { type: BigInt, default: BigInt(0) }
  });

  const AffiliateModel = model('Affiliate', affiliateSchema);

  const doc = new AffiliateModel();
  expectType<bigint>(doc.balance);
}

function gh14235() {
  interface IUser {
    name: string;
    age: number;
  }

  const userSchema = new Schema<IUser>({ name: String, age: Number });

  userSchema.omit<Omit<IUser, 'age'>>(['age']);
}

function gh14496() {
  const schema = new Schema({
    name: {
      type: String
    }
  });
  schema.path('name').validate({
    validator: () => {
      throw new Error('Oops!');
    },
    // `errors['name']` will be "Oops!"
    message: (props) => {
      expectType<Error | undefined>(props.reason);
      return 'test';
    }
  });
}

function gh14367() {
  const UserSchema = new Schema({
    counts: [Schema.Types.Number],
    roles: [Schema.Types.String],
    dates: [Schema.Types.Date],
    flags: [Schema.Types.Boolean]
  });

  type IUser = InferSchemaType<typeof UserSchema>;

  const x: IUser = {
    counts: [12],
    roles: ['test'],
    dates: [new Date('2016-06-01')],
    flags: [true]
  };
}

function gh14573() {
  interface Names {
    _id: Types.ObjectId;
    firstName: string;
  }

  // Document definition
  interface User {
    names: Names;
  }

  // Define property overrides for hydrated documents
  type THydratedUserDocument = {
    names?: HydratedSingleSubdocument<Names>;
  };

  type UserMethods = {
    getName(): Names | undefined;
  };

  type UserModelType = Model<User, {}, UserMethods, {}, THydratedUserDocument>;

  const userSchema = new Schema<
    User,
    UserModelType,
    UserMethods,
    {},
    {},
    {},
    DefaultSchemaOptions,
    User,
    THydratedUserDocument
  >(
    {
      names: new Schema<Names>({ firstName: String })
    },
    {
      methods: {
        getName() {
          const str: string | undefined = this.names?.firstName;
          return this.names?.toObject();
        }
      }
    }
  );
  const UserModel = model<User, UserModelType>('User', userSchema);
  const doc = new UserModel({ names: { _id: '0'.repeat(24), firstName: 'foo' } });
  doc.names?.ownerDocument();
}

function gh13772() {
  const schemaDefinition = {
    name: String,
    docArr: [{ name: String }]
  } as const;
  const schema = new Schema(schemaDefinition);

  const TestModel = model('User', schema);
  type RawDocType = InferRawDocType<typeof schemaDefinition>;
  expectAssignable<
    { name?: string | null, docArr?: Array<{ name?: string | null }> | null }
  >({} as RawDocType);

  const doc = new TestModel();
  expectAssignable<RawDocType>(doc.toObject());
  expectAssignable<RawDocType>(doc.toJSON());
}

function gh14696() {
  interface User {
    name: string;
    isActive: boolean;
    isActiveAsync: boolean;
  }

  const x: ValidateOpts<unknown, User> = {
    validator(v: any) {
      expectAssignable<User | Query<unknown, User>>(this);
      return !v || this instanceof Query || this.name === 'super admin';
    }
  };

  interface IUserMethods {
    isSuperAdmin(): boolean;
  }

  type UserModelType = Model<User, {}, IUserMethods>;
  const userSchema = new Schema<User, UserModelType, IUserMethods>({
    name: {
      type: String,
      required: [true, 'Name on card is required']
    },
    isActive: {
      type: Boolean,
      default: false,
      validate: {
        validator(v: any) {
          expectAssignable<User | Query<unknown, User>>(this);
          if (!v) {
            return true;
          }
          return this.get('name') === 'super admin' || (!(this instanceof Query) && this.isSuperAdmin());
        }
      }
    },
    isActiveAsync: {
      type: Boolean,
      default: false,
      validate: {
        async validator(v: any) {
          expectAssignable<User | Query<unknown, User>>(this);
          if (this instanceof Query) {
            const doc = await this.clone().findOne().orFail();
            return doc.isSuperAdmin();
          }
          return !v || this.get('name') === 'super admin';
        }
      }
    }
  });

}

function gh14748() {
  const nestedSchema = new Schema({ name: String });

  const schema = new Schema({
    arr: [nestedSchema],
    singleNested: nestedSchema
  });

  const subdoc = schema.path('singleNested')
    .cast<HydratedArraySubdocument<{ name: string }>>({ name: 'bar' });
  expectAssignable<{ name: string }>(subdoc);

  const subdoc2 = schema.path('singleNested').cast({ name: 'bar' });
  expectAssignable<{ name: string }>(subdoc2);

  const subdoc3 = schema.path<Schema.Types.Subdocument<{ name: string }>>('singleNested').cast({ name: 'bar' });
  expectAssignable<{ name: string }>(subdoc3);
}

function gh13215() {
  const schemaDefinition = {
    userName: { type: String, required: true }
  } as const;
  const schemaOptions = {
    typeKey: 'type',
    timestamps: {
      createdAt: 'date',
      updatedAt: false
    }
  } as const;

  type RawDocType = InferRawDocType<
    typeof schemaDefinition,
    typeof schemaOptions
  >;
  type User = {
    userName: string;
    date: Date;
  };

  expectType<User & { _id: Types.ObjectId }>({} as RawDocType);

  const schema = new Schema(schemaDefinition, schemaOptions);
  type SchemaType = InferSchemaType<typeof schema>;
  expectType<User>({} as SchemaType);
}

function gh14825() {
  const schemaDefinition = {
    userName: { type: String, required: true }
  } as const;
  const schemaOptions = {
    typeKey: 'type' as const,
    timestamps: {
      createdAt: 'date',
      updatedAt: false
    }
  };

  type RawDocType = InferRawDocType<
    typeof schemaDefinition,
    typeof schemaOptions
  >;
  type User = {
    userName: string;
  };

  expectAssignable<User>({} as RawDocType);

  const schema = new Schema(schemaDefinition, schemaOptions);
  type SchemaType = InferSchemaType<typeof schema>;
  expectAssignable<User>({} as SchemaType);
}

function gh8389() {
  const schema = new Schema({ name: String, tags: [String] });

  expectAssignable<SchemaType<any> | undefined>(schema.path('name').getEmbeddedSchemaType());
  expectAssignable<SchemaType<any> | undefined>(schema.path('tags').getEmbeddedSchemaType());
}

function gh14879() {
  Schema.Types.String.setters.push((val?: unknown) => typeof val === 'string' ? val.trim() : val);
}

async function gh14950() {
  const SightingSchema = new Schema(
    {
      _id: { type: Schema.Types.ObjectId, required: true },
      location: {
        type: { type: String, required: true },
        coordinates: [{ type: Number }]
      }
    }
  );

  const TestModel = model('Test', SightingSchema);
  const doc = await TestModel.findOne().orFail();

  expectType<string>(doc.location!.type);
  expectType<number[]>(doc.location!.coordinates);
}

async function gh14902() {
  const exampleSchema = new Schema({
    image: { type: Buffer },
    subdoc: {
      type: new Schema({
        testBuf: Buffer
      })
    }
  });
  const Test = model('Test', exampleSchema);

  const doc = await Test.findOne().lean().orFail();
  expectType<Binary | null | undefined>(doc.image);
  expectType<Binary | null | undefined>(doc.subdoc!.testBuf);
}

async function gh14451() {
  const exampleSchema = new Schema({
    myId: { type: 'ObjectId' },
    myRequiredId: { type: 'ObjectId', required: true },
    myBuf: { type: Buffer, required: true },
    subdoc: {
      type: new Schema({
        subdocProp: Date
      })
    },
    docArr: [{ nums: [Number], times: [{ type: Date }] }],
    myMap: {
      type: Map,
      of: String
    },
    myUUID: 'UUID'
  });

  const Test = model('Test', exampleSchema);

  type TestJSON = JSONSerialized<InferSchemaType<typeof exampleSchema>>;
  expectType<{
    myId?: string | undefined | null,
    myRequiredId: string,
    myBuf: { type: 'buffer', data: number[] },
    subdoc?: {
      subdocProp?: string | undefined | null
    } | null,
    docArr: { nums: number[], times: string[] }[],
    myMap?: Record<string, string> | null | undefined,
    myUUID?: string | null | undefined
  }>({} as TestJSON);
}

async function gh12959() {
  const schema = new Schema({ name: String });
  const TestModel = model('Test', schema);

  const doc = await TestModel.findOne().orFail();
  expectType<number>(doc.__v);
  const leanDoc = await TestModel.findOne().lean().orFail();
  expectType<number>(leanDoc.__v);
}

async function gh15236() {
  const schema = new Schema({
    myNum: { type: Number }
  });

  schema.path<Schema.Types.Number>('myNum').min(0);
}

function gh15244() {
  const schema = new Schema({});
  schema.discriminator('Name', new Schema({}), { value: 'value' });
}

async function schemaDouble() {
  const schema = new Schema({ balance: 'Double' });
  const TestModel = model('Test', schema);

  const doc = await TestModel.findOne().orFail();
  expectType<Types.Double | null | undefined>(doc.balance);
}

function gh15301() {
  interface IUser {
    time: { hours: number, minutes: number }
  }
  const userSchema = new Schema<IUser>({
    time: {
      type: new Schema(
        {
          hours: { type: Number, required: true },
          minutes: { type: Number, required: true }
        },
        { _id: false }
      ),
      required: true
    }
  });

  const timeStringToObject = (time) => {
    if (typeof time !== 'string') return time;
    const [hours, minutes] = time.split(':');
    return { hours: parseInt(hours), minutes: parseInt(minutes) };
  };

  userSchema.pre('init', function(rawDoc) {
    expectType<IUser>(rawDoc);
    if (typeof rawDoc.time === 'string') {
      rawDoc.time = timeStringToObject(rawDoc.time);
    }
  });
}

function gh15412() {
  const ScheduleEntrySchema = new Schema({
    startDate: { type: Date, required: true },
    endDate: { type: Date, required: false }
  });
  const ScheduleEntry = model('ScheduleEntry', ScheduleEntrySchema);

  type ScheduleEntryDoc = ReturnType<typeof ScheduleEntry['hydrate']>

  ScheduleEntrySchema.post('init', function(this: ScheduleEntryDoc, _res: any, next: CallbackWithoutResultAndOptionalError) {
    expectType<Date>(this.startDate);
    expectType<Date | null | undefined>(this.endDate);
    next();
  });
}

function defaultReturnsUndefined() {
  const schema = new Schema<{ arr: number[] }>({
    arr: {
      type: [Number],
      default: () => void 0
    }
  });
}

function gh15479() {
  const TestSchema = new Schema({
    name: String,
    testField: {
      type: String,
      required: true,
      default: 'blah'
    }
  });

  function transform(doc: unknown, ret: InferSchemaType<typeof TestSchema>) {
    const { testField, ...val } = ret;
    return val;
  }

  TestSchema.set('toJSON', { transform });

  const TestModel = model('Test', TestSchema);

  const doc = new TestModel();

  getTestField(doc.toJSON<ReturnType<typeof transform> & { testField: string }>());
  expectError(getTestField(doc.toJSON<ReturnType<typeof transform>>()));

  function getTestField(obj: { testField: string }) {
    return obj.testField;
  }
}

function gh15494() {
  const SchemaA = new Schema({ name: String });
  const SchemaB = new Schema({ name: String }, { versionKey: false });

  const ModelA = model('ModelA', SchemaA);
  const ModelB = model('ModelB', SchemaB);

  type HydratedA = ReturnType<(typeof ModelA)['hydrate']>;
  type HydratedB = ReturnType<(typeof ModelB)['hydrate']>;

  const docA = new ModelA({ name: 'Alice' });
  const docB = new ModelB({ name: 'Bob' });

  // Should have __v
  expectType<number>(docA.__v);
  // Should not have __v
  expectError(docB.__v);

  const objA = docA.toObject();
  expectType<number>(objA.__v);

  const objB = docB.toObject();
  expectError(objB.__v);
}

function gh15516() {
  interface IUser {
    name: string;
  }
  type HydratedUserDoc = HydratedDocument<IUser & { customProperty: number, myVirtual: number }>;
  const schema = new Schema<IUser, Model<IUser>, {}, {}, { myVirtual: number }, {}, DefaultSchemaOptions, any, HydratedUserDoc>({
    name: String
  });

  schema.virtual('myVirtual').get(function() {
    expectType<HydratedUserDoc>(this);
  });
}

function testInferRawDocTypeFromSchema() {
  const schema = new Schema({
    name: String,
    arr: [Number],
    docArr: [{ name: { type: String, required: true } }],
    subdoc: new Schema({
      answer: { type: Number, required: true }
    }),
    map: { type: Map, of: String }
  });

  type RawDocType = InferRawDocTypeFromSchema<typeof schema>;

  expectType<{
    name?: string | null | undefined,
    arr: number[],
    docArr: { name: string }[],
    subdoc?: { answer: number } | null | undefined,
    map?: Record<string, string> | null | undefined
  }>({} as RawDocType);
}

function testInferHydratedDocTypeFromSchema() {
  const schema = new Schema({
    name: String,
    arr: [Number],
    docArr: [{ name: { type: String, required: true } }],
    subdoc: new Schema({ answer: { type: Number, required: true } }),
    map: { type: Map, of: String }
  });

  type HydratedDocType = InferHydratedDocTypeFromSchema<typeof schema>;

  type Expected = HydratedDocument<{
    name?: string | null | undefined,
    arr: number[],
    docArr: Types.DocumentArray<{ name: string }>,
    subdoc?: { answer: number } | null | undefined,
    map?: Map<string, string> | null | undefined
  }, { id: string }, {}, { id: string }>;

  expectType<Expected>({} as HydratedDocType);
}

function gh15536() {
  const UserModelNameRequiredCustom = model('User', new Schema(
    {
      name: { type: String, required: 'This is a custom error message' }
    }
  ));

  const user3 = new UserModelNameRequiredCustom({ name: null });
  expectType<string>(user3.name);
}

function gh10894() {
  function autoInferred() {
    const schema = new Schema({
      testProp: {
        type: 'Union',
        of: [String, Number]
      }
    });
    const TestModel = model('Test', schema);

    type InferredDocType = InferSchemaType<typeof schema>;
    expectType<string | number | null | undefined>({} as InferredDocType['testProp']);

    const doc = new TestModel({ testProp: 42 });
    expectType<string | number | null | undefined>(doc.testProp);

    const toObject = doc.toObject();
    expectType<string | number | null | undefined>(toObject.testProp);

    const schemaDefinition = {
      testProp: {
        type: 'Union',
        of: ['String', 'Number']
      }
    } as const;
    type RawDocType = InferRawDocType<typeof schemaDefinition>;
    expectType<string | number | null | undefined>({} as RawDocType['testProp']);
  }
}

function autoInferredNestedMaps() {
  const schema = new Schema({
    nestedMap: {
      type: Map,
      required: true,
      of: {
        type: Map,
        of: String
      }
    }
  });
  const TestModel = model('Test', schema);
  const doc = new TestModel({ nestedMap: new Map([['1', new Map([['2', 'value']])]]) });
  expectType<Map<string, Map<string, string>>>(doc.nestedMap);
}

function gh15751() {
  const schema = new Schema({
    myId: {
      type: Types.ObjectId,
      required: true
    }
  });
  const TestModel = model('Test', schema);
  const doc = new TestModel();
  expectType<Types.ObjectId>(doc.myId);
}

function testNewSchemaWithMethodsAndVirtuals() {
  const schema = new Schema(
    { name: String },
    {
      virtuals: {
        upperName: {
          get(): string | undefined {
            return this.name?.toUpperCase();
          }
        }
      },
      methods: {
        greet(greeting: string) {
          return `${greeting}, ${this.name}`;
        }
      }
    }
  );

  const TestModel = model('Test', schema);
  const doc = new TestModel({ name: 'test' });

  const greeting = doc.greet('Hello');
  expectType<string>(greeting);

  expectType<string | undefined>(doc.upperName);
}

function gh15878() {
  const schema = new Schema({
    name: {
      type: String,
      default: null
    },
    age: {
      type: Number,
      default: () => null
    }
  });
  const TestModel = model('Test', schema);
  const doc = new TestModel({ name: 'John', age: 30 });
  expectType<string | null | undefined>(doc.name);
  expectType<number | null | undefined>(doc.age);
}<|MERGE_RESOLUTION|>--- conflicted
+++ resolved
@@ -1248,12 +1248,8 @@
   schema.pre('updateOne', { document: true, query: false }, function(next) {
   });
 
-<<<<<<< HEAD
-  schema.pre('updateOne', { document: true, query: false }, function(options) {
-=======
-  schema.pre('updateOne', { document: true, query: false }, function(next, doc, update, options) {
+  schema.pre('updateOne', { document: true, query: false }, function(doc, update, options) {
     expectType<Record<string, any> | undefined>(update);
->>>>>>> 560d02e7
     expectType<Record<string, any> | undefined>(options);
   });
 
