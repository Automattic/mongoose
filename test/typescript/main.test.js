--- conflicted
+++ resolved
@@ -225,16 +225,9 @@
 
   it('populate', function() {
     const errors = runTest('populate.ts', { strict: true });
-<<<<<<< HEAD
-    printTSErrors(errors);
-    assert.equal(errors.length, 0);
-=======
-    if (process.env.D && errors.length) {
-      console.log(errors);
-    }
+    printTSErrors(errors);
     assert.equal(errors.length, 1);
     assert.ok(errors[0].messageText.includes('Property \'save\' does not exist'), errors[0].messageText);
->>>>>>> 6b33a7b6
   });
 
   it('generics', function() {
