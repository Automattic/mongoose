import { Schema, model, Document, Types, Query, Model, QueryWithHelpers, PopulatedDoc, FilterQuery, UpdateQuery } from 'mongoose';
import { ObjectId } from 'mongodb';

interface QueryHelpers {
  _byName(this: QueryWithHelpers<any, ITest, QueryHelpers>, name: string): QueryWithHelpers<Array<ITest>, ITest, QueryHelpers>;
  byName(this: QueryWithHelpers<any, ITest, QueryHelpers>, name: string): QueryWithHelpers<Array<ITest>, ITest, QueryHelpers>;
}

const childSchema: Schema = new Schema({ name: String });
const ChildModel = model<Child>('Child', childSchema);

const schema: Schema<ITest, Model<ITest, QueryHelpers>, {}, QueryHelpers> = new Schema({
  name: { type: 'String' },
  tags: [String],
  child: { type: 'ObjectId', ref: 'Child' },
  docs: [{ _id: 'ObjectId', id: Number, tags: [String] }],
  endDate: Date
});

schema.query._byName = function(name: string): QueryWithHelpers<any, ITest, QueryHelpers> {
  return this.find({ name });
};

schema.query.byName = function(name: string): QueryWithHelpers<any, ITest, QueryHelpers> {
  this.notAQueryHelper();
  return this._byName(name);
};

interface Child {
  name: string;
}
interface ISubdoc extends Document {
  myId?: Types.ObjectId;
  id?: number;
  tags?: string[];
}

interface ITest extends Document {
  name?: string;
  age?: number;
  parent?: Types.ObjectId;
  child?: PopulatedDoc<Child & Document<ObjectId>>,
  tags?: string[];
  docs?: ISubdoc[];
  endDate?: Date;
}

const Test = model<ITest, Model<ITest, QueryHelpers>>('Test', schema);

Test.find({}, {}, { populate: { path: 'child', model: ChildModel, match: true } }).exec().then((res: Array<ITest>) => console.log(res));

Test.find().byName('test').byName('test2').orFail().exec().then(console.log);

Test.count({ name: /Test/ }).exec().then((res: number) => console.log(res));
Test.findOne({ 'docs.id': 42 }).exec().then(console.log);

// ObjectId casting
Test.find({ parent: new Types.ObjectId('0'.repeat(24)) });
Test.find({ parent: '0'.repeat(24) });
Test.find({ parent: { $in: ['0'.repeat(24)] } });

// Operators
Test.find({ name: { $in: ['Test'] } }).exec().then((res: Array<ITest>) => console.log(res));
Test.find({ tags: 'test' }).exec();
Test.find({ tags: { $in: ['test'] } }).exec();

// Implicit `$in`
Test.find({ name: ['Test1', 'Test2'] }).exec();

Test.find({ name: 'test' }, (err: Error, docs: ITest[]) => {
  console.log(!!err, docs[0].age);
});

Test.findOne({ name: 'test' }, (err: Error, doc: ITest) => {
  console.log(!!err, doc.age);
});

Test.find({ name: { $gte: 'Test' } }, null, { collation: { locale: 'en-us' } }).exec().
  then((res: Array<ITest>) => console.log(res[0].name));

Test.findOne().orFail(new Error('bar')).then((doc: ITest | null) => console.log('Found! ' + doc));

Test.distinct('name').exec().then((res: Array<any>) => console.log(res[0]));

Test.findOneAndUpdate({ name: 'test' }, { name: 'test2' }).exec().then((res: ITest | null) => console.log(res));
Test.findOneAndUpdate({ name: 'test' }, { name: 'test2' }).then((res: ITest | null) => console.log(res));
Test.findOneAndUpdate({ name: 'test' }, { $set: { name: 'test2' } }).then((res: ITest | null) => console.log(res));
Test.findOneAndUpdate({ name: 'test' }, { $inc: { age: 2 } }).then((res: ITest | null) => console.log(res));
Test.findOneAndUpdate({ name: 'test' }, { name: 'test3' }, { upsert: true, new: true }).then((res: ITest) => { res.name = 'test4'; });
Test.findOneAndUpdate({ name: 'test' }, { name: 'test3' }, { upsert: true, returnOriginal: false }).then((res: ITest) => { res.name = 'test4'; });
Test.findOneAndUpdate({ name: 'test' }, { name: 'test3' }, { rawResult: true }).then((res: any) => { console.log(res.ok); });
Test.findOneAndUpdate({ name: 'test' }, { name: 'test3' }, { new: true, upsert: true, rawResult: true }).then((res: any) => { console.log(res.ok); });

Test.findOneAndReplace({ name: 'test' }, { _id: new Types.ObjectId(), name: 'test2' }).exec().then((res: ITest | null) => console.log(res));

Test.findOneAndUpdate({ name: 'test' }, { $addToSet: { tags: 'each' } });
Test.findOneAndUpdate({ name: 'test' }, { $push: { tags: 'each' } });
Test.findOneAndUpdate({ name: 'test' }, { $pull: { docs: { 'nested.id': 1 } } });

Test.findOneAndUpdate({ name: 'test', 'docs.id': 1 }, { $pull: { 'docs.$.tags': 'foo' } });

const update = Math.random() > 0.5 ? { $unset: { 'docs.0': 1 } } : { age: 55 };
Test.findOneAndUpdate({ name: 'test' }, update);

Test.findOneAndUpdate({ name: 'test' }, { $currentDate: { endDate: true } });
Test.findOneAndUpdate({ name: 'test' }, [{ $set: { endDate: true } }]);

Test.findByIdAndUpdate({ name: 'test' }, { name: 'test2' }, (err: any, doc) => console.log(doc));

Test.findOneAndUpdate({ name: 'test' }, { 'docs.0.myId': '0'.repeat(24) });

const query: Query<ITest | null, ITest> = Test.findOne();
query instanceof Query;

// Chaining
Test.findOne().where({ name: 'test' });
Test.where().find({ name: 'test' });

// Projection
const p0: Record<string, number> = Test.find().projection({
  age: true,
  parent: 1,
  'docs.id': 1
});
const p1: Record<string, number> = Test.find().projection('age docs.id');
const p2: Record<string, number> | null = Test.find().projection();
const p3: null = Test.find().projection(null);


// Super generic query
function testGenericQuery(): void {
  interface CommonInterface<T> extends Document {
    something: string;
    content: T;
  }

  async function findSomething<T>(model: Model<CommonInterface<T>>): Promise<CommonInterface<T>> {
    return model.findOne({ something: 'test' }).orFail().exec();
  }
}

function eachAsync(): void {
  Test.find().cursor().eachAsync((doc: ITest) => console.log(doc.name));

  Test.find().cursor().eachAsync((docs: ITest[]) => console.log(docs[0].name), { batchSize: 2 });
}

async function gh10617(): Promise<void> {
  interface IDBModel extends Document {
    date: Date; // date created
    _tags: any[];
  }

  const schema = new Schema({
    date: { type: Date, default: Date.now }, // date created
    _tags: [{ type: Schema.Types.ObjectId, ref: 'Tag' }]
  });

  const DBModel: Model<IDBModel> = model<IDBModel>('Meep', schema);
  await DBModel.findOne({});
}

function gh10757() {
  enum MyEnum {
    VALUE1,
    VALUE2,
    VALUE3
  }

  interface MyClass {
    status: MyEnum;
  }

  type MyClassDocument = MyClass & Document;

  const test: FilterQuery<MyClass> = { status: { $in: [MyEnum.VALUE1, MyEnum.VALUE2] } };
}

function gh10857() {
  type MyUnion = 'VALUE1'|'VALUE2';
  interface MyClass {
    status: MyUnion;
  }
  type MyClassDocument = MyClass & Document;
  const test: FilterQuery<MyClass> = { status: { $in: ['VALUE1', 'VALUE2'] } };
}

function gh10786() {
  interface User {
    phone?: string;
    name?: string
  }

  const updateQuery : UpdateQuery<User> = { name: 'John' };
  if (true) {
    updateQuery.phone = 'XXXX';
  }
}

<<<<<<< HEAD
async function gh11156(): Promise<void> {
  interface User {
    name: string;
    age: number;
  }

  const schema = new Schema<User>({
    name: String,
    age: Number
  });

  const User: Model<User> = model<User>('User', schema);

  const overwritten: User = await User.findOne<Pick<User, 'name'>>({}).orFail();
=======
async function gh11041(): Promise<void> {
  interface User {
    name: string;
    email: string;
    avatar?: string;
  }

  // 2. Create a Schema corresponding to the document interface.
  const schema = new Schema<User>({
    name: { type: String, required: true },
    email: { type: String, required: true },
    avatar: String
  });

  // 3. Create a Model.
  const MyModel = model<User>('User', schema);

  const maybeDoc3: { _id: Types.ObjectId } = await MyModel.findOne({}).populate('someField').exec();
>>>>>>> c530400d
}<|MERGE_RESOLUTION|>--- conflicted
+++ resolved
@@ -197,7 +197,6 @@
   }
 }
 
-<<<<<<< HEAD
 async function gh11156(): Promise<void> {
   interface User {
     name: string;
@@ -212,7 +211,8 @@
   const User: Model<User> = model<User>('User', schema);
 
   const overwritten: User = await User.findOne<Pick<User, 'name'>>({}).orFail();
-=======
+}
+
 async function gh11041(): Promise<void> {
   interface User {
     name: string;
@@ -231,5 +231,4 @@
   const MyModel = model<User>('User', schema);
 
   const maybeDoc3: { _id: Types.ObjectId } = await MyModel.findOne({}).populate('someField').exec();
->>>>>>> c530400d
 }