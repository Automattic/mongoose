--- conflicted
+++ resolved
@@ -649,10 +649,7 @@
     assert.ok(edt.notes[0].note == 'hi');
     edt.notes.push({note: 'bye', date: new Date()});
     assert.ok(edt.notes[1].note == 'bye');
-<<<<<<< HEAD
-=======
-
->>>>>>> a58ba2c3
+
     complete();
   }
 
