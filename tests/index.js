<<<<<<< HEAD
var assert = require('assert')
  , mongoose = require('../')
  , Model = require('../lib/mongoose/model');
=======
var assert = require('assert');
>>>>>>> 219a2e2c

function now(){
  return Math.round(Date.now() + Math.random() * 100);
};

function timeout(goose){
  return setTimeout(function(){
    assert.ok(false, 'Connection timeout');
  },5000);
}

module.exports = {
  
  'test connecting to mongodb': function(){
    var mongoose = require('../'),
        timer = timeout(mongoose);
    mongoose.connect('mongodb://localhost/' + now(), function(){
      clearTimeout(timer);
      assert.ok(mongoose.connected, 'Connected using uri / callback signature');
      
      mongoose.disconnect(function(){
        assert.ok(!mongoose.connected);
        
        var timer = timeout(mongoose);
        mongoose.connect('mongodb://localhost/' + now(), { some: 'option' }, function(){
          clearTimeout(timer);
          assert.ok(mongoose.connected, 'Connected using uri / options / callback signature');
          mongoose.disconnect();
        });
      });
    });
  },
  
  'test accessing a model from the mongoose singleton': function(){
    var document = mongoose.define;
    document('SingletonModel')
      .setters({
        'onekey': function(){},
        'twokey': function(){}
      })
      .indexes({ 'some.key': -1 });
    var instance = new mongoose.SingletonModel();
    assert(instance instanceof mongoose.SingletonModel);
    assert(instance instanceof Model);
  }
  
};<|MERGE_RESOLUTION|>--- conflicted
+++ resolved
@@ -1,10 +1,6 @@
-<<<<<<< HEAD
 var assert = require('assert')
   , mongoose = require('../')
   , Model = require('../lib/mongoose/model');
-=======
-var assert = require('assert');
->>>>>>> 219a2e2c
 
 function now(){
   return Math.round(Date.now() + Math.random() * 100);
