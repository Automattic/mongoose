--- conflicted
+++ resolved
@@ -10,28 +10,6 @@
 
 module.exports = {
 
-<<<<<<< HEAD
-  'test connecting to mongodb': function(){
-    var timer = timeout(mongoose);
-    mongoose.connect('mongodb://localhost/mongoose_connect', function(){
-      clearTimeout(timer);
-      assert.ok(mongoose.connected, 'It should connect using uri / callback signature');
-      
-      mongoose.disconnect(function(){
-        assert.ok(!mongoose.connected);
-        
-        var timer = timeout(mongoose);
-        mongoose.connect('mongodb://localhost/mongoose_connect', { some: 'option' }, function(){
-          clearTimeout(timer);
-          assert.ok(mongoose.connected, 'It should connect using uri / options / callback signature');
-          mongoose.disconnect(function(){
-            assert.ok(!mongoose.connected);
-          });
-        });
-      });
-    });
-  },
-=======
   // 'test connecting to mongodb': function(assert, done){
   //   var mongoose = require('mongoose'),
   //       timer = timeout(mongoose);
@@ -54,7 +32,6 @@
   //     });
   //   });
   // },
->>>>>>> dd6bdfc0
   
   'test connection path errors': function(){
       try{
