var assert = require('assert')
  , Schema = require('../lib/mongoose/schema')
<<<<<<< HEAD
  , TypeSchema = require('../lib/mongoose/type')
=======
  , TypeSchema = require('../lib/mongoose/type');
>>>>>>> cfe6a710

module.exports = {
  
  'test simple chaining': function(){
    var a = new Schema();
    assert.ok(a.indexes({}) == a);
    assert.ok(a.setters({}) == a);
    assert.ok(a.getters({}) == a);
  },
  
<<<<<<< HEAD
  'test schema compilation': function(){
    var a = new Schema('Model');
    a.string('name')
        .validate(function(){
          
        })
        .get(function(){
          
        })
        .set(function(){
          
        })
      .number('age')
        .validate(function(){
          
        })
        .get(function(){
          
        })
        .index(-1)
      .array('interests', new Schema()
                            .string('title')
                            .date('created_at'));
    
    var paths = a.paths;
    assert.ok(paths['name'] instanceof TypeSchema);
    assert.ok(paths['age'] instanceof TypeSchema);
    assert.ok(paths['interests'] instanceof TypeSchema);
    assert.ok(paths['interests.title'] === undefined);
    
    a._compile();
    
    assert.ok(a.paths['interests.title'] instanceof TypeSchema);
=======
  'test standard types': function(){
    var a = new Schema();
    assert.ok(typeof a.string == 'function');
    a.string('test').number('age');
    assert.ok(a.registry['test'] instanceof TypeSchema);
>>>>>>> cfe6a710
  }
  
};<|MERGE_RESOLUTION|>--- conflicted
+++ resolved
@@ -1,11 +1,7 @@
 var assert = require('assert')
   , Schema = require('../lib/mongoose/schema')
-<<<<<<< HEAD
-  , TypeSchema = require('../lib/mongoose/type')
-=======
   , TypeSchema = require('../lib/mongoose/type');
->>>>>>> cfe6a710
-
+  
 module.exports = {
   
   'test simple chaining': function(){
@@ -15,7 +11,6 @@
     assert.ok(a.getters({}) == a);
   },
   
-<<<<<<< HEAD
   'test schema compilation': function(){
     var a = new Schema('Model');
     a.string('name')
@@ -49,13 +44,13 @@
     a._compile();
     
     assert.ok(a.paths['interests.title'] instanceof TypeSchema);
-=======
+  },
+  
   'test standard types': function(){
     var a = new Schema();
     assert.ok(typeof a.string == 'function');
     a.string('test').number('age');
     assert.ok(a.registry['test'] instanceof TypeSchema);
->>>>>>> cfe6a710
   }
   
 };