var assert = require('assert')
  , Schema = require('../lib/mongoose/schema')
  , TypeSchema = require('../lib/mongoose/type');
  
module.exports = {
  
  'test simple chaining': function(){
    var a = new Schema();
    assert.ok(a.indexes({}) == a);
    assert.ok(a.setters({}) == a);
    assert.ok(a.getters({}) == a);
  },
  
  'test schema compilation': function(){
    return assert.ok(true);
    var a = new Schema('Model');
    a.string('name')
        .validate(function(){
          
        })
        .get(function(){
          
        })
        .set(function(){
          
        })
      .number('age')
        .validate(function(){
          
        })
        .get(function(){
          
        })
        .index(-1)
      .array('interests', new Schema()
                            .string('title')
                            .date('created_at'));
    
    var paths = a.paths;
    assert.ok(paths['name'] instanceof TypeSchema);
    assert.ok(paths['age'] instanceof TypeSchema);
    assert.ok(paths['interests'] instanceof TypeSchema);
    assert.ok(paths['interests.title'] === undefined);
    
    a._compile();
    
    assert.ok(a.paths['interests.title'] instanceof TypeSchema);
  },
  
  'test standard types': function(){
    var a = new Schema();
    assert.ok(typeof a.string == 'function');
    
    a.string('test').number('age');
<<<<<<< HEAD
    assert.ok(a.paths['test'] instanceof TypeSchema);
    assert.ok(a.paths['test'].schema === a);
    assert.ok(a.paths['test'].key == 'test');
    assert.ok(a.paths['test'].type == 'string');
=======
    assert.ok(a.registry['test'] instanceof TypeSchema);
  },
  
  'test pre tasks': function(){
    var a = new Schema();
    a.pre('save', function(){ });
    a.pre('remove', function(){ });
    a.pre('remove', function(){ });
    
    assert.ok(typeof a._pres == 'object');
    assert.ok(Object.keys(a._pres).length == 2);
    assert.ok(Array.isArray(a._pres.save));
    assert.ok(Array.isArray(a._pres.remove));
    assert.ok(!Array.isArray(a._pres.hydrate));
    assert.ok(a._pres.save.length == 1);
    assert.ok(a._pres.remove.length == 2);
  },
  
  'test post tasks': function(){
    var a = new Schema();
    a.post('hydrate', function(){ });
    a.post('save', function(){ });
    a.post('save', function(){ });
    
    assert.ok(typeof a._posts == 'object');
    assert.ok(Object.keys(a._posts).length == 2);
    assert.ok(Array.isArray(a._posts.hydrate));
    assert.ok(Array.isArray(a._posts.save));
    assert.ok(!Array.isArray(a._posts.remove));
    assert.ok(a._posts.hydrate.length == 1);
    assert.ok(a._posts.save.length == 2);
  },
  
  'test overrides': function(){
    var override1 = function(){
      // overrde 1
    };
    var override2 = function(){
      // override 2
    };
    var a = new Schema();
    a.method('save', override1);
    assert.ok(typeof a._overrides == 'object');
    assert.ok(typeof a._overrides.save == 'function');
    assert.ok(a._overrides.save == override1);
        
    a.method('save', override2);
    assert.ok(typeof a._overrides.save == 'function');
    assert.ok(a._overrides.save == override2);
>>>>>>> ca2387ba
  }
  
};<|MERGE_RESOLUTION|>--- conflicted
+++ resolved
@@ -12,7 +12,6 @@
   },
   
   'test schema compilation': function(){
-    return assert.ok(true);
     var a = new Schema('Model');
     a.string('name')
         .validate(function(){
@@ -50,14 +49,7 @@
   'test standard types': function(){
     var a = new Schema();
     assert.ok(typeof a.string == 'function');
-    
     a.string('test').number('age');
-<<<<<<< HEAD
-    assert.ok(a.paths['test'] instanceof TypeSchema);
-    assert.ok(a.paths['test'].schema === a);
-    assert.ok(a.paths['test'].key == 'test');
-    assert.ok(a.paths['test'].type == 'string');
-=======
     assert.ok(a.registry['test'] instanceof TypeSchema);
   },
   
@@ -107,7 +99,6 @@
     a.method('save', override2);
     assert.ok(typeof a._overrides.save == 'function');
     assert.ok(a._overrides.save == override2);
->>>>>>> ca2387ba
   }
   
 };