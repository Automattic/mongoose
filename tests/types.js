var assert = require('assert')
  , mongoose = require('../')
  , TypeSchema = mongoose.TypeSchema
  , type = mongoose.type;

module.exports = {
  
  'test types': function(){
    var str = type('string');
        
    assert.ok(typeof type == 'function');
    
    assert.ok(mongoose._types['string']);
    assert.ok(mongoose._types['number']);
    assert.ok(mongoose._types['oid']);
    assert.ok(mongoose._types['object']);
    assert.ok(mongoose._types['array']);
    assert.ok(mongoose._types['boolean']);
    assert.ok(mongoose._types['date']);
    
  },
  
  'test string type definition': function(){
    var str = type('string')
      , set = str.setters[0];
        
    assert.equal('string', str.type);
    assert.length(str.setters, 1);
    assert.equal('4', set(4));
    assert.equal('yay', set('yay'));

    assert.equal(Error, set({}));
    assert.equal(Error, set([]));
    assert.equal(Error, set());

    assert.ok(str instanceof TypeSchema);
  },
  
  'test strict string type definition': function(){
    var str = type('string').strict()
      , set = str.strictSetters[0];
        
    assert.length(str.setters, 1);
    assert.equal(Error, set(4));
    assert.equal('yay', set('yay'));

    assert.equal(Error, set({}));
    assert.equal(Error, set([]));
    assert.equal(Error, set());

    assert.ok(str instanceof TypeSchema);
  },
  
  'test array type definition': function(){
    var arr = type('array')
      , set = arr.setters[0];

    assert.equal('array', arr.type);
<<<<<<< HEAD
    assert.length(arr.setters, 2);
    assert.eql([1], arr.setters[1](1));
    assert.eql([1,2], arr.setters[1]([1,2]));
=======
    assert.length(arr.setters, 1);
    assert.eql([1], set(1));
    assert.eql([1,2], set([1,2]));
    assert.ok(arr instanceof TypeSchema);
  },
  
  'test strict array type definition': function(){
    var arr = type('array').strict()
      , set = arr.strictSetters[0];

    assert.length(arr.setters, 1);
    assert.equal(Error, set(1));
    assert.eql([1,2], set([1,2]));
>>>>>>> dd6bdfc0
    assert.ok(arr instanceof TypeSchema);
  },
  
  'test object type definition': function(){
    var obj = type('object');
    
    assert.equal('object', obj.type);
    assert.length(obj.setters, 2);
    assert.eql({ foo: 'bar' }, obj.setters[1]({ foo: 'bar' }));
    assert.eql({}, obj.setters[1](1));
    assert.ok(obj instanceof TypeSchema);
  },
  
  'test strict object type definition': function(){
    var obj = type('object').strict()
      , set = obj.strictSetters[0];
    
    assert.length(obj.setters, 1);
    assert.eql({ foo: 'bar' }, set({ foo: 'bar' }));

    assert.equal(Error, set([1,2]));
    assert.equal(Error, set());
    assert.equal(Error, set(null));
    assert.equal(Error, set(NaN));
    assert.equal(Error, set('asdf'));
    assert.equal(Error, set(/foo/));

    assert.ok(obj instanceof TypeSchema);
  },
  
  'test number type definition': function(){
    var n = type('number')
      , set = n.setters[0];
    
    assert.equal('number', n.type);
    assert.length(n.setters, 1);
    assert.strictEqual(1, set(1));
    assert.strictEqual(1.5, set(1.5));
    assert.strictEqual(1.5, set('1.5'));
    assert.strictEqual(1, set('1'));
    assert.equal(Error, set('asdf'));
    assert.equal(Error, set({}));
    assert.equal(Error, set());
    assert.ok(n instanceof TypeSchema);
  },
  
  'test strict number type definition': function(){
    var n = type('number').strict()
      , set = n.strictSetters[0];
    
    assert.length(n.setters, 1);
    assert.strictEqual(1, set(1));
    assert.strictEqual(1.5, set(1.5));
    assert.equal(Error, set('1.5'));
    assert.equal(Error, set('1'));
    assert.equal(Error, set('asdf'));
    assert.ok(n instanceof TypeSchema);
  },
  
  'test boolean type definition': function(){
    var bool = type('boolean')
      , set = bool.setters[0];
    
    assert.equal('boolean', bool.type);
    assert.length(bool.setters, 1);
    assert.strictEqual(true, set({}));
    assert.strictEqual(true, set(1));
    assert.strictEqual(true, set(true));
    assert.strictEqual(true, set('1'));
    assert.strictEqual(false, set(0));
    assert.strictEqual(false, set(false));
    assert.ok(bool instanceof TypeSchema);
  },
  
  'test strict boolean type definition': function(){
    var bool = type('boolean').strict()
      , set = bool.strictSetters[0];
    
    assert.length(bool.setters, 1);

    assert.equal(Error, set({}));
    assert.equal(Error, set(1));
    assert.equal(Error, set('1'));
    assert.equal(Error, set(0));
    assert.strictEqual(true, set(true));
    assert.strictEqual(false, set(false));

    assert.ok(bool instanceof TypeSchema);
  },
  
  'test date type definition': function(){
    var date = type('date');
    
    assert.equal('date', date.type);
    assert.length(date.setters, 1);
    assert.eql(new Date('may 25 1987'), date.setters[0]('may 25 1987'));
    assert.eql(new Date('may 25 1987'), date.setters[0](new Date('may 25 1987')));
    assert.equal(Error, date.setters[0]('asdfadsfasdf'));
    assert.ok(date.setters[0](new Date) instanceof Date);
    assert.ok(date instanceof TypeSchema);
  },
  
  'test strict date type definition': function(){
    var date = type('date').strict()
      , set = date.strictSetters[0];
    
    assert.length(date.setters, 1);
    assert.equal(Error, set('may 25 1987'));
    assert.eql(new Date('may 25 1987'), set(new Date('may 25 1987')));
    assert.equal(Error, set('asdfadsfasdf'));
    assert.ok(set(new Date) instanceof Date);
    assert.ok(date instanceof TypeSchema);
  },
  
  'test oid type definition': function(){
    var oid = type('oid');

    assert.equal('oid', oid.type);
    assert.length(oid.setters, 1);
    assert.ok(oid.setters[0]('4cbf63b7ed2797e92f000007') instanceof mongoose.ObjectID);
    assert.ok(oid.setters[0]() instanceof mongoose.ObjectID);
    assert.ok(oid instanceof TypeSchema);
  },
  
  'test extending types': function(){
    var str = type('string')
    , email = type('email')
        .extend(str)
        .validate('email',function(val,complete){
          return complete( /^[a-zA-Z0-9._-]+@[a-zA-Z0-9.-]+\.[a-zA-Z]{2,4}$/.test(value) );
        });
    
    assert.equal(email.setters.length, 1);
    assert.ok(email.parent == 'string');
    assert.ok(typeof email.validators['email'] == 'function');
  },
  'test extending types via type name reference': function () {
    var mongoose = require('../'),
        type = mongoose.type,
        email = type('email2')
          .extend('string')
          .validate('email',function(val,complete){
            return complete( /^[a-zA-Z0-9._-]+@[a-zA-Z0-9.-]+\.[a-zA-Z]{2,4}$/.test(value) );
          });
    
    assert.equal(email.setters.length, 1);
    assert.ok(email.parent == 'string');
    assert.ok(typeof email.validators['email'] == 'function');
  },
  
  'test extending with string': function(){
    var phone = type('phone').extend('string');
    assert.ok(phone.setters.length == 1);
    assert.ok(phone.parent == 'string');
  }
  
};<|MERGE_RESOLUTION|>--- conflicted
+++ resolved
@@ -53,17 +53,12 @@
   
   'test array type definition': function(){
     var arr = type('array')
-      , set = arr.setters[0];
+      , set = arr.setters[1];
 
     assert.equal('array', arr.type);
-<<<<<<< HEAD
     assert.length(arr.setters, 2);
     assert.eql([1], arr.setters[1](1));
     assert.eql([1,2], arr.setters[1]([1,2]));
-=======
-    assert.length(arr.setters, 1);
-    assert.eql([1], set(1));
-    assert.eql([1,2], set([1,2]));
     assert.ok(arr instanceof TypeSchema);
   },
   
@@ -74,7 +69,6 @@
     assert.length(arr.setters, 1);
     assert.equal(Error, set(1));
     assert.eql([1,2], set([1,2]));
->>>>>>> dd6bdfc0
     assert.ok(arr instanceof TypeSchema);
   },
   
