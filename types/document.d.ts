--- conflicted
+++ resolved
@@ -178,12 +178,8 @@
      * Returns true if any of the given paths are modified, else false. If no arguments, returns `true` if any path
      * in this document is modified.
      */
-<<<<<<< HEAD
-    isModified<T extends keyof DocType>(path?: T | Array<T>): boolean;
-    isModified(path?: string | Array<string>): boolean;
-=======
+    isModified<T extends keyof DocType>(path?: T | Array<T>, options?: { ignoreAtomics?: boolean } | null): boolean;
     isModified(path?: string | Array<string>, options?: { ignoreAtomics?: boolean } | null): boolean;
->>>>>>> 2d689830
 
     /** Boolean flag specifying if the document is new. */
     isNew: boolean;
