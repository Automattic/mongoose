declare module 'mongoose' {
  import mongodb = require('mongodb');

  /** A list of paths to skip. If set, Mongoose will validate every modified path that is not in this list. */
  type pathsToSkip = string[] | string;

  interface DocumentSetOptions {
    merge?: boolean;

    [key: string]: any;
  }

  /**
   * Generic types for Document:
   * *  T - the type of _id
   * *  TQueryHelpers - Object with any helpers that should be mixed into the Query type
   * *  DocType - the type of the actual Document created
   */
  class Document<T = any, TQueryHelpers = any, DocType = any> {
    constructor(doc?: any);

    /** This documents _id. */
    _id?: T;

    /** This documents __v. */
    __v?: any;

    /** Assert that a given path or paths is populated. Throws an error if not populated. */
    $assertPopulated<Paths = {}>(path: string | string[], values?: Partial<Paths>): Omit<this, keyof Paths> & Paths;

    /** Returns a deep clone of this document */
    $clone(): this;

    /* Get all subdocs (by bfs) */
    $getAllSubdocs(): Document[];

    /** Don't run validation on this path or persist changes to this path. */
    $ignore(path: string): void;

    /** Checks if a path is set to its default. */
    $isDefault(path: string): boolean;

    /** Getter/setter, determines whether the document was removed or not. */
    $isDeleted(val?: boolean): boolean;

    /** Returns an array of all populated documents associated with the query */
    $getPopulatedDocs(): Document[];

    /**
     * Increments the numeric value at `path` by the given `val`.
     * When you call `save()` on this document, Mongoose will send a
     * `$inc` as opposed to a `$set`.
     */
    $inc(path: string | string[], val?: number): this;

    /**
     * Returns true if the given path is nullish or only contains empty objects.
     * Useful for determining whether this subdoc will get stripped out by the
     * [minimize option](/docs/guide.html#minimize).
     */
    $isEmpty(path: string): boolean;

    /** Checks if a path is invalid */
    $isValid(path: string): boolean;

    /**
     * Empty object that you can use for storing properties on the document. This
     * is handy for passing data to middleware without conflicting with Mongoose
     * internals.
     */
    $locals: Record<string, unknown>;

    /** Marks a path as valid, removing existing validation errors. */
    $markValid(path: string): void;

    /** Returns the model with the given name on this document's associated connection. */
    $model<ModelType = Model<unknown>>(name: string): ModelType;

    /**
     * A string containing the current operation that Mongoose is executing
     * on this document. Can be `null`, `'save'`, `'validate'`, or `'remove'`.
     */
    $op: 'save' | 'validate' | 'remove' | null;

    /**
     * Getter/setter around the session associated with this document. Used to
     * automatically set `session` if you `save()` a doc that you got from a
     * query with an associated session.
     */
    $session(session?: ClientSession | null): ClientSession | null;

    /** Alias for `set()`, used internally to avoid conflicts */
    $set(path: string | Record<string, any>, val: any, type: any, options?: DocumentSetOptions): this;
    $set(path: string | Record<string, any>, val: any, options?: DocumentSetOptions): this;
    $set(value: string | Record<string, any>): this;

    /** Set this property to add additional query filters when Mongoose saves this document and `isNew` is false. */
    $where: Record<string, unknown>;

    /** If this is a discriminator model, `baseModelName` is the name of the base model. */
    baseModelName?: string;

    /** Collection the model uses. */
    collection: Collection;

    /** Connection the model uses. */
    db: Connection;

    /** Removes this document from the db. */
<<<<<<< HEAD
    deleteOne(options?: QueryOptions): QueryWithHelpers<any, this, TQueryHelpers>;
=======
    deleteOne(options?: QueryOptions): Promise<this>;
>>>>>>> ecb02495

    /**
     * Takes a populated field and returns it to its unpopulated state. If called with
     * no arguments, then all populated fields are returned to their unpopulated state.
     */
    depopulate(path?: string | string[]): this;

    /**
     * Returns the list of paths that have been directly modified. A direct
     * modified path is a path that you explicitly set, whether via `doc.foo = 'bar'`,
     * `Object.assign(doc, { foo: 'bar' })`, or `doc.set('foo', 'bar')`.
     */
    directModifiedPaths(): Array<string>;

    /**
     * Returns true if this document is equal to another document.
     *
     * Documents are considered equal when they have matching `_id`s, unless neither
     * document has an `_id`, in which case this function falls back to using
     * `deepEqual()`.
     */
    equals(doc: Document<T>): boolean;

    /** Returns the current validation errors. */
    errors?: Error.ValidationError;

    /** Returns the value of a path. */
    get(path: string, type?: any, options?: any): any;

    /**
     * Returns the changes that happened to the document
     * in the format that will be sent to MongoDB.
     */
    getChanges(): UpdateQuery<this>;

    /** The string version of this documents _id. */
    id?: any;

    /** Signal that we desire an increment of this documents version. */
    increment(): this;

    /**
    * Initializes the document without setters or marking anything modified.
    * Called internally after a document is returned from mongodb. Normally,
    * you do **not** need to call this function on your own.
    */
    init(obj: AnyObject, opts?: AnyObject): this;

    /** Marks a path as invalid, causing validation to fail. */
    invalidate(path: string, errorMsg: string | NativeError, value?: any, kind?: string): NativeError | null;

    /** Returns true if `path` was directly set and modified, else false. */
    isDirectModified(path: string | Array<string>): boolean;

    /** Checks if `path` was explicitly selected. If no projection, always returns true. */
    isDirectSelected(path: string): boolean;

    /** Checks if `path` is in the `init` state, that is, it was set by `Document#init()` and not modified since. */
    isInit(path: string): boolean;

    /**
     * Returns true if any of the given paths are modified, else false. If no arguments, returns `true` if any path
     * in this document is modified.
     */
    isModified(path?: string | Array<string>): boolean;

    /** Boolean flag specifying if the document is new. */
    isNew: boolean;

    /** Checks if `path` was selected in the source query which initialized this document. */
    isSelected(path: string): boolean;

    /** Marks the path as having pending changes to write to the db. */
    markModified(path: string, scope?: any): void;

    /** Returns the list of paths that have been modified. */
    modifiedPaths(options?: { includeChildren?: boolean }): Array<string>;

    /**
     * Overwrite all values in this document with the values of `obj`, except
     * for immutable properties. Behaves similarly to `set()`, except for it
     * unsets all properties that aren't in `obj`.
     */
    overwrite(obj: AnyObject): this;

    /**
     * If this document is a subdocument or populated document, returns the
     * document's parent. Returns undefined otherwise.
     */
    $parent(): Document | undefined;

    /** Populates document references. */
    populate<Paths = {}>(path: string | PopulateOptions | (string | PopulateOptions)[]): Promise<MergeType<this, Paths>>;
    populate<Paths = {}>(path: string, select?: string | AnyObject, model?: Model<any>, match?: AnyObject, options?: PopulateOptions): Promise<MergeType<this, Paths>>;

    /** Gets _id(s) used during population of the given `path`. If the path was not populated, returns `undefined`. */
    populated(path: string): any;

    /** Sends a replaceOne command with this document `_id` as the query selector. */
    replaceOne(replacement?: AnyObject, options?: QueryOptions | null): Query<any, this>;

    /** Saves this document by inserting a new document into the database if [document.isNew](/docs/api/document.html#document_Document-isNew) is `true`, or sends an [updateOne](/docs/api/document.html#document_Document-updateOne) operation with just the modified paths if `isNew` is `false`. */
    save(options?: SaveOptions): Promise<this>;

    /** The document's schema. */
    schema: Schema;

    /** Sets the value of a path, or many paths. */
    set(path: string | Record<string, any>, val: any, type: any, options?: DocumentSetOptions): this;
    set(path: string | Record<string, any>, val: any, options?: DocumentSetOptions): this;
    set(value: string | Record<string, any>): this;

    /** The return value of this method is used in calls to JSON.stringify(doc). */
    toJSON<T = Require_id<DocType>>(options?: ToObjectOptions & { flattenMaps?: true }): FlattenMaps<T>;
    toJSON<T = Require_id<DocType>>(options: ToObjectOptions & { flattenMaps: false }): T;

    /** Converts this document into a plain-old JavaScript object ([POJO](https://masteringjs.io/tutorials/fundamentals/pojo)). */
    toObject<T = Require_id<DocType>>(options?: ToObjectOptions): Require_id<T>;

    /** Clears the modified state on the specified path. */
    unmarkModified(path: string): void;

    /** Sends an updateOne command with this document `_id` as the query selector. */
    updateOne(update?: UpdateQuery<this> | UpdateWithAggregationPipeline, options?: QueryOptions | null): Query<any, this>;

    /** Executes registered validation rules for this document. */
    validate(pathsToValidate?: pathsToValidate, options?: AnyObject): Promise<void>;
    validate(options: { pathsToSkip?: pathsToSkip }): Promise<void>;

    /** Executes registered validation rules (skipping asynchronous validators) for this document. */
    validateSync(options: { pathsToSkip?: pathsToSkip, [k: string]: any }): Error.ValidationError | null;
    validateSync(pathsToValidate?: pathsToValidate, options?: AnyObject): Error.ValidationError | null;
  }
}<|MERGE_RESOLUTION|>--- conflicted
+++ resolved
@@ -107,11 +107,7 @@
     db: Connection;
 
     /** Removes this document from the db. */
-<<<<<<< HEAD
-    deleteOne(options?: QueryOptions): QueryWithHelpers<any, this, TQueryHelpers>;
-=======
     deleteOne(options?: QueryOptions): Promise<this>;
->>>>>>> ecb02495
 
     /**
      * Takes a populated field and returns it to its unpopulated state. If called with
