<<<<<<< HEAD
/// <reference path="./Expression.d.ts" />
=======
/// <reference path="./PipelineStage.d.ts" />

import events = require('events');
import mongodb = require('mongodb');
import mongoose = require('mongoose');
import stream = require('stream');
>>>>>>> cf875ee3

declare module 'mongoose' {

  export enum ConnectionStates {
    disconnected = 0,
    connected = 1,
    connecting = 2,
    disconnecting = 3,
    uninitialized = 99,
  }

  class NativeDate extends global.Date {}

  /** The Mongoose Date [SchemaType](/docs/schematypes.html). */
  export type Date = Schema.Types.Date;

  /**
   * The Mongoose Decimal128 [SchemaType](/docs/schematypes.html). Used for
   * declaring paths in your schema that should be
   * [128-bit decimal floating points](http://thecodebarbarian.com/a-nodejs-perspective-on-mongodb-34-decimal.html).
   * Do not use this to create a new Decimal128 instance, use `mongoose.Types.Decimal128`
   * instead.
   */
  export type Decimal128 = Schema.Types.Decimal128;

  /**
   * The Mongoose Mixed [SchemaType](/docs/schematypes.html). Used for
   * declaring paths in your schema that Mongoose's change tracking, casting,
   * and validation should ignore.
   */
  export type Mixed = Schema.Types.Mixed;

  /**
   * Mongoose constructor. The exports object of the `mongoose` module is an instance of this
   * class. Most apps will only use this one instance.
   */
  export const Mongoose: new (options?: MongooseOptions | null) => typeof mongoose;

  /**
   * The Mongoose Number [SchemaType](/docs/schematypes.html). Used for
   * declaring paths in your schema that Mongoose should cast to numbers.
   */
  export type Number = Schema.Types.Number;

  /**
   * The Mongoose ObjectId [SchemaType](/docs/schematypes.html). Used for
   * declaring paths in your schema that should be
   * [MongoDB ObjectIds](https://docs.mongodb.com/manual/reference/method/ObjectId/).
   * Do not use this to create a new ObjectId instance, use `mongoose.Types.ObjectId`
   * instead.
   */
  export type ObjectId = Schema.Types.ObjectId;

  export let Promise: any;
  export const PromiseProvider: any;

  /** The various Mongoose SchemaTypes. */
  export const SchemaTypes: typeof Schema.Types;

  /** Expose connection states for user-land */
  export const STATES: typeof ConnectionStates;

  /** Opens Mongoose's default connection to MongoDB, see [connections docs](https://mongoosejs.com/docs/connections.html) */
  export function connect(uri: string, options: ConnectOptions, callback: CallbackWithoutResult): void;
  export function connect(uri: string, callback: CallbackWithoutResult): void;
  export function connect(uri: string, options?: ConnectOptions): Promise<Mongoose>;

  /**
     * Makes the indexes in MongoDB match the indexes defined in every model's
     * schema. This function will drop any indexes that are not defined in
     * the model's schema except the `_id` index, and build any indexes that
     * are in your schema but not in MongoDB.
     */
  export function syncIndexes(options?: SyncIndexesOptions): Promise<ConnectionSyncIndexesResult>;
  export function syncIndexes(options: SyncIndexesOptions | null, callback: Callback<ConnectionSyncIndexesResult>): void;

  /* Tells `sanitizeFilter()` to skip the given object when filtering out potential query selector injection attacks.
   * Use this method when you have a known query selector that you want to use. */
  export function trusted<T>(obj: T): T;

  /** The Mongoose module's default connection. Equivalent to `mongoose.connections[0]`, see [`connections`](#mongoose_Mongoose-connections). */
  export const connection: Connection;

  /** An array containing all connections associated with this Mongoose instance. */
  export const connections: Connection[];

  /**
   * Can be extended to explicitly type specific models.
   */
  interface Models {
    [modelName: string]: Model<any>
  }

  /** An array containing all models associated with this Mongoose instance. */
  export const models: Models;
  /** Creates a Connection instance. */
  export function createConnection(uri: string, options?: ConnectOptions): Connection;
  export function createConnection(): Connection;
  export function createConnection(uri: string, options: ConnectOptions, callback: Callback<Connection>): void;

  /**
   * Removes the model named `name` from the default connection, if it exists.
   * You can use this function to clean up any models you created in your tests to
   * prevent OverwriteModelErrors.
   */
  export function deleteModel(name: string | RegExp): typeof mongoose;

  export function disconnect(): Promise<void>;
  export function disconnect(cb: CallbackWithoutResult): void;

  /** Gets mongoose options */
  export function get<K extends keyof MongooseOptions>(key: K): MongooseOptions[K];

  /* ! ignore */
  type CompileModelOptions = { overwriteModels?: boolean, connection?: Connection };

  /**
   * Returns true if Mongoose can cast the given value to an ObjectId, or
   * false otherwise.
   */
  export function isValidObjectId(v: Types.ObjectId): true;
  export function isValidObjectId(v: any): boolean;

  export function model<T>(name: string, schema?: Schema<T, any, any> | Schema<T & Document, any, any>, collection?: string, options?: CompileModelOptions): Model<T>;
  export function model<T, U, TQueryHelpers = {}>(
    name: string,
    schema?: Schema<T, U, TQueryHelpers>,
    collection?: string,
    options?: CompileModelOptions
  ): U;

  /** Returns an array of model names created on this instance of Mongoose. */
  export function modelNames(): Array<string>;

  /** The node-mongodb-native driver Mongoose uses. */
  export const mongo: typeof mongodb;

  /**
   * Mongoose uses this function to get the current time when setting
   * [timestamps](/docs/guide.html#timestamps). You may stub out this function
   * using a tool like [Sinon](https://www.npmjs.com/package/sinon) for testing.
   */
  export function now(): NativeDate;

  /** Declares a global plugin executed on all Schemas. */
  export function plugin(fn: (schema: Schema, opts?: any) => void, opts?: any): typeof mongoose;

  /** Getter/setter around function for pluralizing collection names. */
  export function pluralize(fn?: ((str: string) => string) | null): ((str: string) => string) | null;

  /** Sets mongoose options */
  export function set<K extends keyof MongooseOptions>(key: K, value: MongooseOptions[K]): typeof mongoose;

  /**
   * _Requires MongoDB >= 3.6.0._ Starts a [MongoDB session](https://docs.mongodb.com/manual/release-notes/3.6/#client-sessions)
   * for benefits like causal consistency, [retryable writes](https://docs.mongodb.com/manual/core/retryable-writes/),
   * and [transactions](http://thecodebarbarian.com/a-node-js-perspective-on-mongodb-4-transactions.html).
   */
  export function startSession(options?: mongodb.ClientSessionOptions): Promise<mongodb.ClientSession>;
  export function startSession(options: mongodb.ClientSessionOptions, cb: Callback<mongodb.ClientSession>): void;

  /** The Mongoose version */
  export const version: string;

  export type CastError = Error.CastError;
  export type SyncIndexesError = Error.SyncIndexesError;

  type Mongoose = typeof mongoose;

  interface MongooseOptions {
    /** true by default. Set to false to skip applying global plugins to child schemas */
    applyPluginsToChildSchemas?: boolean;

    /**
     * false by default. Set to true to apply global plugins to discriminator schemas.
     * This typically isn't necessary because plugins are applied to the base schema and
     * discriminators copy all middleware, methods, statics, and properties from the base schema.
     */
    applyPluginsToDiscriminators?: boolean;

    /**
     * Set to `true` to make Mongoose call` Model.createCollection()` automatically when you
     * create a model with `mongoose.model()` or `conn.model()`. This is useful for testing
     * transactions, change streams, and other features that require the collection to exist.
     */
    autoCreate?: boolean;

    /**
     * true by default. Set to false to disable automatic index creation
     * for all models associated with this Mongoose instance.
     */
    autoIndex?: boolean;

    /** enable/disable mongoose's buffering mechanism for all connections and models */
    bufferCommands?: boolean;

    bufferTimeoutMS?: number;

    /** false by default. Set to `true` to `clone()` all schemas before compiling into a model. */
    cloneSchemas?: boolean;

    /**
     * If `true`, prints the operations mongoose sends to MongoDB to the console.
     * If a writable stream is passed, it will log to that stream, without colorization.
     * If a callback function is passed, it will receive the collection name, the method
     * name, then all arguments passed to the method. For example, if you wanted to
     * replicate the default logging, you could output from the callback
     * `Mongoose: ${collectionName}.${methodName}(${methodArgs.join(', ')})`.
     */
    debug?:
      | boolean
      | { color?: boolean; shell?: boolean }
      | stream.Writable
      | ((collectionName: string, methodName: string, ...methodArgs: any[]) => void);

    /** If set, attaches [maxTimeMS](https://docs.mongodb.com/manual/reference/operator/meta/maxTimeMS/) to every query */
    maxTimeMS?: number;

    /**
     * true by default. Mongoose adds a getter to MongoDB ObjectId's called `_id` that
     * returns `this` for convenience with populate. Set this to false to remove the getter.
     */
    objectIdGetter?: boolean;

    /**
     * Set to `true` to default to overwriting models with the same name when calling
     * `mongoose.model()`, as opposed to throwing an `OverwriteModelError`.
     */
    overwriteModels?: boolean;

    /**
     * If `false`, changes the default `returnOriginal` option to `findOneAndUpdate()`,
     * `findByIdAndUpdate`, and `findOneAndReplace()` to false. This is equivalent to
     * setting the `new` option to `true` for `findOneAndX()` calls by default. Read our
     * `findOneAndUpdate()` [tutorial](https://mongoosejs.com/docs/tutorials/findoneandupdate.html)
     * for more information.
     */
    returnOriginal?: boolean;

    /**
     * false by default. Set to true to enable [update validators](
     * https://mongoosejs.com/docs/validation.html#update-validators
     * ) for all validators by default.
     */
    runValidators?: boolean;

    sanitizeFilter?: boolean;

    sanitizeProjection?: boolean;

    /**
     * true by default. Set to false to opt out of Mongoose adding all fields that you `populate()`
     * to your `select()`. The schema-level option `selectPopulatedPaths` overwrites this one.
     */
    selectPopulatedPaths?: boolean;

    setDefaultsOnInsert?: boolean;

    /** true by default, may be `false`, `true`, or `'throw'`. Sets the default strict mode for schemas. */
    strict?: boolean | 'throw';

    /** true by default. set to `false` to allow populating paths that aren't in the schema */
    strictPopulate?: boolean;

    /**
     * false by default, may be `false`, `true`, or `'throw'`. Sets the default
     * [strictQuery](https://mongoosejs.com/docs/guide.html#strictQuery) mode for schemas.
     */
    strictQuery?: boolean | 'throw';

    /**
     * `{ transform: true, flattenDecimals: true }` by default. Overwrites default objects to
     * `toJSON()`, for determining how Mongoose documents get serialized by `JSON.stringify()`
     */
    toJSON?: ToObjectOptions;

    /** `{ transform: true, flattenDecimals: true }` by default. Overwrites default objects to `toObject()` */
    toObject?: ToObjectOptions;
  }

  // eslint-disable-next-line @typescript-eslint/no-empty-interface
  interface ClientSession extends mongodb.ClientSession { }

  interface ConnectOptions extends mongodb.MongoClientOptions {
    /** Set to false to [disable buffering](http://mongoosejs.com/docs/faq.html#callback_never_executes) on all models associated with this connection. */
    bufferCommands?: boolean;
    /** The name of the database you want to use. If not provided, Mongoose uses the database name from connection string. */
    dbName?: string;
    /** username for authentication, equivalent to `options.auth.user`. Maintained for backwards compatibility. */
    user?: string;
    /** password for authentication, equivalent to `options.auth.password`. Maintained for backwards compatibility. */
    pass?: string;
    /** Set to false to disable automatic index creation for all models associated with this connection. */
    autoIndex?: boolean;
    /** Set to `true` to make Mongoose automatically call `createCollection()` on every model created on this connection. */
    autoCreate?: boolean;
  }

  class Connection extends events.EventEmitter {
    /** Returns a promise that resolves when this connection successfully connects to MongoDB */
    asPromise(): Promise<this>;

    /** Closes the connection */
    close(callback: CallbackWithoutResult): void;
    close(force: boolean, callback: CallbackWithoutResult): void;
    close(force?: boolean): Promise<void>;

    /** Retrieves a collection, creating it if not cached. */
    collection<T = AnyObject>(name: string, options?: mongodb.CreateCollectionOptions): Collection<T>;

    /** A hash of the collections associated with this connection */
    collections: { [index: string]: Collection };

    /** A hash of the global options that are associated with this connection */
    config: any;

    /** The mongodb.Db instance, set when the connection is opened */
    db: mongodb.Db;

    /**
     * Helper for `createCollection()`. Will explicitly create the given collection
     * with specified options. Used to create [capped collections](https://docs.mongodb.com/manual/core/capped-collections/)
     * and [views](https://docs.mongodb.com/manual/core/views/) from mongoose.
     */
    createCollection<T = AnyObject>(name: string, options?: mongodb.CreateCollectionOptions): Promise<mongodb.Collection<T>>;
    createCollection<T = AnyObject>(name: string, cb: Callback<mongodb.Collection<T>>): void;
    createCollection<T = AnyObject>(name: string, options: mongodb.CreateCollectionOptions, cb?: Callback<mongodb.Collection<T>>): Promise<mongodb.Collection<T>>;

    /**
     * Removes the model named `name` from this connection, if it exists. You can
     * use this function to clean up any models you created in your tests to
     * prevent OverwriteModelErrors.
     */
    deleteModel(name: string): this;

    /**
     * Helper for `dropCollection()`. Will delete the given collection, including
     * all documents and indexes.
     */
    dropCollection(collection: string): Promise<void>;
    dropCollection(collection: string, cb: CallbackWithoutResult): void;

    /**
     * Helper for `dropDatabase()`. Deletes the given database, including all
     * collections, documents, and indexes.
     */
    dropDatabase(): Promise<void>;
    dropDatabase(cb: CallbackWithoutResult): void;

    /** Gets the value of the option `key`. Equivalent to `conn.options[key]` */
    get(key: string): any;

    /**
     * Returns the [MongoDB driver `MongoClient`](http://mongodb.github.io/node-mongodb-native/3.5/api/MongoClient.html) instance
     * that this connection uses to talk to MongoDB.
     */
    getClient(): mongodb.MongoClient;

    /**
     * The host name portion of the URI. If multiple hosts, such as a replica set,
     * this will contain the first host name in the URI
     */
    host: string;

    /**
     * A number identifier for this connection. Used for debugging when
     * you have [multiple connections](/docs/connections.html#multiple_connections).
     */
    id: number;

    /**
     * A [POJO](https://masteringjs.io/tutorials/fundamentals/pojo) containing
     * a map from model names to models. Contains all models that have been
     * added to this connection using [`Connection#model()`](/docs/api/connection.html#connection_Connection-model).
     */
    models: { [index: string]: Model<any> };

    /** Defines or retrieves a model. */
    model<T>(name: string, schema?: Schema<any>, collection?: string, options?: CompileModelOptions): Model<T>;
    model<T, U, TQueryHelpers = {}>(
      name: string,
      schema?: Schema<T, U, TQueryHelpers>,
      collection?: string,
      options?: CompileModelOptions
    ): U;

    /** Returns an array of model names created on this connection. */
    modelNames(): Array<string>;

    /** The name of the database this connection points to. */
    name: string;

    /** Opens the connection with a URI using `MongoClient.connect()`. */
    openUri(uri: string, options?: ConnectOptions): Promise<Connection>;
    openUri(uri: string, callback: (err: CallbackError, conn?: Connection) => void): Connection;
    openUri(uri: string, options: ConnectOptions, callback: (err: CallbackError, conn?: Connection) => void): Connection;

    /** The password specified in the URI */
    pass: string;

    /**
     * The port portion of the URI. If multiple hosts, such as a replica set,
     * this will contain the port from the first host name in the URI.
     */
    port: number;

    /** Declares a plugin executed on all schemas you pass to `conn.model()` */
    plugin(fn: (schema: Schema, opts?: any) => void, opts?: any): Connection;

    /** The plugins that will be applied to all models created on this connection. */
    plugins: Array<any>;

    /**
     * Connection ready state
     *
     * - 0 = disconnected
     * - 1 = connected
     * - 2 = connecting
     * - 3 = disconnecting
     */
    readyState: number;

    /** Sets the value of the option `key`. Equivalent to `conn.options[key] = val` */
    set(key: string, value: any): any;

    /**
     * Set the [MongoDB driver `MongoClient`](http://mongodb.github.io/node-mongodb-native/3.5/api/MongoClient.html) instance
     * that this connection uses to talk to MongoDB. This is useful if you already have a MongoClient instance, and want to
     * reuse it.
     */
    setClient(client: mongodb.MongoClient): this;

    /**
     * _Requires MongoDB >= 3.6.0._ Starts a [MongoDB session](https://docs.mongodb.com/manual/release-notes/3.6/#client-sessions)
     * for benefits like causal consistency, [retryable writes](https://docs.mongodb.com/manual/core/retryable-writes/),
     * and [transactions](http://thecodebarbarian.com/a-node-js-perspective-on-mongodb-4-transactions.html).
     */
    startSession(options?: mongodb.ClientSessionOptions): Promise<mongodb.ClientSession>;
    startSession(options: mongodb.ClientSessionOptions, cb: Callback<mongodb.ClientSession>): void;

    /**
     * Makes the indexes in MongoDB match the indexes defined in every model's
     * schema. This function will drop any indexes that are not defined in
     * the model's schema except the `_id` index, and build any indexes that
     * are in your schema but not in MongoDB.
     */
    syncIndexes(options?: SyncIndexesOptions): Promise<ConnectionSyncIndexesResult>;
    syncIndexes(options: SyncIndexesOptions | null, callback: Callback<ConnectionSyncIndexesResult>): void;

    /**
     * _Requires MongoDB >= 3.6.0._ Executes the wrapped async function
     * in a transaction. Mongoose will commit the transaction if the
     * async function executes successfully and attempt to retry if
     * there was a retryable error.
     */
    transaction(fn: (session: mongodb.ClientSession) => Promise<any>): Promise<any>;

    /** Switches to a different database using the same connection pool. */
    useDb(name: string, options?: { useCache?: boolean, noListener?: boolean }): Connection;

    /** The username specified in the URI */
    user: string;

    /** Watches the entire underlying database for changes. Similar to [`Model.watch()`](/docs/api/model.html#model_Model.watch). */
    watch<ResultType = any>(pipeline?: Array<any>, options?: mongodb.ChangeStreamOptions): mongodb.ChangeStream<ResultType>;
  }

   /*
   * section collection.js
   * http://mongoosejs.com/docs/api.html#collection-js
   */
  interface CollectionBase<T> extends mongodb.Collection<T> {
    /*
      * Abstract methods. Some of these are already defined on the
      * mongodb.Collection interface so they've been commented out.
      */
    ensureIndex(...args: any[]): any;
    findAndModify(...args: any[]): any;
    getIndexes(...args: any[]): any;

    /** The collection name */
    collectionName: string;
    /** The Connection instance */
    conn: Connection;
    /** The collection name */
    name: string;
  }

  /*
   * section drivers/node-mongodb-native/collection.js
   * http://mongoosejs.com/docs/api.html#drivers-node-mongodb-native-collection-js
   */
  let Collection: Collection;
  interface Collection<T = AnyObject> extends CollectionBase<T> {
    /**
     * Collection constructor
     * @param name name of the collection
     * @param conn A MongooseConnection instance
     * @param opts optional collection options
     */
    // eslint-disable-next-line @typescript-eslint/no-misused-new
    new(name: string, conn: Connection, opts?: any): Collection<T>;
    /** Formatter for debug print args */
    $format(arg: any): string;
    /** Debug print helper */
    $print(name: any, i: any, args: any[]): void;
    /** Retrieves information about this collections indexes. */
    getIndexes(): any;
  }

  class Document<T = any, TQueryHelpers = any, DocType = any> {
    constructor(doc?: any);

    /** This documents _id. */
    _id?: T;

    /** This documents __v. */
    __v?: any;

    /* Get all subdocs (by bfs) */
    $getAllSubdocs(): Document[];

    /** Don't run validation on this path or persist changes to this path. */
    $ignore(path: string): void;

    /** Checks if a path is set to its default. */
    $isDefault(path: string): boolean;

    /** Getter/setter, determines whether the document was removed or not. */
    $isDeleted(val?: boolean): boolean;

    /** Returns an array of all populated documents associated with the query */
    $getPopulatedDocs(): Document[];

    /**
     * Returns true if the given path is nullish or only contains empty objects.
     * Useful for determining whether this subdoc will get stripped out by the
     * [minimize option](/docs/guide.html#minimize).
     */
    $isEmpty(path: string): boolean;

    /** Checks if a path is invalid */
    $isValid(path: string): boolean;

    /**
     * Empty object that you can use for storing properties on the document. This
     * is handy for passing data to middleware without conflicting with Mongoose
     * internals.
     */
    $locals: Record<string, unknown>;

    /** Marks a path as valid, removing existing validation errors. */
    $markValid(path: string): void;

    /**
     * A string containing the current operation that Mongoose is executing
     * on this document. May be `null`, `'save'`, `'validate'`, or `'remove'`.
     */
    $op: string | null;

    /**
     * Getter/setter around the session associated with this document. Used to
     * automatically set `session` if you `save()` a doc that you got from a
     * query with an associated session.
     */
    $session(session?: mongodb.ClientSession | null): mongodb.ClientSession;

    /** Alias for `set()`, used internally to avoid conflicts */
    $set(path: string, val: any, options?: any): this;
    $set(path: string, val: any, type: any, options?: any): this;
    $set(value: any): this;

    /** Set this property to add additional query filters when Mongoose saves this document and `isNew` is false. */
    $where: Record<string, unknown>;

    /** If this is a discriminator model, `baseModelName` is the name of the base model. */
    baseModelName?: string;

    /** Collection the model uses. */
    collection: Collection;

    /** Connection the model uses. */
    db: Connection;

    /** Removes this document from the db. */
    delete(options?: QueryOptions): QueryWithHelpers<any, this, TQueryHelpers>;
    delete(options: QueryOptions, cb?: Callback): void;
    delete(cb: Callback): void;

    /** Removes this document from the db. */
    deleteOne(options?: QueryOptions): QueryWithHelpers<any, this, TQueryHelpers>;
    deleteOne(options: QueryOptions, cb?: Callback): void;
    deleteOne(cb: Callback): void;

    /**
     * Takes a populated field and returns it to its unpopulated state. If called with
     * no arguments, then all populated fields are returned to their unpopulated state.
     */
    depopulate(path?: string | string[]): this;

    /**
     * Returns the list of paths that have been directly modified. A direct
     * modified path is a path that you explicitly set, whether via `doc.foo = 'bar'`,
     * `Object.assign(doc, { foo: 'bar' })`, or `doc.set('foo', 'bar')`.
     */
    directModifiedPaths(): Array<string>;

    /**
     * Returns true if this document is equal to another document.
     *
     * Documents are considered equal when they have matching `_id`s, unless neither
     * document has an `_id`, in which case this function falls back to using
     * `deepEqual()`.
     */
    equals(doc: Document<T>): boolean;

    /** Hash containing current validation errors. */
    errors?: Error.ValidationError;

    /** Returns the value of a path. */
    get(path: string, type?: any, options?: any): any;

    /**
     * Returns the changes that happened to the document
     * in the format that will be sent to MongoDB.
     */
    getChanges(): UpdateQuery<this>;

    /** The string version of this documents _id. */
    id?: any;

    /** Signal that we desire an increment of this documents version. */
    increment(): this;

    /**
     * Initializes the document without setters or marking anything modified.
     * Called internally after a document is returned from mongodb. Normally,
     * you do **not** need to call this function on your own.
     */
    init(obj: any, opts?: any, cb?: Callback<this>): this;

    /** Marks a path as invalid, causing validation to fail. */
    invalidate(path: string, errorMsg: string | NativeError, value?: any, kind?: string): NativeError | null;

    /** Returns true if `path` was directly set and modified, else false. */
    isDirectModified(path: string): boolean;

    /** Checks if `path` was explicitly selected. If no projection, always returns true. */
    isDirectSelected(path: string): boolean;

    /** Checks if `path` is in the `init` state, that is, it was set by `Document#init()` and not modified since. */
    isInit(path: string): boolean;

    /**
     * Returns true if any of the given paths is modified, else false. If no arguments, returns `true` if any path
     * in this document is modified.
     */
    isModified(path?: string | Array<string>): boolean;

    /** Boolean flag specifying if the document is new. */
    isNew: boolean;

    /** Checks if `path` was selected in the source query which initialized this document. */
    isSelected(path: string): boolean;

    /** Marks the path as having pending changes to write to the db. */
    markModified(path: string, scope?: any): void;

    /** Returns the list of paths that have been modified. */
    modifiedPaths(options?: { includeChildren?: boolean }): Array<string>;

    /** The name of the model */
    modelName: string;

    /**
     * Overwrite all values in this document with the values of `obj`, except
     * for immutable properties. Behaves similarly to `set()`, except for it
     * unsets all properties that aren't in `obj`.
     */
    overwrite(obj: AnyObject): this;

    /**
     * If this document is a subdocument or populated document, returns the
     * document's parent. Returns undefined otherwise.
     */
    $parent(): Document | undefined;

    /** Populates document references. */
    populate<Paths = {}>(path: string | PopulateOptions | (string | PopulateOptions)[]): Promise<this & Paths>;
    populate<Paths = {}>(path: string | PopulateOptions | (string | PopulateOptions)[], callback: Callback<this & Paths>): void;
    populate<Paths = {}>(path: string, names: string): Promise<this & Paths>;
    populate<Paths = {}>(path: string, names: string, callback: Callback<this & Paths>): void;

    /** Gets _id(s) used during population of the given `path`. If the path was not populated, returns `undefined`. */
    populated(path: string): any;

    /** Removes this document from the db. */
    remove(options?: QueryOptions): Promise<this>;
    remove(options?: QueryOptions, cb?: Callback): void;

    /** Sends a replaceOne command with this document `_id` as the query selector. */
    replaceOne(replacement?: AnyObject, options?: QueryOptions | null, callback?: Callback): Query<any, this>;
    replaceOne(replacement?: AnyObject, options?: QueryOptions | null, callback?: Callback): Query<any, this>;

    /** Saves this document by inserting a new document into the database if [document.isNew](/docs/api.html#document_Document-isNew) is `true`, or sends an [updateOne](/docs/api.html#document_Document-updateOne) operation with just the modified paths if `isNew` is `false`. */
    save(options?: SaveOptions): Promise<this>;
    save(options?: SaveOptions, fn?: Callback<this>): void;
    save(fn?: Callback<this>): void;

    /** The document's schema. */
    schema: Schema;

    /** Sets the value of a path, or many paths. */
    set(path: string, val: any, options?: any): this;
    set(path: string, val: any, type: any, options?: any): this;
    set(value: any): this;

    /** The return value of this method is used in calls to JSON.stringify(doc). */
    toJSON(options: ToObjectOptions & { flattenMaps: false }): LeanDocument<this>;
    toJSON(options?: ToObjectOptions): FlattenMaps<LeanDocument<this>>;
    toJSON<T = FlattenMaps<DocType>>(options?: ToObjectOptions): T;

    /** Converts this document into a plain-old JavaScript object ([POJO](https://masteringjs.io/tutorials/fundamentals/pojo)). */
    toObject(options?: ToObjectOptions): LeanDocument<this>;
    toObject<T = DocType>(options?: ToObjectOptions): T;

    /** Clears the modified state on the specified path. */
    unmarkModified(path: string): void;

    /** Sends an update command with this document `_id` as the query selector. */
    update(update?: UpdateQuery<this> | UpdateWithAggregationPipeline, options?: QueryOptions | null, callback?: Callback): Query<any, this>;

    /** Sends an updateOne command with this document `_id` as the query selector. */
    updateOne(update?: UpdateQuery<this> | UpdateWithAggregationPipeline, options?: QueryOptions | null, callback?: Callback): Query<any, this>;

    /** Executes registered validation rules for this document. */
    validate(options:{ pathsToSkip?: pathsToSkip }): Promise<void>;
    validate(pathsToValidate?: pathsToValidate, options?: any): Promise<void>;
    validate(callback: CallbackWithoutResult): void;
    validate(pathsToValidate: pathsToValidate, callback: CallbackWithoutResult): void;
    validate(pathsToValidate: pathsToValidate, options: any, callback: CallbackWithoutResult): void;

    /** Executes registered validation rules (skipping asynchronous validators) for this document. */
    validateSync(options:{pathsToSkip?: pathsToSkip, [k:string]: any }): Error.ValidationError | null;
    validateSync(pathsToValidate?: Array<string>, options?: any): Error.ValidationError | null;
  }

  /** A list of paths to validate. If set, Mongoose will validate only the modified paths that are in the given list. */
  type pathsToValidate = string[] | string;
  /** A list of paths to skip. If set, Mongoose will validate every modified path that is not in this list. */
  type pathsToSkip = string[] | string;

  interface AcceptsDiscriminator {
    /** Adds a discriminator type. */
    discriminator<D>(name: string | number, schema: Schema, value?: string | number | ObjectId): Model<D>;
    discriminator<T, U>(name: string | number, schema: Schema<T, U>, value?: string | number | ObjectId): U;
  }

  type AnyKeys<T> = { [P in keyof T]?: T[P] | any };
  interface AnyObject { [k: string]: any }

  type Require_id<T> = T extends { _id?: any } ? (T & { _id: T['_id'] }) : (T & { _id: Types.ObjectId });

  export type HydratedDocument<DocType, TMethodsAndOverrides = {}, TVirtuals = {}> = DocType extends Document ? Require_id<DocType> : (Document<unknown, any, DocType> & Require_id<DocType> & TVirtuals & TMethodsAndOverrides);

  interface IndexesDiff {
    /** Indexes that would be created in mongodb. */
    toCreate: Array<any>
    /** Indexes that would be dropped in mongodb. */
    toDrop: Array<any>
  }

  interface ModifyResult<T> {
    value: Require_id<T> | null;
    lastErrorObject?: mongodb.Document;
    ok: 0 | 1;
  }

  export const Model: Model<any>;
  interface Model<T, TQueryHelpers = {}, TMethodsAndOverrides = {}, TVirtuals = {}> extends NodeJS.EventEmitter, AcceptsDiscriminator {
    new<DocType = AnyKeys<T> & AnyObject>(doc?: DocType, fields?: any | null, options?: boolean | AnyObject): HydratedDocument<T, TMethodsAndOverrides, TVirtuals>;

    aggregate<R = any>(pipeline?: PipelineStage[], options?: mongodb.AggregateOptions, callback?: Callback<R[]>): Aggregate<Array<R>>;
    aggregate<R = any>(pipeline: PipelineStage[], cb: Function): Aggregate<Array<R>>;

    /** Base Mongoose instance the model uses. */
    base: typeof mongoose;

    /**
     * If this is a discriminator model, `baseModelName` is the name of
     * the base model.
     */
    baseModelName: string | undefined;

    /**
     * Sends multiple `insertOne`, `updateOne`, `updateMany`, `replaceOne`,
     * `deleteOne`, and/or `deleteMany` operations to the MongoDB server in one
     * command. This is faster than sending multiple independent operations (e.g.
     * if you use `create()`) because with `bulkWrite()` there is only one network
     * round trip to the MongoDB server.
     */
    bulkWrite(writes: Array<any>, options?: mongodb.BulkWriteOptions): Promise<mongodb.BulkWriteResult>;
    bulkWrite(writes: Array<any>, options?: mongodb.BulkWriteOptions, cb?: Callback<mongodb.BulkWriteResult>): void;

    /**
     * Sends multiple `save()` calls in a single `bulkWrite()`. This is faster than
     * sending multiple `save()` calls because with `bulkSave()` there is only one
     * network round trip to the MongoDB server.
     */
    bulkSave(documents: Array<Document>, options?: mongodb.BulkWriteOptions): Promise<mongodb.BulkWriteResult>;

    /** Collection the model uses. */
    collection: Collection;

    /** Creates a `count` query: counts the number of documents that match `filter`. */
    count(callback?: Callback<number>): QueryWithHelpers<number, HydratedDocument<T, TMethodsAndOverrides, TVirtuals>, TQueryHelpers, T>;
    count(filter: FilterQuery<T>, callback?: Callback<number>): QueryWithHelpers<number, HydratedDocument<T, TMethodsAndOverrides, TVirtuals>, TQueryHelpers, T>;

    /** Creates a `countDocuments` query: counts the number of documents that match `filter`. */
    countDocuments(callback?: Callback<number>): QueryWithHelpers<number, HydratedDocument<T, TMethodsAndOverrides, TVirtuals>, TQueryHelpers, T>;
    countDocuments(filter: FilterQuery<T>, options?: QueryOptions, callback?: Callback<number>): QueryWithHelpers<number, HydratedDocument<T, TMethodsAndOverrides, TVirtuals>, TQueryHelpers, T>;

    /** Creates a new document or documents */
    create(docs: (AnyKeys<T> | AnyObject)[], options?: SaveOptions): Promise<HydratedDocument<T, TMethodsAndOverrides, TVirtuals>[]>;
    create(docs: (AnyKeys<T> | AnyObject)[], callback: Callback<HydratedDocument<T, TMethodsAndOverrides, TVirtuals>[]>): void;
    create(doc: AnyKeys<T> | AnyObject): Promise<HydratedDocument<T, TMethodsAndOverrides, TVirtuals>>;
    create(doc: AnyKeys<T> | AnyObject, callback: Callback<HydratedDocument<T, TMethodsAndOverrides, TVirtuals>>): void;
    create<DocContents = AnyKeys<T>>(docs: DocContents[], options?: SaveOptions): Promise<HydratedDocument<T, TMethodsAndOverrides, TVirtuals>[]>;
    create<DocContents = AnyKeys<T>>(docs: DocContents[], callback: Callback<HydratedDocument<T, TMethodsAndOverrides, TVirtuals>[]>): void;
    create<DocContents = AnyKeys<T>>(doc: DocContents): Promise<HydratedDocument<T, TMethodsAndOverrides, TVirtuals>>;
    create<DocContents = AnyKeys<T>>(...docs: DocContents[]): Promise<HydratedDocument<T, TMethodsAndOverrides, TVirtuals>[]>;
    create<DocContents = AnyKeys<T>>(doc: DocContents, callback: Callback<HydratedDocument<T, TMethodsAndOverrides, TVirtuals>>): void;

    /**
     * Create the collection for this model. By default, if no indexes are specified,
     * mongoose will not create the collection for the model until any documents are
     * created. Use this method to create the collection explicitly.
     */
    createCollection<T>(options?: mongodb.CreateCollectionOptions): Promise<mongodb.Collection<T>>;
    createCollection<T>(options: mongodb.CreateCollectionOptions | null, callback: Callback<mongodb.Collection<T>>): void;

    /**
     * Similar to `ensureIndexes()`, except for it uses the [`createIndex`](http://mongodb.github.io/node-mongodb-native/2.2/api/Collection.html#createIndex)
     * function.
     */
    createIndexes(callback?: CallbackWithoutResult): Promise<void>;
    createIndexes(options?: any, callback?: CallbackWithoutResult): Promise<void>;

    /** Connection the model uses. */
    db: Connection;

    /**
     * Deletes all of the documents that match `conditions` from the collection.
     * Behaves like `remove()`, but deletes all documents that match `conditions`
     * regardless of the `single` option.
     */
    deleteMany(filter?: FilterQuery<T>, options?: QueryOptions, callback?: CallbackWithoutResult): QueryWithHelpers<mongodb.DeleteResult, HydratedDocument<T, TMethodsAndOverrides, TVirtuals>, TQueryHelpers, T>;
    deleteMany(filter: FilterQuery<T>, callback: CallbackWithoutResult): QueryWithHelpers<mongodb.DeleteResult, HydratedDocument<T, TMethodsAndOverrides, TVirtuals>, TQueryHelpers, T>;
    deleteMany(callback: CallbackWithoutResult): QueryWithHelpers<mongodb.DeleteResult, HydratedDocument<T, TMethodsAndOverrides, TVirtuals>, TQueryHelpers, T>;

    /**
     * Deletes the first document that matches `conditions` from the collection.
     * Behaves like `remove()`, but deletes at most one document regardless of the
     * `single` option.
     */
    deleteOne(filter?: FilterQuery<T>, options?: QueryOptions, callback?: CallbackWithoutResult): QueryWithHelpers<mongodb.DeleteResult, HydratedDocument<T, TMethodsAndOverrides, TVirtuals>, TQueryHelpers, T>;
    deleteOne(filter: FilterQuery<T>, callback: CallbackWithoutResult): QueryWithHelpers<mongodb.DeleteResult, HydratedDocument<T, TMethodsAndOverrides, TVirtuals>, TQueryHelpers, T>;
    deleteOne(callback: CallbackWithoutResult): QueryWithHelpers<mongodb.DeleteResult, HydratedDocument<T, TMethodsAndOverrides, TVirtuals>, TQueryHelpers, T>;

    /**
     * Sends `createIndex` commands to mongo for each index declared in the schema.
     * The `createIndex` commands are sent in series.
     */
    ensureIndexes(callback?: CallbackWithoutResult): Promise<void>;
    ensureIndexes(options?: any, callback?: CallbackWithoutResult): Promise<void>;

    /**
     * Event emitter that reports any errors that occurred. Useful for global error
     * handling.
     */
    events: NodeJS.EventEmitter;

    /**
     * Finds a single document by its _id field. `findById(id)` is almost*
     * equivalent to `findOne({ _id: id })`. If you want to query by a document's
     * `_id`, use `findById()` instead of `findOne()`.
     */
    findById<ResultDoc = HydratedDocument<T, TMethodsAndOverrides, TVirtuals>>(id: any, projection?: any | null, options?: QueryOptions | null, callback?: Callback<ResultDoc | null>): QueryWithHelpers<ResultDoc | null, ResultDoc, TQueryHelpers, T>;

    /** Finds one document. */
    findOne<ResultDoc = HydratedDocument<T, TMethodsAndOverrides, TVirtuals>>(filter?: FilterQuery<T>, projection?: any | null, options?: QueryOptions | null, callback?: Callback<ResultDoc | null>): QueryWithHelpers<ResultDoc | null, ResultDoc, TQueryHelpers, T>;

    /**
     * Shortcut for creating a new Document from existing raw data, pre-saved in the DB.
     * The document returned has no paths marked as modified initially.
     */
    hydrate(obj: any): HydratedDocument<T, TMethodsAndOverrides, TVirtuals>;

    /**
     * This function is responsible for building [indexes](https://docs.mongodb.com/manual/indexes/),
     * unless [`autoIndex`](http://mongoosejs.com/docs/guide.html#autoIndex) is turned off.
     * Mongoose calls this function automatically when a model is created using
     * [`mongoose.model()`](/docs/api.html#mongoose_Mongoose-model) or
     * [`connection.model()`](/docs/api.html#connection_Connection-model), so you
     * don't need to call it.
     */
    init(callback?: CallbackWithoutResult): Promise<HydratedDocument<T, TMethodsAndOverrides, TVirtuals>>;

    /** Inserts one or more new documents as a single `insertMany` call to the MongoDB server. */
    insertMany(docs: Array<AnyKeys<T> | AnyObject>, options: InsertManyOptions & { rawResult: true }): Promise<InsertManyResult>;
    insertMany(docs: Array<AnyKeys<T> | AnyObject>, options?: InsertManyOptions): Promise<Array<HydratedDocument<T, TMethodsAndOverrides, TVirtuals>>>;
    insertMany(doc: AnyKeys<T> | AnyObject, options: InsertManyOptions & { rawResult: true }): Promise<InsertManyResult>;
    insertMany(doc: AnyKeys<T> | AnyObject, options?: InsertManyOptions): Promise<HydratedDocument<T, TMethodsAndOverrides, TVirtuals>[]>;
    insertMany(doc: AnyKeys<T> | AnyObject, options?: InsertManyOptions, callback?: Callback<HydratedDocument<T, TMethodsAndOverrides, TVirtuals>[] | InsertManyResult>): void;
    insertMany(docs: Array<AnyKeys<T> | AnyObject>, options?: InsertManyOptions, callback?: Callback<Array<HydratedDocument<T, TMethodsAndOverrides, TVirtuals>> | InsertManyResult>): void;

    /**
     * Lists the indexes currently defined in MongoDB. This may or may not be
     * the same as the indexes defined in your schema depending on whether you
     * use the [`autoIndex` option](/docs/guide.html#autoIndex) and if you
     * build indexes manually.
     */
    listIndexes(callback: Callback<Array<any>>): void;
    listIndexes(): Promise<Array<any>>;

    /** The name of the model */
    modelName: string;

    /** Populates document references. */
    populate(docs: Array<any>, options: PopulateOptions | Array<PopulateOptions> | string,
      callback?: Callback<(HydratedDocument<T, TMethodsAndOverrides, TVirtuals>)[]>): Promise<Array<HydratedDocument<T, TMethodsAndOverrides, TVirtuals>>>;
    populate(doc: any, options: PopulateOptions | Array<PopulateOptions> | string,
      callback?: Callback<HydratedDocument<T, TMethodsAndOverrides, TVirtuals>>): Promise<HydratedDocument<T, TMethodsAndOverrides, TVirtuals>>;

    /**
     * Makes the indexes in MongoDB match the indexes defined in this model's
     * schema. This function will drop any indexes that are not defined in
     * the model's schema except the `_id` index, and build any indexes that
     * are in your schema but not in MongoDB.
     */
    syncIndexes(options?: Record<string, unknown>): Promise<Array<string>>;
    syncIndexes(options: Record<string, unknown> | null, callback: Callback<Array<string>>): void;

    /**
     * Does a dry-run of Model.syncIndexes(), meaning that
     * the result of this function would be the result of
     * Model.syncIndexes().
     */
    diffIndexes(options?: Record<string, unknown>): Promise<IndexesDiff>
    diffIndexes(options: Record<string, unknown> | null, callback: (err: CallbackError, diff: IndexesDiff) => void): void

    /**
     * Starts a [MongoDB session](https://docs.mongodb.com/manual/release-notes/3.6/#client-sessions)
     * for benefits like causal consistency, [retryable writes](https://docs.mongodb.com/manual/core/retryable-writes/),
     * and [transactions](http://thecodebarbarian.com/a-node-js-perspective-on-mongodb-4-transactions.html).
     * */
    startSession(options?: mongodb.ClientSessionOptions, cb?: Callback<mongodb.ClientSession>): Promise<mongodb.ClientSession>;

    /** Casts and validates the given object against this model's schema, passing the given `context` to custom validators. */
    validate(callback?: CallbackWithoutResult): Promise<void>;
    validate(optional: any, callback?: CallbackWithoutResult): Promise<void>;
    validate(optional: any, pathsToValidate: string[], callback?: CallbackWithoutResult): Promise<void>;

    /** Watches the underlying collection for changes using [MongoDB change streams](https://docs.mongodb.com/manual/changeStreams/). */
    watch<ResultType = any>(pipeline?: Array<Record<string, unknown>>, options?: mongodb.ChangeStreamOptions): mongodb.ChangeStream<ResultType>;

    /** Adds a `$where` clause to this query */
    $where(argument: string | Function): QueryWithHelpers<Array<HydratedDocument<T, TMethodsAndOverrides, TVirtuals>>, HydratedDocument<T, TMethodsAndOverrides, TVirtuals>, TQueryHelpers, T>;

    /** Registered discriminators for this model. */
    discriminators: { [name: string]: Model<any> } | undefined;

    /** Translate any aliases fields/conditions so the final query or document object is pure */
    translateAliases(raw: any): any;

    /** Creates a `distinct` query: returns the distinct values of the given `field` that match `filter`. */
    distinct(field: string, filter?: FilterQuery<T>, callback?: Callback<number>): QueryWithHelpers<Array<any>, HydratedDocument<T, TMethodsAndOverrides, TVirtuals>, TQueryHelpers, T>;

    /** Creates a `estimatedDocumentCount` query: counts the number of documents in the collection. */
    estimatedDocumentCount(options?: QueryOptions, callback?: Callback<number>): QueryWithHelpers<number, HydratedDocument<T, TMethodsAndOverrides, TVirtuals>, TQueryHelpers, T>;

    /**
     * Returns a document with its `_id` if at least one document exists in the database that matches
     * the given `filter`, and `null` otherwise.
     */
    exists(filter: FilterQuery<T>): QueryWithHelpers<Pick<Document<T>, '_id'> | null, HydratedDocument<T, TMethodsAndOverrides, TVirtuals>, TQueryHelpers, T>;
    exists(filter: FilterQuery<T>, callback: Callback<Pick<Document<T>, '_id'> | null>): QueryWithHelpers<Pick<Document<T>, '_id'> | null, HydratedDocument<T, TMethodsAndOverrides, TVirtuals>, TQueryHelpers, T>;

    /** Creates a `find` query: gets a list of documents that match `filter`. */
    find<ResultDoc = HydratedDocument<T, TMethodsAndOverrides, TVirtuals>>(callback?: Callback<ResultDoc[]>): QueryWithHelpers<Array<ResultDoc>, ResultDoc, TQueryHelpers, T>;
    find<ResultDoc = HydratedDocument<T, TMethodsAndOverrides, TVirtuals>>(filter: FilterQuery<T>, callback?: Callback<ResultDoc[]>): QueryWithHelpers<Array<ResultDoc>, ResultDoc, TQueryHelpers, T>;
    find<ResultDoc = HydratedDocument<T, TMethodsAndOverrides, TVirtuals>>(filter: FilterQuery<T>, projection?: any | null, options?: QueryOptions | null, callback?: Callback<ResultDoc[]>): QueryWithHelpers<Array<ResultDoc>, ResultDoc, TQueryHelpers, T>;

    /** Creates a `findByIdAndDelete` query, filtering by the given `_id`. */
    findByIdAndDelete<ResultDoc = HydratedDocument<T, TMethodsAndOverrides, TVirtuals>>(id?: mongodb.ObjectId | any, options?: QueryOptions | null, callback?: (err: CallbackError, doc: ResultDoc | null, res: any) => void): QueryWithHelpers<ResultDoc | null, ResultDoc, TQueryHelpers, T>;

    /** Creates a `findByIdAndRemove` query, filtering by the given `_id`. */
    findByIdAndRemove<ResultDoc = HydratedDocument<T, TMethodsAndOverrides, TVirtuals>>(id?: mongodb.ObjectId | any, options?: QueryOptions | null, callback?: (err: CallbackError, doc: ResultDoc | null, res: any) => void): QueryWithHelpers<ResultDoc | null, ResultDoc, TQueryHelpers, T>;

    /** Creates a `findOneAndUpdate` query, filtering by the given `_id`. */
    findByIdAndUpdate<ResultDoc = HydratedDocument<T, TMethodsAndOverrides, TVirtuals>>(id: mongodb.ObjectId | any, update: UpdateQuery<T>, options: QueryOptions & { rawResult: true }, callback?: (err: CallbackError, doc: any, res: any) => void): QueryWithHelpers<ModifyResult<ResultDoc>, ResultDoc, TQueryHelpers, T>;
    findByIdAndUpdate<ResultDoc = HydratedDocument<T, TMethodsAndOverrides, TVirtuals>>(id: mongodb.ObjectId | any, update: UpdateQuery<T>, options: QueryOptions & { upsert: true } & ReturnsNewDoc, callback?: (err: CallbackError, doc: ResultDoc, res: any) => void): QueryWithHelpers<ResultDoc, ResultDoc, TQueryHelpers, T>;
    findByIdAndUpdate<ResultDoc = HydratedDocument<T, TMethodsAndOverrides, TVirtuals>>(id?: mongodb.ObjectId | any, update?: UpdateQuery<T>, options?: QueryOptions | null, callback?: (err: CallbackError, doc: ResultDoc | null, res: any) => void): QueryWithHelpers<ResultDoc | null, ResultDoc, TQueryHelpers, T>;
    findByIdAndUpdate<ResultDoc = HydratedDocument<T, TMethodsAndOverrides, TVirtuals>>(id: mongodb.ObjectId | any, update: UpdateQuery<T>, callback: (err: CallbackError, doc: ResultDoc | null, res: any) => void): QueryWithHelpers<ResultDoc | null, ResultDoc, TQueryHelpers, T>;

    /** Creates a `findOneAndDelete` query: atomically finds the given document, deletes it, and returns the document as it was before deletion. */
    findOneAndDelete<ResultDoc = HydratedDocument<T, TMethodsAndOverrides, TVirtuals>>(filter?: FilterQuery<T>, options?: QueryOptions | null, callback?: (err: CallbackError, doc: ResultDoc | null, res: any) => void): QueryWithHelpers<ResultDoc | null, ResultDoc, TQueryHelpers, T>;

    /** Creates a `findOneAndRemove` query: atomically finds the given document and deletes it. */
    findOneAndRemove<ResultDoc = HydratedDocument<T, TMethodsAndOverrides, TVirtuals>>(filter?: FilterQuery<T>, options?: QueryOptions | null, callback?: (err: CallbackError, doc: ResultDoc | null, res: any) => void): QueryWithHelpers<ResultDoc | null, ResultDoc, TQueryHelpers, T>;

    /** Creates a `findOneAndReplace` query: atomically finds the given document and replaces it with `replacement`. */
    findOneAndReplace<ResultDoc = HydratedDocument<T, TMethodsAndOverrides, TVirtuals>>(filter: FilterQuery<T>, replacement: T | AnyObject, options: QueryOptions & { upsert: true } & ReturnsNewDoc, callback?: (err: CallbackError, doc: ResultDoc, res: any) => void): QueryWithHelpers<ResultDoc, ResultDoc, TQueryHelpers, T>;
    findOneAndReplace<ResultDoc = HydratedDocument<T, TMethodsAndOverrides, TVirtuals>>(filter?: FilterQuery<T>, replacement?: T | AnyObject, options?: QueryOptions | null, callback?: (err: CallbackError, doc: ResultDoc | null, res: any) => void): QueryWithHelpers<ResultDoc | null, ResultDoc, TQueryHelpers, T>;

    /** Creates a `findOneAndUpdate` query: atomically find the first document that matches `filter` and apply `update`. */
    findOneAndUpdate<ResultDoc = HydratedDocument<T, TMethodsAndOverrides, TVirtuals>>(filter: FilterQuery<T>, update: UpdateQuery<T>, options: QueryOptions & { rawResult: true }, callback?: (err: CallbackError, doc: any, res: any) => void): QueryWithHelpers<ModifyResult<ResultDoc>, ResultDoc, TQueryHelpers, T>;
    findOneAndUpdate<ResultDoc = HydratedDocument<T, TMethodsAndOverrides, TVirtuals>>(filter: FilterQuery<T>, update: UpdateQuery<T>, options: QueryOptions & { upsert: true } & ReturnsNewDoc, callback?: (err: CallbackError, doc: ResultDoc, res: any) => void): QueryWithHelpers<ResultDoc, ResultDoc, TQueryHelpers, T>;
    findOneAndUpdate<ResultDoc = HydratedDocument<T, TMethodsAndOverrides, TVirtuals>>(filter?: FilterQuery<T>, update?: UpdateQuery<T>, options?: QueryOptions | null, callback?: (err: CallbackError, doc: T | null, res: any) => void): QueryWithHelpers<ResultDoc | null, ResultDoc, TQueryHelpers, T>;

    geoSearch<ResultDoc = HydratedDocument<T, TMethodsAndOverrides, TVirtuals>>(filter?: FilterQuery<T>, options?: GeoSearchOptions, callback?: Callback<Array<ResultDoc>>): QueryWithHelpers<Array<ResultDoc>, ResultDoc, TQueryHelpers, T>;

    /** Executes a mapReduce command. */
    mapReduce<Key, Value>(
      o: MapReduceOptions<T, Key, Value>,
      callback?: Callback
    ): Promise<any>;

    remove<ResultDoc = HydratedDocument<T, TMethodsAndOverrides, TVirtuals>>(filter?: any, callback?: CallbackWithoutResult): QueryWithHelpers<any, ResultDoc, TQueryHelpers, T>;

    /** Creates a `replaceOne` query: finds the first document that matches `filter` and replaces it with `replacement`. */
    replaceOne<ResultDoc = HydratedDocument<T, TMethodsAndOverrides, TVirtuals>>(filter?: FilterQuery<T>, replacement?: T | AnyObject, options?: QueryOptions | null, callback?: Callback): QueryWithHelpers<any, ResultDoc, TQueryHelpers, T>;
    replaceOne<ResultDoc = HydratedDocument<T, TMethodsAndOverrides, TVirtuals>>(filter?: FilterQuery<T>, replacement?: T | AnyObject, options?: QueryOptions | null, callback?: Callback): QueryWithHelpers<any, ResultDoc, TQueryHelpers, T>;

    /** Schema the model uses. */
    schema: Schema<T>;

    /**
     * @deprecated use `updateOne` or `updateMany` instead.
     * Creates a `update` query: updates one or many documents that match `filter` with `update`, based on the `multi` option.
     */
    update<ResultDoc = HydratedDocument<T, TMethodsAndOverrides, TVirtuals>>(filter?: FilterQuery<T>, update?: UpdateQuery<T> | UpdateWithAggregationPipeline, options?: QueryOptions | null, callback?: Callback): QueryWithHelpers<UpdateWriteOpResult, ResultDoc, TQueryHelpers, T>;

    /** Creates a `updateMany` query: updates all documents that match `filter` with `update`. */
    updateMany<ResultDoc = HydratedDocument<T, TMethodsAndOverrides, TVirtuals>>(filter?: FilterQuery<T>, update?: UpdateQuery<T> | UpdateWithAggregationPipeline, options?: QueryOptions | null, callback?: Callback): QueryWithHelpers<UpdateWriteOpResult, ResultDoc, TQueryHelpers, T>;

    /** Creates a `updateOne` query: updates the first document that matches `filter` with `update`. */
    updateOne<ResultDoc = HydratedDocument<T, TMethodsAndOverrides, TVirtuals>>(filter?: FilterQuery<T>, update?: UpdateQuery<T> | UpdateWithAggregationPipeline, options?: QueryOptions | null, callback?: Callback): QueryWithHelpers<UpdateWriteOpResult, ResultDoc, TQueryHelpers, T>;

    /** Creates a Query, applies the passed conditions, and returns the Query. */
    where<ResultDoc = HydratedDocument<T, TMethodsAndOverrides, TVirtuals>>(path: string, val?: any): QueryWithHelpers<Array<ResultDoc>, ResultDoc, TQueryHelpers, T>;
    where<ResultDoc = HydratedDocument<T, TMethodsAndOverrides, TVirtuals>>(obj: object): QueryWithHelpers<Array<ResultDoc>, ResultDoc, TQueryHelpers, T>;
    where<ResultDoc = HydratedDocument<T, TMethodsAndOverrides, TVirtuals>>(): QueryWithHelpers<Array<ResultDoc>, ResultDoc, TQueryHelpers, T>;
  }

  type UpdateWriteOpResult = mongodb.UpdateResult;

  interface QueryOptions {
    arrayFilters?: { [key: string]: any }[];
    batchSize?: number;
    collation?: mongodb.CollationOptions;
    comment?: any;
    context?: string;
    explain?: any;
    fields?: any | string;
    hint?: any;
    /**
     * If truthy, mongoose will return the document as a plain JavaScript object rather than a mongoose document.
     */
    lean?: boolean | any;
    limit?: number;
    maxTimeMS?: number;
    maxscan?: number;
    multi?: boolean;
    multipleCastError?: boolean;
    /**
     * By default, `findOneAndUpdate()` returns the document as it was **before**
     * `update` was applied. If you set `new: true`, `findOneAndUpdate()` will
     * instead give you the object after `update` was applied.
     */
    new?: boolean;
    overwrite?: boolean;
    overwriteDiscriminatorKey?: boolean;
    populate?: string | string[] | PopulateOptions | PopulateOptions[];
    projection?: any;
    /**
     * if true, returns the raw result from the MongoDB driver
     */
    rawResult?: boolean;
    readPreference?: string | mongodb.ReadPreferenceMode;
    /**
     * An alias for the `new` option. `returnOriginal: false` is equivalent to `new: true`.
     */
    returnOriginal?: boolean;
    /**
     * Another alias for the `new` option. `returnOriginal` is deprecated so this should be used.
     */
    returnDocument?: string;
    runValidators?: boolean;
    /* Set to `true` to automatically sanitize potentially unsafe user-generated query projections */
    sanitizeProjection?: boolean;
    /**
     * Set to `true` to automatically sanitize potentially unsafe query filters by stripping out query selectors that
     * aren't explicitly allowed using `mongoose.trusted()`.
     */
    sanitizeFilter?: boolean;
    /** The session associated with this query. */
    session?: mongodb.ClientSession;
    setDefaultsOnInsert?: boolean;
    skip?: number;
    snapshot?: any;
    sort?: any;
    /** overwrites the schema's strict mode option */
    strict?: boolean | string;
    /**
     * equal to `strict` by default, may be `false`, `true`, or `'throw'`. Sets the default
     * [strictQuery](https://mongoosejs.com/docs/guide.html#strictQuery) mode for schemas.
     */
    strictQuery?: boolean | 'throw';
    tailable?: number;
    /**
     * If set to `false` and schema-level timestamps are enabled,
     * skip timestamps for this update. Note that this allows you to overwrite
     * timestamps. Does nothing if schema-level timestamps are not set.
     */
    timestamps?: boolean;
    upsert?: boolean;
    writeConcern?: any;

    [other: string]: any;
  }

  type MongooseQueryOptions = Pick<QueryOptions, 'populate' | 'lean' | 'strict' | 'sanitizeProjection' | 'sanitizeFilter'>;

  interface SaveOptions {
    checkKeys?: boolean;
    j?: boolean;
    safe?: boolean | WriteConcern;
    session?: ClientSession | null;
    timestamps?: boolean;
    validateBeforeSave?: boolean;
    validateModifiedOnly?: boolean;
    w?: number | string;
    wtimeout?: number;
  }

  interface WriteConcern {
    j?: boolean;
    w?: number | 'majority' | TagSet;
    wtimeout?: number;
  }

  interface TagSet {
    [k: string]: string;
  }

  interface InsertManyOptions {
    limit?: number;
    rawResult?: boolean;
    ordered?: boolean;
    lean?: boolean;
    session?: mongodb.ClientSession;
    populate?: string | string[] | PopulateOptions | PopulateOptions[];
  }

  interface InsertManyResult extends mongodb.InsertManyResult {
    mongoose?: { validationErrors?: Array<Error.CastError | Error.ValidatorError> }
  }

  interface MapReduceOptions<T, Key, Val> {
    map: Function | string;
    reduce: (key: Key, vals: T[]) => Val;
    /** query filter object. */
    query?: any;
    /** sort input objects using this key */
    sort?: any;
    /** max number of documents */
    limit?: number;
    /** keep temporary data default: false */
    keeptemp?: boolean;
    /** finalize function */
    finalize?: (key: Key, val: Val) => Val;
    /** scope variables exposed to map/reduce/finalize during execution */
    scope?: any;
    /** it is possible to make the execution stay in JS. Provided in MongoDB > 2.0.X default: false */
    jsMode?: boolean;
    /** provide statistics on job execution time. default: false */
    verbose?: boolean;
    readPreference?: string;
    /** sets the output target for the map reduce job. default: {inline: 1} */
    out?: {
      /** the results are returned in an array */
      inline?: number;
      /**
       * {replace: 'collectionName'} add the results to collectionName: the
       * results replace the collection
       */
      replace?: string;
      /**
       * {reduce: 'collectionName'} add the results to collectionName: if
       * dups are detected, uses the reducer / finalize functions
       */
      reduce?: string;
      /**
       * {merge: 'collectionName'} add the results to collectionName: if
       * dups exist the new docs overwrite the old
       */
      merge?: string;
    };
  }

  interface GeoSearchOptions {
    /** x,y point to search for */
    near: number[];
    /** the maximum distance from the point near that a result can be */
    maxDistance: number;
    /** The maximum number of results to return */
    limit?: number;
    /** return the raw object instead of the Mongoose Model */
    lean?: boolean;
  }

  interface PopulateOptions {
    /** space delimited path(s) to populate */
    path: string;
    /** fields to select */
    select?: any;
    /** query conditions to match */
    match?: any;
    /** optional model to use for population */
    model?: string | Model<any>;
    /** optional query options like sort, limit, etc */
    options?: any;
    /** deep populate */
    populate?: string | PopulateOptions | (string | PopulateOptions)[];
    /**
     * If true Mongoose will always set `path` to an array, if false Mongoose will
     * always set `path` to a document. Inferred from schema by default.
     */
    justOne?: boolean;
    /** transform function to call on every populated doc */
    transform?: (doc: any, id: any) => any;
  }

  interface ToObjectOptions {
    /** apply all getters (path and virtual getters) */
    getters?: boolean;
    /** apply virtual getters (can override getters option) */
    virtuals?: boolean | string[];
    /** if `options.virtuals = true`, you can set `options.aliases = false` to skip applying aliases. This option is a no-op if `options.virtuals = false`. */
    aliases?: boolean;
    /** remove empty objects (defaults to true) */
    minimize?: boolean;
    /** if set, mongoose will call this function to allow you to transform the returned object */
    transform?: boolean | ((doc: any, ret: any, options: any) => any);
    /** if true, replace any conventionally populated paths with the original id in the output. Has no affect on virtual populated paths. */
    depopulate?: boolean;
    /** if false, exclude the version key (`__v` by default) from the output */
    versionKey?: boolean;
    /** if true, convert Maps to POJOs. Useful if you want to `JSON.stringify()` the result of `toObject()`. */
    flattenMaps?: boolean;
    /** If true, omits fields that are excluded in this document's projection. Unless you specified a projection, this will omit any field that has `select: false` in the schema. */
    useProjection?: boolean;
  }

  type MongooseDocumentMiddleware = 'validate' | 'save' | 'remove' | 'updateOne' | 'deleteOne' | 'init';
  type MongooseQueryMiddleware = 'count' | 'deleteMany' | 'deleteOne' | 'distinct' | 'find' | 'findOne' | 'findOneAndDelete' | 'findOneAndRemove' | 'findOneAndUpdate' | 'remove' | 'update' | 'updateOne' | 'updateMany';

  type SchemaPreOptions = { document?: boolean, query?: boolean };
  type SchemaPostOptions = { document?: boolean, query?: boolean };

  type ExtractVirtuals<M> = M extends Model<any, any, any, infer TVirtuals> ? TVirtuals : {};

  type IndexDirection = 1 | -1 | '2d' | '2dsphere' | 'geoHaystack' | 'hashed' | 'text';
  type IndexDefinition = Record<string, IndexDirection>;

  type PreMiddlewareFunction<T> = (this: T, next: (err?: CallbackError) => void) => void | Promise<void>;
  type PreSaveMiddlewareFunction<T> = (this: T, next: (err?: CallbackError) => void, opts: SaveOptions) => void | Promise<void>;
  type PostMiddlewareFunction<ThisType, ResType = any> = (this: ThisType, res: ResType, next: (err?: CallbackError) => void) => void | Promise<void>;
  type ErrorHandlingMiddlewareFunction<ThisType, ResType = any> = (this: ThisType, err: NativeError, res: ResType, next: (err?: CallbackError) => void) => void;

  class Schema<DocType = any, M = Model<DocType, any, any, any>, TInstanceMethods = any, TQueryHelpers = any> extends events.EventEmitter {
    /**
     * Create a new schema
     */
    constructor(definition?: SchemaDefinition<SchemaDefinitionType<DocType>>, options?: SchemaOptions);

    /** Adds key path / schema type pairs to this schema. */
    add(obj: SchemaDefinition<SchemaDefinitionType<DocType>> | Schema, prefix?: string): this;

    /**
     * Array of child schemas (from document arrays and single nested subdocs)
     * and their corresponding compiled models. Each element of the array is
     * an object with 2 properties: `schema` and `model`.
     */
    childSchemas: { schema: Schema, model: any }[];

    /** Returns a copy of this schema */
    clone<T = this>(): T;

    /** Object containing discriminators defined on this schema */
    discriminators?: { [name: string]: Schema };

    /** Iterates the schemas paths similar to Array#forEach. */
    eachPath(fn: (path: string, type: SchemaType) => void): this;

    /** Defines an index (most likely compound) for this schema. */
    index(fields: IndexDefinition, options?: IndexOptions): this;

    /**
     * Returns a list of indexes that this schema declares, via `schema.index()`
     * or by `index: true` in a path's options.
     */
    indexes(): Array<IndexDefinition>;

    /** Gets a schema option. */
    get<K extends keyof SchemaOptions>(key: K): SchemaOptions[K];

    /**
     * Loads an ES6 class into a schema. Maps [setters](https://developer.mozilla.org/en-US/docs/Web/JavaScript/Reference/Functions/set) + [getters](https://developer.mozilla.org/en-US/docs/Web/JavaScript/Reference/Functions/get), [static methods](https://developer.mozilla.org/en-US/docs/Web/JavaScript/Reference/Classes/static),
     * and [instance methods](https://developer.mozilla.org/en-US/docs/Web/JavaScript/Reference/Classes#Class_body_and_method_definitions)
     * to schema [virtuals](http://mongoosejs.com/docs/guide.html#virtuals),
     * [statics](http://mongoosejs.com/docs/guide.html#statics), and
     * [methods](http://mongoosejs.com/docs/guide.html#methods).
     */
    loadClass(model: Function, onlyVirtuals?: boolean): this;

    /** Adds an instance method to documents constructed from Models compiled from this schema. */
    method<Context = any>(name: string, fn: (this: Context, ...args: any[]) => any, opts?: any): this;
    method(obj: Partial<TInstanceMethods>): this;

    /** Object of currently defined methods on this schema. */
    methods: { [F in keyof TInstanceMethods]: TInstanceMethods[F] };

    /** The original object passed to the schema constructor */
    obj: SchemaDefinition<SchemaDefinitionType<DocType>>;

    /** Gets/sets schema paths. */
    path<ResultType extends SchemaType = SchemaType>(path: string): ResultType;
    path(path: string, constructor: any): this;

    /** Lists all paths and their type in the schema. */
    paths: {
      [key: string]: SchemaType;
    };

    /** Returns the pathType of `path` for this schema. */
    pathType(path: string): string;

    /** Registers a plugin for this schema. */
    plugin(fn: (schema: Schema<DocType>, opts?: any) => void, opts?: any): this;

    /** Defines a post hook for the model. */
    post<T = HydratedDocument<DocType, TInstanceMethods>>(method: MongooseDocumentMiddleware | MongooseDocumentMiddleware[] | RegExp, fn: PostMiddlewareFunction<T>): this;
    post<T = HydratedDocument<DocType, TInstanceMethods>>(method: MongooseDocumentMiddleware | MongooseDocumentMiddleware[] | RegExp, options: SchemaPostOptions, fn: PostMiddlewareFunction<T>): this;
    post<T extends Query<any, any>>(method: MongooseQueryMiddleware | MongooseQueryMiddleware[] | string | RegExp, fn: PostMiddlewareFunction<T>): this;
    post<T extends Query<any, any>>(method: MongooseQueryMiddleware | MongooseQueryMiddleware[] | string | RegExp, options: SchemaPostOptions, fn: PostMiddlewareFunction<T>): this;
    post<T extends Aggregate<any>>(method: 'aggregate' | RegExp, fn: PostMiddlewareFunction<T, Array<any>>): this;
    post<T extends Aggregate<any>>(method: 'aggregate' | RegExp, options: SchemaPostOptions, fn: PostMiddlewareFunction<T, Array<any>>): this;
    post<T = M>(method: 'insertMany' | RegExp, fn: PostMiddlewareFunction<T>): this;
    post<T = M>(method: 'insertMany' | RegExp, options: SchemaPostOptions, fn: PostMiddlewareFunction<T>): this;

    post<T = HydratedDocument<DocType, TInstanceMethods>>(method: MongooseDocumentMiddleware | MongooseDocumentMiddleware[] | RegExp, fn: ErrorHandlingMiddlewareFunction<T>): this;
    post<T = HydratedDocument<DocType, TInstanceMethods>>(method: MongooseDocumentMiddleware | MongooseDocumentMiddleware[] | RegExp, options: SchemaPostOptions, fn: ErrorHandlingMiddlewareFunction<T>): this;
    post<T extends Query<any, any>>(method: MongooseQueryMiddleware | MongooseQueryMiddleware[] | string | RegExp, fn: ErrorHandlingMiddlewareFunction<T>): this;
    post<T extends Query<any, any>>(method: MongooseQueryMiddleware | MongooseQueryMiddleware[] | string | RegExp, options: SchemaPostOptions, fn: ErrorHandlingMiddlewareFunction<T>): this;
    post<T extends Aggregate<any>>(method: 'aggregate' | RegExp, fn: ErrorHandlingMiddlewareFunction<T, Array<any>>): this;
    post<T extends Aggregate<any>>(method: 'aggregate' | RegExp, options: SchemaPostOptions, fn: ErrorHandlingMiddlewareFunction<T, Array<any>>): this;
    post<T = M>(method: 'insertMany' | RegExp, fn: ErrorHandlingMiddlewareFunction<T>): this;
    post<T = M>(method: 'insertMany' | RegExp, options: SchemaPostOptions, fn: ErrorHandlingMiddlewareFunction<T>): this;

    /** Defines a pre hook for the model. */
    pre<T = HydratedDocument<DocType, TInstanceMethods>>(method: 'save', fn: PreSaveMiddlewareFunction<T>): this;
    pre<T = HydratedDocument<DocType, TInstanceMethods>>(method: MongooseDocumentMiddleware | MongooseDocumentMiddleware[] | RegExp, fn: PreMiddlewareFunction<T>): this;
    pre<T extends Query<any, any>>(method: MongooseDocumentMiddleware | MongooseDocumentMiddleware[] | RegExp, options: SchemaPreOptions, fn: PreMiddlewareFunction<T>): this;
    pre<T extends Query<any, any>>(method: MongooseQueryMiddleware | MongooseQueryMiddleware[] | string | RegExp, fn: PreMiddlewareFunction<T>): this;
    pre<T extends Query<any, any>>(method: MongooseQueryMiddleware | MongooseQueryMiddleware[] | string | RegExp, options: SchemaPreOptions, fn: PreMiddlewareFunction<T>): this;
    pre<T extends Aggregate<any>>(method: 'aggregate' | RegExp, fn: PreMiddlewareFunction<T>): this;
    pre<T extends Aggregate<any>>(method: 'aggregate' | RegExp, options: SchemaPreOptions, fn: PreMiddlewareFunction<T>): this;
    pre<T = M>(method: 'insertMany' | RegExp, fn: (this: T, next: (err?: CallbackError) => void, docs: any | Array<any>) => void | Promise<void>): this;
    pre<T = M>(method: 'insertMany' | RegExp, options: SchemaPreOptions, fn: (this: T, next: (err?: CallbackError) => void, docs: any | Array<any>) => void | Promise<void>): this;

    /** Object of currently defined query helpers on this schema. */
    query: TQueryHelpers;

    /** Adds a method call to the queue. */
    queue(name: string, args: any[]): this;

    /** Removes the given `path` (or [`paths`]). */
    remove(paths: string | Array<string>): this;

    /** Returns an Array of path strings that are required by this schema. */
    requiredPaths(invalidate?: boolean): string[];

    /** Sets a schema option. */
    set<K extends keyof SchemaOptions>(key: K, value: SchemaOptions[K], _tags?: any): this;

    /** Adds static "class" methods to Models compiled from this schema. */
    static(name: string, fn: (this: M, ...args: any[]) => any): this;
    static(obj: { [name: string]: (this: M, ...args: any[]) => any }): this;

    /** Object of currently defined statics on this schema. */
    statics: { [name: string]: (this: M, ...args: any[]) => any };

    /** Creates a virtual type with the given name. */
    virtual(name: string, options?: VirtualTypeOptions): VirtualType;

    /** Object of currently defined virtuals on this schema */
    virtuals: any;

    /** Returns the virtual type with the given `name`. */
    virtualpath(name: string): VirtualType | null;
  }

  type NumberSchemaDefinition = typeof Number | 'number' | 'Number' | typeof Schema.Types.Number;
  type StringSchemaDefinition = typeof String | 'string' | 'String' | typeof Schema.Types.String;
  type BooleanSchemaDefinition = typeof Boolean | 'boolean' | 'Boolean' | typeof Schema.Types.Boolean;
  type DateSchemaDefinition = typeof NativeDate | 'date' | 'Date' | typeof Schema.Types.Date;
  type ObjectIdSchemaDefinition = 'ObjectId' | 'ObjectID' | typeof Schema.Types.ObjectId;

  type SchemaDefinitionWithBuiltInClass<T> = T extends number
    ? NumberSchemaDefinition
    : T extends string
    ? StringSchemaDefinition
    : T extends boolean
    ? BooleanSchemaDefinition
    : T extends NativeDate
    ? DateSchemaDefinition
    : (Function | string);

  type SchemaDefinitionProperty<T = undefined> = SchemaDefinitionWithBuiltInClass<T> |
    SchemaTypeOptions<T extends undefined ? any : T> |
    typeof SchemaType |
    Schema<any, any, any> |
    Schema<any, any, any>[] |
    SchemaTypeOptions<T extends undefined ? any : T>[] |
    Function[] |
    SchemaDefinition<T> |
    SchemaDefinition<T>[] |
    typeof SchemaTypes.Mixed;

  type SchemaDefinition<T = undefined> = T extends undefined
    ? { [path: string]: SchemaDefinitionProperty; }
    : { [path in keyof T]?: SchemaDefinitionProperty<T[path]>; };

  interface SchemaOptions {
    /**
     * By default, Mongoose's init() function creates all the indexes defined in your model's schema by
     * calling Model.createIndexes() after you successfully connect to MongoDB. If you want to disable
     * automatic index builds, you can set autoIndex to false.
     */
    autoIndex?: boolean;
    /**
     * If set to `true`, Mongoose will call Model.createCollection() to create the underlying collection
     * in MongoDB if autoCreate is set to true. Calling createCollection() sets the collection's default
     * collation based on the collation option and establishes the collection as a capped collection if
     * you set the capped schema option.
     */
    autoCreate?: boolean;
    /**
     * By default, mongoose buffers commands when the connection goes down until the driver manages to reconnect.
     * To disable buffering, set bufferCommands to false.
     */
    bufferCommands?: boolean;
    /**
     * If bufferCommands is on, this option sets the maximum amount of time Mongoose buffering will wait before
     * throwing an error. If not specified, Mongoose will use 10000 (10 seconds).
     */
    bufferTimeoutMS?: number;
    /**
     * Mongoose supports MongoDBs capped collections. To specify the underlying MongoDB collection be capped, set
     * the capped option to the maximum size of the collection in bytes.
     */
    capped?: boolean | number | { size?: number; max?: number; autoIndexId?: boolean; };
    /** Sets a default collation for every query and aggregation. */
    collation?: mongodb.CollationOptions;

    /** The timeseries option to use when creating the model's collection. */
    timeseries?: mongodb.TimeSeriesCollectionOptions;

    /**
     * Mongoose by default produces a collection name by passing the model name to the utils.toCollectionName
     * method. This method pluralizes the name. Set this option if you need a different name for your collection.
     */
    collection?: string;
    /**
     * When you define a [discriminator](/docs/discriminators.html), Mongoose adds a path to your
     * schema that stores which discriminator a document is an instance of. By default, Mongoose
     * adds an `__t` path, but you can set `discriminatorKey` to overwrite this default.
     */
    discriminatorKey?: string;
    /** defaults to false. */
    emitIndexErrors?: boolean;
    excludeIndexes?: any;
    /**
     * Mongoose assigns each of your schemas an id virtual getter by default which returns the document's _id field
     * cast to a string, or in the case of ObjectIds, its hexString.
     */
    id?: boolean;
    /**
     * Mongoose assigns each of your schemas an _id field by default if one is not passed into the Schema
     * constructor. The type assigned is an ObjectId to coincide with MongoDB's default behavior. If you
     * don't want an _id added to your schema at all, you may disable it using this option.
     */
    _id?: boolean;
    /**
     * Mongoose will, by default, "minimize" schemas by removing empty objects. This behavior can be
     * overridden by setting minimize option to false. It will then store empty objects.
     */
    minimize?: boolean;
    /**
     * Optimistic concurrency is a strategy to ensure the document you're updating didn't change between when you
     * loaded it using find() or findOne(), and when you update it using save(). Set to `true` to enable
     * optimistic concurrency.
     */
    optimisticConcurrency?: boolean;
    /**
     * If `plugin()` called with tags, Mongoose will only apply plugins to schemas that have
     * a matching tag in `pluginTags`
     */
    pluginTags?: string[];
    /**
     * Allows setting query#read options at the schema level, providing us a way to apply default ReadPreferences
     * to all queries derived from a model.
     */
    read?: string;
    /** Allows setting write concern at the schema level. */
    writeConcern?: WriteConcern;
    /** defaults to true. */
    safe?: boolean | { w?: number | string; wtimeout?: number; j?: boolean };
    /**
     * The shardKey option is used when we have a sharded MongoDB architecture. Each sharded collection is
     * given a shard key which must be present in all insert/update operations. We just need to set this
     * schema option to the same shard key and we'll be all set.
     */
    shardKey?: Record<string, unknown>;
    /**
     * The strict option, (enabled by default), ensures that values passed to our model constructor that were not
     * specified in our schema do not get saved to the db.
     */
    strict?: boolean | 'throw';
    /**
     * equal to `strict` by default, may be `false`, `true`, or `'throw'`. Sets the default
     * [strictQuery](https://mongoosejs.com/docs/guide.html#strictQuery) mode for schemas.
     */
    strictQuery?: boolean | 'throw';
    /** Exactly the same as the toObject option but only applies when the document's toJSON method is called. */
    toJSON?: ToObjectOptions;
    /**
     * Documents have a toObject method which converts the mongoose document into a plain JavaScript object.
     * This method accepts a few options. Instead of applying these options on a per-document basis, we may
     * declare the options at the schema level and have them applied to all of the schema's documents by
     * default.
     */
    toObject?: ToObjectOptions;
    /**
     * By default, if you have an object with key 'type' in your schema, mongoose will interpret it as a
     * type declaration. However, for applications like geoJSON, the 'type' property is important. If you want to
     * control which key mongoose uses to find type declarations, set the 'typeKey' schema option.
     */
    typeKey?: string;

    /**
     * By default, documents are automatically validated before they are saved to the database. This is to
     * prevent saving an invalid document. If you want to handle validation manually, and be able to save
     * objects which don't pass validation, you can set validateBeforeSave to false.
     */
    validateBeforeSave?: boolean;
    /**
     * The versionKey is a property set on each document when first created by Mongoose. This keys value
     * contains the internal revision of the document. The versionKey option is a string that represents
     * the path to use for versioning. The default is '__v'.
     */
    versionKey?: string | boolean;
    /**
     * By default, Mongoose will automatically select() any populated paths for you, unless you explicitly exclude them.
     */
    selectPopulatedPaths?: boolean;
    /**
     * skipVersioning allows excluding paths from versioning (i.e., the internal revision will not be
     * incremented even if these paths are updated). DO NOT do this unless you know what you're doing.
     * For subdocuments, include this on the parent document using the fully qualified path.
     */
    skipVersioning?: any;
    /**
     * Validation errors in a single nested schema are reported
     * both on the child and on the parent schema.
     * Set storeSubdocValidationError to false on the child schema
     * to make Mongoose only report the parent error.
     */
    storeSubdocValidationError?: boolean;
    /**
     * The timestamps option tells mongoose to assign createdAt and updatedAt fields to your schema. The type
     * assigned is Date. By default, the names of the fields are createdAt and updatedAt. Customize the
     * field names by setting timestamps.createdAt and timestamps.updatedAt.
     */
    timestamps?: boolean | SchemaTimestampsConfig;
  }

  interface SchemaTimestampsConfig {
    createdAt?: boolean | string;
    updatedAt?: boolean | string;
    currentTime?: () => (NativeDate | number);
  }

  type Unpacked<T> = T extends (infer U)[] ?
    U :
    T extends ReadonlyArray<infer U> ? U : T;

  type AnyArray<T> = T[] | ReadonlyArray<T>;

  export class SchemaTypeOptions<T> {
    type?:
      T extends string ? StringSchemaDefinition :
      T extends number ? NumberSchemaDefinition :
      T extends boolean ? BooleanSchemaDefinition :
      T extends NativeDate ? DateSchemaDefinition :
      T extends Map<any, any> ? SchemaDefinition<typeof Map> :
      T extends Buffer ? SchemaDefinition<typeof Buffer> :
      T extends Types.ObjectId ? ObjectIdSchemaDefinition :
      T extends Types.ObjectId[] ? AnyArray<ObjectIdSchemaDefinition> | AnyArray<SchemaTypeOptions<ObjectId>> :
      T extends object[] ? (AnyArray<Schema<any, any, any>> | AnyArray<SchemaDefinition<Unpacked<T>>> | AnyArray<SchemaTypeOptions<Unpacked<T>>>) :
      T extends string[] ? AnyArray<StringSchemaDefinition> | AnyArray<SchemaTypeOptions<string>> :
      T extends number[] ? AnyArray<NumberSchemaDefinition> | AnyArray<SchemaTypeOptions<number>> :
      T extends boolean[] ? AnyArray<BooleanSchemaDefinition> | AnyArray<SchemaTypeOptions<boolean>> :
      T extends Function[] ? AnyArray<Function | string> | AnyArray<SchemaTypeOptions<Unpacked<T>>> :
      T | typeof SchemaType | Schema<any, any, any> | SchemaDefinition<T> | Function | AnyArray<Function>;

    /** Defines a virtual with the given name that gets/sets this path. */
    alias?: string;

    /** Function or object describing how to validate this schematype. See [validation docs](https://mongoosejs.com/docs/validation.html). */
    validate?: RegExp | [RegExp, string] | Function | [Function, string] | ValidateOpts<T> | ValidateOpts<T>[];

    /** Allows overriding casting logic for this individual path. If a string, the given string overwrites Mongoose's default cast error message. */
    cast?: string;

    /**
     * If true, attach a required validator to this path, which ensures this path
     * path cannot be set to a nullish value. If a function, Mongoose calls the
     * function and only checks for nullish values if the function returns a truthy value.
     */
    required?: boolean | (() => boolean) | [boolean, string] | [() => boolean, string];

    /**
     * The default value for this path. If a function, Mongoose executes the function
     * and uses the return value as the default.
     */
    default?: T | ((this: any, doc: any) => Partial<T>);

    /**
     * The model that `populate()` should use if populating this path.
     */
    ref?: string | Model<any> | ((this: any, doc: any) => string | Model<any>);

    /**
     * Whether to include or exclude this path by default when loading documents
     * using `find()`, `findOne()`, etc.
     */
    select?: boolean | number;

    /**
     * If [truthy](https://masteringjs.io/tutorials/fundamentals/truthy), Mongoose will
     * build an index on this path when the model is compiled.
     */
    index?: boolean | number | IndexOptions | '2d' | '2dsphere' | 'hashed' | 'text';

    /**
     * If [truthy](https://masteringjs.io/tutorials/fundamentals/truthy), Mongoose
     * will build a unique index on this path when the
     * model is compiled. [The `unique` option is **not** a validator](/docs/validation.html#the-unique-option-is-not-a-validator).
     */
    unique?: boolean | number;

    /**
     * If [truthy](https://masteringjs.io/tutorials/fundamentals/truthy), Mongoose will
     * disallow changes to this path once the document is saved to the database for the first time. Read more
     * about [immutability in Mongoose here](http://thecodebarbarian.com/whats-new-in-mongoose-5-6-immutable-properties.html).
     */
    immutable?: boolean | ((this: any, doc: any) => boolean);

    /**
     * If [truthy](https://masteringjs.io/tutorials/fundamentals/truthy), Mongoose will
     * build a sparse index on this path.
     */
    sparse?: boolean | number;

    /**
     * If [truthy](https://masteringjs.io/tutorials/fundamentals/truthy), Mongoose
     * will build a text index on this path.
     */
    text?: boolean | number | any;

    /**
     * Define a transform function for this individual schema type.
     * Only called when calling `toJSON()` or `toObject()`.
     */
    transform?: (this: any, val: T) => any;

    /** defines a custom getter for this property using [`Object.defineProperty()`](https://developer.mozilla.org/en-US/docs/Web/JavaScript/Reference/Global_Objects/Object/defineProperty). */
    get?: (value: T, doc?: this) => any;

    /** defines a custom setter for this property using [`Object.defineProperty()`](https://developer.mozilla.org/en-US/docs/Web/JavaScript/Reference/Global_Objects/Object/defineProperty). */
    set?: (value: any, priorVal?: T, doc?: this) => any;

    /** array of allowed values for this path. Allowed for strings, numbers, and arrays of strings */
    enum?: Array<string | number | null> | ReadonlyArray<string | number | null> | { values: Array<string | number | null> | ReadonlyArray<string | number | null>, message?: string } | { [path: string]: string | number | null };

    /** The default [subtype](http://bsonspec.org/spec.html) associated with this buffer when it is stored in MongoDB. Only allowed for buffer paths */
    subtype?: number;

    /** The minimum value allowed for this path. Only allowed for numbers and dates. */
    min?: number | NativeDate | [number, string] | [NativeDate, string] | readonly [number, string] | readonly [NativeDate, string];

    /** The maximum value allowed for this path. Only allowed for numbers and dates. */
    max?: number | NativeDate | [number, string] | [NativeDate, string] | readonly [number, string] | readonly [NativeDate, string];

    /** Defines a TTL index on this path. Only allowed for dates. */
    expires?: string | number;

    /** If `true`, Mongoose will skip gathering indexes on subpaths. Only allowed for subdocuments and subdocument arrays. */
    excludeIndexes?: boolean;

    /** If set, overrides the child schema's `_id` option. Only allowed for subdocuments and subdocument arrays. */
    _id?: boolean;

    /** If set, specifies the type of this map's values. Mongoose will cast this map's values to the given type. */
    of?: Function | SchemaDefinitionProperty<any>;

    /** If true, uses Mongoose's default `_id` settings. Only allowed for ObjectIds */
    auto?: boolean;

    /** Attaches a validator that succeeds if the data string matches the given regular expression, and fails otherwise. */
    match?: RegExp | [RegExp, string] | readonly [RegExp, string];

    /** If truthy, Mongoose will add a custom setter that lowercases this string using JavaScript's built-in `String#toLowerCase()`. */
    lowercase?: boolean;

    /** If truthy, Mongoose will add a custom setter that removes leading and trailing whitespace using JavaScript's built-in `String#trim()`. */
    trim?: boolean;

    /** If truthy, Mongoose will add a custom setter that uppercases this string using JavaScript's built-in `String#toUpperCase()`. */
    uppercase?: boolean;

    /** If set, Mongoose will add a custom validator that ensures the given string's `length` is at least the given number. */
    minlength?: number | [number, string] | readonly [number, string];

    /** If set, Mongoose will add a custom validator that ensures the given string's `length` is at most the given number. */
    maxlength?: number | [number, string] | readonly [number, string];

    [other: string]: any;
  }

  export type RefType =
    | number
    | string
    | Buffer
    | undefined
    | mongoose.Types.ObjectId
    | mongoose.Types.Buffer
    | typeof mongoose.Schema.Types.Number
    | typeof mongoose.Schema.Types.String
    | typeof mongoose.Schema.Types.Buffer
    | typeof mongoose.Schema.Types.ObjectId;

  /**
   * Reference another Model
   */
  export type PopulatedDoc<
    PopulatedType,
    RawId extends RefType = (PopulatedType extends { _id?: RefType; } ? NonNullable<PopulatedType['_id']> : mongoose.Types.ObjectId) | undefined
    > = PopulatedType | RawId;

  interface IndexOptions extends mongodb.CreateIndexesOptions {
    /**
     * `expires` utilizes the `ms` module from [guille](https://github.com/guille/) allowing us to use a friendlier syntax:
     *
     * @example
     * ```js
     * const schema = new Schema({ prop1: Date });
     *
     * // expire in 24 hours
     * schema.index({ prop1: 1 }, { expires: 60*60*24 })
     *
     * // expire in 24 hours
     * schema.index({ prop1: 1 }, { expires: '24h' })
     *
     * // expire in 1.5 hours
     * schema.index({ prop1: 1 }, { expires: '1.5h' })
     *
     * // expire in 7 days
     * schema.index({ prop1: 1 }, { expires: '7d' })
     * ```
     */
    expires?: number | string;
    weights?: AnyObject;
  }

  interface ValidatorProps {
    path: string;
    value: any;
  }

  interface ValidatorMessageFn {
    (props: ValidatorProps): string;
  }

  interface ValidateFn<T> {
    (value: T): boolean;
  }

  interface LegacyAsyncValidateFn<T> {
    (value: T, done: (result: boolean) => void): void;
  }

  interface AsyncValidateFn<T> {
    (value: any): Promise<boolean>;
  }

  interface ValidateOpts<T> {
    msg?: string;
    message?: string | ValidatorMessageFn;
    type?: string;
    validator: ValidateFn<T> | LegacyAsyncValidateFn<T> | AsyncValidateFn<T>;
  }

  type InferId<T> = T extends { _id?: any } ? T['_id'] : Types.ObjectId;

  interface VirtualTypeOptions {
    /** If `ref` is not nullish, this becomes a populated virtual. */
    ref?: string | Function;

    /**  The local field to populate on if this is a populated virtual. */
    localField?: string | Function;

    /** The foreign field to populate on if this is a populated virtual. */
    foreignField?: string | Function;

    /**
     * By default, a populated virtual is an array. If you set `justOne`,
     * the populated virtual will be a single doc or `null`.
     */
    justOne?: boolean;

    /** If you set this to `true`, Mongoose will call any custom getters you defined on this virtual. */
    getters?: boolean;

    /**
     * If you set this to `true`, `populate()` will set this virtual to the number of populated
     * documents, as opposed to the documents themselves, using `Query#countDocuments()`.
     */
    count?: boolean;

    /** Add an extra match condition to `populate()`. */
    match?: FilterQuery<any> | Function;

    /** Add a default `limit` to the `populate()` query. */
    limit?: number;

    /** Add a default `skip` to the `populate()` query. */
    skip?: number;

    /**
     * For legacy reasons, `limit` with `populate()` may give incorrect results because it only
     * executes a single query for every document being populated. If you set `perDocumentLimit`,
     * Mongoose will ensure correct `limit` per document by executing a separate query for each
     * document to `populate()`. For example, `.find().populate({ path: 'test', perDocumentLimit: 2 })`
     * will execute 2 additional queries if `.find()` returns 2 documents.
     */
    perDocumentLimit?: number;

    /** Additional options like `limit` and `lean`. */
    options?: QueryOptions & { match?: AnyObject };

    /** Additional options for plugins */
    [extra: string]: any;
  }

  class VirtualType {
    /** Applies getters to `value`. */
    applyGetters(value: any, doc: Document): any;

    /** Applies setters to `value`. */
    applySetters(value: any, doc: Document): any;

    /** Adds a custom getter to this virtual. */
    get(fn: Function): this;

    /** Adds a custom setter to this virtual. */
    set(fn: Function): this;
  }

  namespace Schema {
    namespace Types {
      class Array extends SchemaType implements AcceptsDiscriminator {
        /** This schema type's name, to defend against minifiers that mangle function names. */
        static schemaName: string;

        static options: { castNonArrays: boolean; };

        discriminator<D>(name: string | number, schema: Schema, value?: string): Model<D>;
        discriminator<T, U>(name: string | number, schema: Schema<T, U>, value?: string): U;

        /** The schematype embedded in this array */
        caster?: SchemaType;

        /**
         * Adds an enum validator if this is an array of strings or numbers. Equivalent to
         * `SchemaString.prototype.enum()` or `SchemaNumber.prototype.enum()`
         */
        enum(vals: string[] | number[]): this;
      }

      class Boolean extends SchemaType {
        /** This schema type's name, to defend against minifiers that mangle function names. */
        static schemaName: string;

        /** Configure which values get casted to `true`. */
        static convertToTrue: Set<any>;

        /** Configure which values get casted to `false`. */
        static convertToFalse: Set<any>;
      }

      class Buffer extends SchemaType {
        /** This schema type's name, to defend against minifiers that mangle function names. */
        static schemaName: string;

        /**
         * Sets the default [subtype](https://studio3t.com/whats-new/best-practices-uuid-mongodb/)
         * for this buffer. You can find a [list of allowed subtypes here](http://api.mongodb.com/python/current/api/bson/binary.html).
         */
        subtype(subtype: number): this;
      }

      class Date extends SchemaType {
        /** This schema type's name, to defend against minifiers that mangle function names. */
        static schemaName: string;

        /** Declares a TTL index (rounded to the nearest second) for _Date_ types only. */
        expires(when: number | string): this;

        /** Sets a maximum date validator. */
        max(value: NativeDate, message: string): this;

        /** Sets a minimum date validator. */
        min(value: NativeDate, message: string): this;
      }

      class Decimal128 extends SchemaType {
        /** This schema type's name, to defend against minifiers that mangle function names. */
        static schemaName: string;
      }

      class DocumentArray extends SchemaType implements AcceptsDiscriminator {
        /** This schema type's name, to defend against minifiers that mangle function names. */
        static schemaName: string;

        static options: { castNonArrays: boolean; };

        discriminator<D>(name: string | number, schema: Schema, value?: string): Model<D>;
        discriminator<T, U>(name: string | number, schema: Schema<T, U>, value?: string): U;

        /** The schema used for documents in this array */
        schema: Schema;

        /** The constructor used for subdocuments in this array */
        caster?: typeof Types.Subdocument;
      }

      class Map extends SchemaType {
        /** This schema type's name, to defend against minifiers that mangle function names. */
        static schemaName: string;
      }

      class Mixed extends SchemaType {
        /** This schema type's name, to defend against minifiers that mangle function names. */
        static schemaName: string;
      }

      class Number extends SchemaType {
        /** This schema type's name, to defend against minifiers that mangle function names. */
        static schemaName: string;

        /** Sets a enum validator */
        enum(vals: number[]): this;

        /** Sets a maximum number validator. */
        max(value: number, message: string): this;

        /** Sets a minimum number validator. */
        min(value: number, message: string): this;
      }

      class ObjectId extends SchemaType {
        /** This schema type's name, to defend against minifiers that mangle function names. */
        static schemaName: string;

        /** Adds an auto-generated ObjectId default if turnOn is true. */
        auto(turnOn: boolean): this;
      }

      class Subdocument extends SchemaType implements AcceptsDiscriminator {
        /** This schema type's name, to defend against minifiers that mangle function names. */
        static schemaName: string;

        /** The document's schema */
        schema: Schema;

        discriminator<D>(name: string | number, schema: Schema, value?: string): Model<D>;
        discriminator<T, U>(name: string | number, schema: Schema<T, U>, value?: string): U;
      }

      class String extends SchemaType {
        /** This schema type's name, to defend against minifiers that mangle function names. */
        static schemaName: string;

        /** Adds an enum validator */
        enum(vals: string[] | any): this;

        /** Adds a lowercase [setter](http://mongoosejs.com/docs/api.html#schematype_SchemaType-set). */
        lowercase(shouldApply?: boolean): this;

        /** Sets a regexp validator. */
        match(value: RegExp, message: string): this;

        /** Sets a maximum length validator. */
        maxlength(value: number, message: string): this;

        /** Sets a minimum length validator. */
        minlength(value: number, message: string): this;

        /** Adds a trim [setter](http://mongoosejs.com/docs/api.html#schematype_SchemaType-set). */
        trim(shouldTrim?: boolean): this;

        /** Adds an uppercase [setter](http://mongoosejs.com/docs/api.html#schematype_SchemaType-set). */
        uppercase(shouldApply?: boolean): this;
      }
    }
  }

  namespace Types {
    class Array<T> extends global.Array<T> {
      /** Pops the array atomically at most one time per document `save()`. */
      $pop(): T;

      /** Atomically shifts the array at most one time per document `save()`. */
      $shift(): T;

      /** Adds values to the array if not already present. */
      addToSet(...args: any[]): any[];

      isMongooseArray: true;

      /** Pushes items to the array non-atomically. */
      nonAtomicPush(...args: any[]): number;

      /** Wraps [`Array#push`](https://developer.mozilla.org/en/JavaScript/Reference/Global_Objects/Array/push) with proper change tracking. */
      push(...args: any[]): number;

      /**
       * Pulls items from the array atomically. Equality is determined by casting
       * the provided value to an embedded document and comparing using
       * [the `Document.equals()` function.](./api.html#document_Document-equals)
       */
      pull(...args: any[]): this;

      /**
       * Alias of [pull](#mongoosearray_MongooseArray-pull)
       */
      remove(...args: any[]): this;

      /** Sets the casted `val` at index `i` and marks the array modified. */
      set(i: number, val: T): this;

      /** Atomically shifts the array at most one time per document `save()`. */
      shift(): T;

      /** Returns a native js Array. */
      toObject(options?: ToObjectOptions): any;
      toObject<T>(options?: ToObjectOptions): T;

      /** Wraps [`Array#unshift`](https://developer.mozilla.org/en/JavaScript/Reference/Global_Objects/Array/unshift) with proper change tracking. */
      unshift(...args: any[]): number;
    }

    class Buffer extends global.Buffer {
      /** Sets the subtype option and marks the buffer modified. */
      subtype(subtype: number | ToObjectOptions): void;

      /** Converts this buffer to its Binary type representation. */
      toObject(subtype?: number): mongodb.Binary;
    }

    class Decimal128 extends mongodb.Decimal128 { }

    class DocumentArray<T> extends Types.Array<T extends Types.Subdocument ? T : Types.Subdocument<InferId<T>> & T> {
      /** DocumentArray constructor */
      constructor(values: any[]);

      isMongooseDocumentArray: true;

      /** Creates a subdocument casted to this schema. */
      create(obj: any): T extends Types.Subdocument ? T : Types.Subdocument<InferId<T>> & T;

      /** Searches array items for the first document with a matching _id. */
      id(id: any): (T extends Types.Subdocument ? T : Types.Subdocument<InferId<T>> & T) | null;

      push(...args: (AnyKeys<T> & AnyObject)[]): number;
    }

    class Map<V> extends global.Map<string, V> {
      /** Converts a Mongoose map into a vanilla JavaScript map. */
      toObject(options?: ToObjectOptions & { flattenMaps?: boolean }): any;
    }

    class ObjectId extends mongodb.ObjectId {
      _id: this;
    }

    class Subdocument<IdType = any> extends Document<IdType> {
      $isSingleNested: true;

      /** Returns the top level document of this sub-document. */
      ownerDocument(): Document;

      /** Returns this sub-documents parent document. */
      parent(): Document;

      /** Returns this sub-documents parent document. */
      $parent(): Document;
    }

    class ArraySubdocument<IdType = any> extends Subdocument<IdType> {
      /** Returns this sub-documents parent array. */
      parentArray(): Types.DocumentArray<unknown>;
    }
  }

  type ReturnsNewDoc = { new: true } | { returnOriginal: false } | {returnDocument: 'after'};

  type QueryWithHelpers<ResultType, DocType, THelpers = {}, RawDocType = DocType> = Query<ResultType, DocType, THelpers, RawDocType> & THelpers;

  type UnpackedIntersection<T, U> = T extends (infer V)[] ? (V & U)[] : T & U;
  type UnpackedIntersectionWithNull<T, U> = T extends null ? UnpackedIntersection<T, U> | null : UnpackedIntersection<T, U>;

  type ProjectionFields<DocType> = {[Key in keyof Omit<LeanDocument<DocType>, '__v'>]?: any} & Record<string, any>;

  class Query<ResultType, DocType, THelpers = {}, RawDocType = DocType> {
    _mongooseOptions: MongooseQueryOptions;

    /**
     * Returns a wrapper around a [mongodb driver cursor](http://mongodb.github.io/node-mongodb-native/2.1/api/Cursor.html).
     * A QueryCursor exposes a Streams3 interface, as well as a `.next()` function.
     * This is equivalent to calling `.cursor()` with no arguments.
     */
    [Symbol.asyncIterator](): AsyncIterableIterator<DocType>;

    /** Executes the query */
    exec(): Promise<ResultType>;
    exec(callback?: Callback<ResultType>): void;
    // @todo: this doesn't seem right
    exec(callback?: Callback<ResultType>): Promise<ResultType> | any;

    $where(argument: string | Function): QueryWithHelpers<DocType[], DocType, THelpers, RawDocType>;

    /** Specifies an `$all` query condition. When called with one argument, the most recent path passed to `where()` is used. */
    all(val: Array<any>): this;
    all(path: string, val: Array<any>): this;

    /** Sets the allowDiskUse option for the query (ignored for < 4.4.0) */
    allowDiskUse(value: boolean): this;

    /** Specifies arguments for an `$and` condition. */
    and(array: FilterQuery<DocType>[]): this;

    /** Specifies the batchSize option. */
    batchSize(val: number): this;

    /** Specifies a `$box` condition */
    box(val: any): this;
    box(lower: number[], upper: number[]): this;

    /**
     * Casts this query to the schema of `model`.
     *
     * @param {Model} [model] the model to cast to. If not set, defaults to `this.model`
     * @param {Object} [obj] If not set, defaults to this query's conditions
     * @return {Object} the casted `obj`
     */
    cast(model?: Model<any, THelpers> | null, obj?: any): any;

    /**
     * Executes the query returning a `Promise` which will be
     * resolved with either the doc(s) or rejected with the error.
     * Like `.then()`, but only takes a rejection handler.
     */
    catch: Promise<ResultType>['catch'];

    /** Specifies a `$center` or `$centerSphere` condition. */
    circle(area: any): this;
    circle(path: string, area: any): this;

    /** Make a copy of this query so you can re-execute it. */
    clone(): this;

    /** Adds a collation to this op (MongoDB 3.4 and up) */
    collation(value: mongodb.CollationOptions): this;

    /** Specifies the `comment` option. */
    comment(val: string): this;

    /** Specifies this query as a `count` query. */
    count(callback?: Callback<number>): QueryWithHelpers<number, DocType, THelpers, RawDocType>;
    count(criteria: FilterQuery<DocType>, callback?: Callback<number>): QueryWithHelpers<number, DocType, THelpers, RawDocType>;

    /** Specifies this query as a `countDocuments` query. */
    countDocuments(callback?: Callback<number>): QueryWithHelpers<number, DocType, THelpers, RawDocType>;
    countDocuments(criteria: FilterQuery<DocType>, options?: QueryOptions, callback?: Callback<number>): QueryWithHelpers<number, DocType, THelpers, RawDocType>;

    /**
     * Returns a wrapper around a [mongodb driver cursor](http://mongodb.github.io/node-mongodb-native/2.1/api/Cursor.html).
     * A QueryCursor exposes a Streams3 interface, as well as a `.next()` function.
     */
    cursor(options?: any): QueryCursor<DocType>;

    /**
     * Declare and/or execute this query as a `deleteMany()` operation. Works like
     * remove, except it deletes _every_ document that matches `filter` in the
     * collection, regardless of the value of `single`.
     */
    deleteMany(filter?: FilterQuery<DocType>, options?: QueryOptions, callback?: Callback): QueryWithHelpers<any, DocType, THelpers, RawDocType>;
    deleteMany(filter: FilterQuery<DocType>, callback: Callback): QueryWithHelpers<any, DocType, THelpers, RawDocType>;
    deleteMany(callback: Callback): QueryWithHelpers<any, DocType, THelpers, RawDocType>;

    /**
     * Declare and/or execute this query as a `deleteOne()` operation. Works like
     * remove, except it deletes at most one document regardless of the `single`
     * option.
     */
    deleteOne(filter?: FilterQuery<DocType>, options?: QueryOptions, callback?: Callback): QueryWithHelpers<any, DocType, THelpers, RawDocType>;
    deleteOne(filter: FilterQuery<DocType>, callback: Callback): QueryWithHelpers<any, DocType, THelpers, RawDocType>;
    deleteOne(callback: Callback): QueryWithHelpers<any, DocType, THelpers, RawDocType>;

    /** Creates a `distinct` query: returns the distinct values of the given `field` that match `filter`. */
    distinct(field: string, filter?: FilterQuery<DocType>, callback?: Callback<number>): QueryWithHelpers<Array<any>, DocType, THelpers, RawDocType>;

    /** Specifies a `$elemMatch` query condition. When called with one argument, the most recent path passed to `where()` is used. */
    elemMatch(val: Function | any): this;
    elemMatch(path: string, val: Function | any): this;

    /**
     * Gets/sets the error flag on this query. If this flag is not null or
     * undefined, the `exec()` promise will reject without executing.
     */
    error(): NativeError | null;
    error(val: NativeError | null): this;

    /** Specifies the complementary comparison value for paths specified with `where()` */
    equals(val: any): this;

    /** Creates a `estimatedDocumentCount` query: counts the number of documents in the collection. */
    estimatedDocumentCount(options?: QueryOptions, callback?: Callback<number>): QueryWithHelpers<number, DocType, THelpers, RawDocType>;

    /** Specifies a `$exists` query condition. When called with one argument, the most recent path passed to `where()` is used. */
    exists(val: boolean): this;
    exists(path: string, val: boolean): this;

    /**
     * Sets the [`explain` option](https://docs.mongodb.com/manual/reference/method/cursor.explain/),
     * which makes this query return detailed execution stats instead of the actual
     * query result. This method is useful for determining what index your queries
     * use.
     */
    explain(verbose?: string): this;

    /** Creates a `find` query: gets a list of documents that match `filter`. */
    find(callback?: Callback<DocType[]>): QueryWithHelpers<Array<DocType>, DocType, THelpers, RawDocType>;
    find(filter: FilterQuery<DocType>, callback?: Callback<DocType[]>): QueryWithHelpers<Array<DocType>, DocType, THelpers, RawDocType>;
    find(filter: FilterQuery<DocType>, projection?: any | null, options?: QueryOptions | null, callback?: Callback<DocType[]>): QueryWithHelpers<Array<DocType>, DocType, THelpers, RawDocType>;

    /** Declares the query a findOne operation. When executed, the first found document is passed to the callback. */
    findOne(filter?: FilterQuery<DocType>, projection?: any | null, options?: QueryOptions | null, callback?: Callback<DocType | null>): QueryWithHelpers<DocType | null, DocType, THelpers, RawDocType>;

    /** Creates a `findOneAndDelete` query: atomically finds the given document, deletes it, and returns the document as it was before deletion. */
    findOneAndDelete(filter?: FilterQuery<DocType>, options?: QueryOptions | null, callback?: (err: CallbackError, doc: DocType | null, res: any) => void): QueryWithHelpers<DocType | null, DocType, THelpers, RawDocType>;

    /** Creates a `findOneAndRemove` query: atomically finds the given document and deletes it. */
    findOneAndRemove(filter?: FilterQuery<DocType>, options?: QueryOptions | null, callback?: (err: CallbackError, doc: DocType | null, res: any) => void): QueryWithHelpers<DocType | null, DocType, THelpers, RawDocType>;

    /** Creates a `findOneAndUpdate` query: atomically find the first document that matches `filter` and apply `update`. */
    findOneAndUpdate(
      filter: FilterQuery<DocType>,
      update: UpdateQuery<DocType>,
      options: QueryOptions & { rawResult: true },
      callback?: (err: CallbackError, doc: DocType | null, res: ModifyResult<DocType>) => void
    ): QueryWithHelpers<ModifyResult<DocType>, DocType, THelpers, RawDocType>;
    findOneAndUpdate(
      filter: FilterQuery<DocType>,
      update: UpdateQuery<DocType>,
      options: QueryOptions & { upsert: true } & ReturnsNewDoc,
      callback?: (err: CallbackError, doc: DocType, res: ModifyResult<DocType>) => void
    ): QueryWithHelpers<DocType, DocType, THelpers, RawDocType>;
    findOneAndUpdate(
      filter?: FilterQuery<DocType>,
      update?: UpdateQuery<DocType>,
      options?: QueryOptions | null,
      callback?: (err: CallbackError, doc: DocType | null, res: ModifyResult<DocType>) => void
    ): QueryWithHelpers<DocType | null, DocType, THelpers, RawDocType>;

    /** Creates a `findByIdAndDelete` query, filtering by the given `_id`. */
    findByIdAndDelete(id?: mongodb.ObjectId | any, options?: QueryOptions | null, callback?: (err: CallbackError, doc: DocType | null, res: any) => void): QueryWithHelpers<DocType | null, DocType, THelpers, RawDocType>;

    /** Creates a `findOneAndUpdate` query, filtering by the given `_id`. */
    findByIdAndUpdate(id: mongodb.ObjectId | any, update: UpdateQuery<DocType>, options: QueryOptions & { rawResult: true }, callback?: (err: CallbackError, doc: any, res?: any) => void): QueryWithHelpers<any, DocType, THelpers, RawDocType>;
    findByIdAndUpdate(id: mongodb.ObjectId | any, update: UpdateQuery<DocType>, options: QueryOptions & { upsert: true } & ReturnsNewDoc, callback?: (err: CallbackError, doc: DocType, res?: any) => void): QueryWithHelpers<DocType, DocType, THelpers, RawDocType>;
    findByIdAndUpdate(id?: mongodb.ObjectId | any, update?: UpdateQuery<DocType>, options?: QueryOptions | null, callback?: (CallbackError: any, doc: DocType | null, res?: any) => void): QueryWithHelpers<DocType | null, DocType, THelpers, RawDocType>;
    findByIdAndUpdate(id: mongodb.ObjectId | any, update: UpdateQuery<DocType>, callback: (CallbackError: any, doc: DocType | null, res?: any) => void): QueryWithHelpers<DocType | null, DocType, THelpers, RawDocType>;

    /** Specifies a `$geometry` condition */
    geometry(object: { type: string, coordinates: any[] }): this;

    /**
     * For update operations, returns the value of a path in the update's `$set`.
     * Useful for writing getters/setters that can work with both update operations
     * and `save()`.
     */
    get(path: string): any;

    /** Returns the current query filter (also known as conditions) as a POJO. */
    getFilter(): FilterQuery<DocType>;

    /** Gets query options. */
    getOptions(): QueryOptions;

    /** Gets a list of paths to be populated by this query */
    getPopulatedPaths(): Array<string>;

    /** Returns the current query filter. Equivalent to `getFilter()`. */
    getQuery(): FilterQuery<DocType>;

    /** Returns the current update operations as a JSON object. */
    getUpdate(): UpdateQuery<DocType> | UpdateWithAggregationPipeline | null;

    /** Specifies a `$gt` query condition. When called with one argument, the most recent path passed to `where()` is used. */
    gt(val: number): this;
    gt(path: string, val: number): this;

    /** Specifies a `$gte` query condition. When called with one argument, the most recent path passed to `where()` is used. */
    gte(val: number): this;
    gte(path: string, val: number): this;

    /** Sets query hints. */
    hint(val: any): this;

    /** Specifies an `$in` query condition. When called with one argument, the most recent path passed to `where()` is used. */
    in(val: Array<any>): this;
    in(path: string, val: Array<any>): this;

    /** Declares an intersects query for `geometry()`. */
    intersects(arg?: any): this;

    /** Requests acknowledgement that this operation has been persisted to MongoDB's on-disk journal. */
    j(val: boolean | null): this;

    /** Sets the lean option. */
    lean<LeanResultType = RawDocType extends Document ? LeanDocumentOrArray<ResultType> : LeanDocumentOrArrayWithRawType<ResultType, Require_id<RawDocType>>>(val?: boolean | any): QueryWithHelpers<LeanResultType, DocType, THelpers, RawDocType>;

    /** Specifies the maximum number of documents the query will return. */
    limit(val: number): this;

    /** Specifies a `$lt` query condition. When called with one argument, the most recent path passed to `where()` is used. */
    lt(val: number): this;
    lt(path: string, val: number): this;

    /** Specifies a `$lte` query condition. When called with one argument, the most recent path passed to `where()` is used. */
    lte(val: number): this;
    lte(path: string, val: number): this;

    /**
     * Runs a function `fn` and treats the return value of `fn` as the new value
     * for the query to resolve to.
     */
    transform<MappedType>(fn: (doc: ResultType) => MappedType): QueryWithHelpers<MappedType, DocType, THelpers, RawDocType>;

    /** Specifies an `$maxDistance` query condition. When called with one argument, the most recent path passed to `where()` is used. */
    maxDistance(val: number): this;
    maxDistance(path: string, val: number): this;

    /** Specifies the maxScan option. */
    maxScan(val: number): this;

    /**
     * Sets the [maxTimeMS](https://docs.mongodb.com/manual/reference/method/cursor.maxTimeMS/)
     * option. This will tell the MongoDB server to abort if the query or write op
     * has been running for more than `ms` milliseconds.
     */
    maxTimeMS(ms: number): this;

    /** Merges another Query or conditions object into this one. */
    merge(source: Query<any, any> | FilterQuery<DocType>): this;

    /** Specifies a `$mod` condition, filters documents for documents whose `path` property is a number that is equal to `remainder` modulo `divisor`. */
    mod(val: Array<number>): this;
    mod(path: string, val: Array<number>): this;

    /** The model this query was created from */
    model: typeof Model;

    /**
     * Getter/setter around the current mongoose-specific options for this query
     * Below are the current Mongoose-specific options.
     */
    mongooseOptions(val?: MongooseQueryOptions): MongooseQueryOptions;

    /** Specifies a `$ne` query condition. When called with one argument, the most recent path passed to `where()` is used. */
    ne(val: any): this;
    ne(path: string, val: any): this;

    /** Specifies a `$near` or `$nearSphere` condition */
    near(val: any): this;
    near(path: string, val: any): this;

    /** Specifies an `$nin` query condition. When called with one argument, the most recent path passed to `where()` is used. */
    nin(val: Array<any>): this;
    nin(path: string, val: Array<any>): this;

    /** Specifies arguments for an `$nor` condition. */
    nor(array: Array<FilterQuery<DocType>>): this;

    /** Specifies arguments for an `$or` condition. */
    or(array: Array<FilterQuery<DocType>>): this;

    /**
     * Make this query throw an error if no documents match the given `filter`.
     * This is handy for integrating with async/await, because `orFail()` saves you
     * an extra `if` statement to check if no document was found.
     */
    orFail(err?: NativeError | (() => NativeError)): QueryWithHelpers<NonNullable<ResultType>, DocType, THelpers, RawDocType>;

    /** Specifies a `$polygon` condition */
    polygon(...coordinatePairs: number[][]): this;
    polygon(path: string, ...coordinatePairs: number[][]): this;

    /** Specifies paths which should be populated with other documents. */
    populate<Paths = {}>(path: string | any, select?: string | any, model?: string | Model<any, THelpers>, match?: any): QueryWithHelpers<UnpackedIntersectionWithNull<ResultType, Paths>, DocType, THelpers, RawDocType>;
    populate<Paths = {}>(options: PopulateOptions | Array<PopulateOptions>): QueryWithHelpers<UnpackedIntersectionWithNull<ResultType, Paths>, DocType, THelpers, RawDocType>;

    /** Get/set the current projection (AKA fields). Pass `null` to remove the current projection. */
    projection(): ProjectionFields<DocType> | null;
    projection(fields: null): null;
    projection(fields?: ProjectionFields<DocType> | string): ProjectionFields<DocType>;

    /** Determines the MongoDB nodes from which to read. */
    read(pref: string | mongodb.ReadPreferenceMode, tags?: any[]): this;

    /** Sets the readConcern option for the query. */
    readConcern(level: string): this;

    /** Specifies a `$regex` query condition. When called with one argument, the most recent path passed to `where()` is used. */
    regex(val: string | RegExp): this;
    regex(path: string, val: string | RegExp): this;

    /**
     * Declare and/or execute this query as a remove() operation. `remove()` is
     * deprecated, you should use [`deleteOne()`](#query_Query-deleteOne)
     * or [`deleteMany()`](#query_Query-deleteMany) instead.
     */
    remove(filter?: FilterQuery<DocType>, callback?: Callback<mongodb.UpdateResult>): Query<mongodb.UpdateResult, DocType, THelpers, RawDocType>;

    /**
     * Declare and/or execute this query as a replaceOne() operation. Same as
     * `update()`, except MongoDB will replace the existing document and will
     * not accept any [atomic](https://docs.mongodb.com/manual/tutorial/model-data-for-atomic-operations/#pattern) operators (`$set`, etc.)
     */
    replaceOne(filter?: FilterQuery<DocType>, replacement?: DocType | AnyObject, options?: QueryOptions | null, callback?: Callback): QueryWithHelpers<any, DocType, THelpers, RawDocType>;
    replaceOne(filter?: FilterQuery<DocType>, replacement?: DocType | AnyObject, options?: QueryOptions | null, callback?: Callback): QueryWithHelpers<any, DocType, THelpers, RawDocType>;

    /** Specifies which document fields to include or exclude (also known as the query "projection") */
    select(arg: string | any): this;

    /** Determines if field selection has been made. */
    selected(): boolean;

    /** Determines if exclusive field selection has been made. */
    selectedExclusively(): boolean;

    /** Determines if inclusive field selection has been made. */
    selectedInclusively(): boolean;

    /**
     * Sets the [MongoDB session](https://docs.mongodb.com/manual/reference/server-sessions/)
     * associated with this query. Sessions are how you mark a query as part of a
     * [transaction](/docs/transactions.html).
     */
    session(session: mongodb.ClientSession | null): this;

    /**
     * Adds a `$set` to this query's update without changing the operation.
     * This is useful for query middleware so you can add an update regardless
     * of whether you use `updateOne()`, `updateMany()`, `findOneAndUpdate()`, etc.
     */
    set(path: string | Record<string, unknown>, value?: any): this;

    /** Sets query options. Some options only make sense for certain operations. */
    setOptions(options: QueryOptions, overwrite?: boolean): this;

    /** Sets the query conditions to the provided JSON object. */
    setQuery(val: FilterQuery<DocType> | null): void;

    setUpdate(update: UpdateQuery<DocType> | UpdateWithAggregationPipeline): void;

    /** Specifies an `$size` query condition. When called with one argument, the most recent path passed to `where()` is used. */
    size(val: number): this;
    size(path: string, val: number): this;

    /** Specifies the number of documents to skip. */
    skip(val: number): this;

    /** Specifies a `$slice` projection for an array. */
    slice(val: number | Array<number>): this;
    slice(path: string, val: number | Array<number>): this;

    /** Specifies this query as a `snapshot` query. */
    snapshot(val?: boolean): this;

    /** Sets the sort order. If an object is passed, values allowed are `asc`, `desc`, `ascending`, `descending`, `1`, and `-1`. */
    sort(arg: string | any): this;

    /** Sets the tailable option (for use with capped collections). */
    tailable(bool?: boolean, opts?: {
      numberOfRetries?: number;
      tailableRetryInterval?: number;
    }): this;

    /**
     * Executes the query returning a `Promise` which will be
     * resolved with either the doc(s) or rejected with the error.
     */
    then: Promise<ResultType>['then'];

    /** Converts this query to a customized, reusable query constructor with all arguments and options retained. */
    toConstructor(): new (...args: any[]) => QueryWithHelpers<ResultType, DocType, THelpers, RawDocType>;

    /** Declare and/or execute this query as an update() operation. */
    update(filter?: FilterQuery<DocType>, update?: UpdateQuery<DocType> | UpdateWithAggregationPipeline, options?: QueryOptions | null, callback?: Callback<UpdateWriteOpResult>): QueryWithHelpers<UpdateWriteOpResult, DocType, THelpers, RawDocType>;

    /**
     * Declare and/or execute this query as an updateMany() operation. Same as
     * `update()`, except MongoDB will update _all_ documents that match
     * `filter` (as opposed to just the first one) regardless of the value of
     * the `multi` option.
     */
    updateMany(filter?: FilterQuery<DocType>, update?: UpdateQuery<DocType> | UpdateWithAggregationPipeline, options?: QueryOptions | null, callback?: Callback<UpdateWriteOpResult>): QueryWithHelpers<UpdateWriteOpResult, DocType, THelpers, RawDocType>;

    /**
     * Declare and/or execute this query as an updateOne() operation. Same as
     * `update()`, except it does not support the `multi` or `overwrite` options.
     */
    updateOne(filter?: FilterQuery<DocType>, update?: UpdateQuery<DocType> | UpdateWithAggregationPipeline, options?: QueryOptions | null, callback?: Callback<UpdateWriteOpResult>): QueryWithHelpers<UpdateWriteOpResult, DocType, THelpers, RawDocType>;

    /**
     * Sets the specified number of `mongod` servers, or tag set of `mongod` servers,
     * that must acknowledge this write before this write is considered successful.
     */
    w(val: string | number | null): this;

    /** Specifies a path for use with chaining. */
    where(path: string, val?: any): this;
    where(obj: object): this;
    where(): this;

    /** Defines a `$within` or `$geoWithin` argument for geo-spatial queries. */
    within(val?: any): this;

    /**
     * If [`w > 1`](/docs/api.html#query_Query-w), the maximum amount of time to
     * wait for this write to propagate through the replica set before this
     * operation fails. The default is `0`, which means no timeout.
     */
    wtimeout(ms: number): this;
  }

  export type QuerySelector<T> = {
    // Comparison
    $eq?: T;
    $gt?: T;
    $gte?: T;
    $in?: [T] extends AnyArray<any> ? Unpacked<T>[] : T[];
    $lt?: T;
    $lte?: T;
    $ne?: T;
    $nin?: [T] extends AnyArray<any> ? Unpacked<T>[] : T[];
    // Logical
    $not?: T extends string ? QuerySelector<T> | RegExp : QuerySelector<T>;
    // Element
    /**
     * When `true`, `$exists` matches the documents that contain the field,
     * including documents where the field value is null.
     */
    $exists?: boolean;
    $type?: string | number;
    // Evaluation
    $expr?: any;
    $jsonSchema?: any;
    $mod?: T extends number ? [number, number] : never;
    $regex?: T extends string ? RegExp | string : never;
    $options?: T extends string ? string : never;
    // Geospatial
    // TODO: define better types for geo queries
    $geoIntersects?: { $geometry: object };
    $geoWithin?: object;
    $near?: object;
    $nearSphere?: object;
    $maxDistance?: number;
    // Array
    // TODO: define better types for $all and $elemMatch
    $all?: T extends AnyArray<any> ? any[] : never;
    $elemMatch?: T extends AnyArray<any> ? object : never;
    $size?: T extends AnyArray<any> ? number : never;
    // Bitwise
    $bitsAllClear?: number | mongodb.Binary | number[];
    $bitsAllSet?: number | mongodb.Binary | number[];
    $bitsAnyClear?: number | mongodb.Binary | number[];
    $bitsAnySet?: number | mongodb.Binary | number[];
  };

  export type RootQuerySelector<T> = {
    /** @see https://docs.mongodb.com/manual/reference/operator/query/and/#op._S_and */
    $and?: Array<FilterQuery<T>>;
    /** @see https://docs.mongodb.com/manual/reference/operator/query/nor/#op._S_nor */
    $nor?: Array<FilterQuery<T>>;
    /** @see https://docs.mongodb.com/manual/reference/operator/query/or/#op._S_or */
    $or?: Array<FilterQuery<T>>;
    /** @see https://docs.mongodb.com/manual/reference/operator/query/text */
    $text?: {
        $search: string;
        $language?: string;
        $caseSensitive?: boolean;
        $diacriticSensitive?: boolean;
    };
    /** @see https://docs.mongodb.com/manual/reference/operator/query/where/#op._S_where */
    $where?: string | Function;
    /** @see https://docs.mongodb.com/manual/reference/operator/query/comment/#op._S_comment */
    $comment?: string;
    // we could not find a proper TypeScript generic to support nested queries e.g. 'user.friends.name'
    // this will mark all unrecognized properties as any (including nested queries)
    [key: string]: any;
  };

  type ApplyBasicQueryCasting<T> = T | T[] | any;
  type Condition<T> = ApplyBasicQueryCasting<T> | QuerySelector<ApplyBasicQueryCasting<T>>;

  type _FilterQuery<T> = {
    [P in keyof T]?: Condition<T[P]>;
  } &
    RootQuerySelector<T>;

  export type FilterQuery<T> = _FilterQuery<T>;

  type AddToSetOperators<Type> = {
    $each: Type;
  };

  type SortValues = -1 | 1 | 'asc' | 'desc';

  type ArrayOperator<Type> = {
    $each: Type;
    $slice?: number;
    $position?: number;
    $sort?: SortValues | Record<string, SortValues>;
  };

  type NumericTypes = number | Decimal128 | mongodb.Double | mongodb.Int32 | mongodb.Long;

  type _UpdateQuery<TSchema> = {
    /** @see https://docs.mongodb.com/manual/reference/operator/update-field/ */
    $currentDate?: AnyKeys<TSchema> & AnyObject;
    $inc?: AnyKeys<TSchema> & AnyObject;
    $min?: AnyKeys<TSchema> & AnyObject;
    $max?: AnyKeys<TSchema> & AnyObject;
    $mul?: AnyKeys<TSchema> & AnyObject;
    $rename?: { [key: string]: string };
    $set?: AnyKeys<TSchema> & AnyObject;
    $setOnInsert?: AnyKeys<TSchema> & AnyObject;
    $unset?: AnyKeys<TSchema> & AnyObject;

    /** @see https://docs.mongodb.com/manual/reference/operator/update-array/ */
    $addToSet?: AnyKeys<TSchema> & AnyObject;
    $pop?: AnyKeys<TSchema> & AnyObject;
    $pull?: AnyKeys<TSchema> & AnyObject;
    $push?: AnyKeys<TSchema> & AnyObject;
    $pullAll?: AnyKeys<TSchema> & AnyObject;

    /** @see https://docs.mongodb.com/manual/reference/operator/update-bitwise/ */
    $bit?: {
        [key: string]: { [key in 'and' | 'or' | 'xor']?: number };
    };
  };

  type UpdateWithAggregationPipeline = UpdateAggregationStage[];
  type UpdateAggregationStage = { $addFields: any } |
    { $set: any } |
    { $project: any } |
    { $unset: any } |
    { $replaceRoot: any } |
    { $replaceWith: any };

  type __UpdateDefProperty<T> =
    [Extract<T, mongodb.ObjectId>] extends [never] ? T :
    T | string;
  type _UpdateQueryDef<T> = {
    [K in keyof T]?: __UpdateDefProperty<T[K]>;
  };

  export type UpdateQuery<T> = _UpdateQuery<_UpdateQueryDef<T>> & AnyObject;

  export type DocumentDefinition<T> = {
    [K in keyof Omit<T, Exclude<keyof Document, '_id' | 'id' | '__v'>>]:
      [Extract<T[K], mongodb.ObjectId>] extends [never]
      ? T[K] extends TreatAsPrimitives
        ? T[K]
        : LeanDocumentElement<T[K]>
      : T[K] | string;
    };

  export type FlattenMaps<T> = {
    [K in keyof T]: T[K] extends Map<any, any>
      ? AnyObject : T[K] extends TreatAsPrimitives
      ? T[K] : FlattenMaps<T[K]>;
  };

  type actualPrimitives = string | boolean | number | bigint | symbol | null | undefined;
  type TreatAsPrimitives = actualPrimitives |
    NativeDate | RegExp | symbol | Error | BigInt | Types.ObjectId;

  type LeanType<T> =
    0 extends (1 & T) ? T : // any
    T extends TreatAsPrimitives ? T : // primitives
    T extends Types.Subdocument ? Omit<LeanDocument<T>, '$isSingleNested' | 'ownerDocument' | 'parent'> : // subdocs
    LeanDocument<T>; // Documents and everything else

  type LeanArray<T extends unknown[]> = T extends unknown[][] ? LeanArray<T[number]>[] : LeanType<T[number]>[];

  export type _LeanDocument<T> = {
    [K in keyof T]: LeanDocumentElement<T[K]>;
  };

  // Keep this a separate type, to ensure that T is a naked type.
  // This way, the conditional type is distributive over union types.
  // This is required for PopulatedDoc.
  type LeanDocumentElement<T> =
    T extends unknown[] ? LeanArray<T> : // Array
    T extends Document ? LeanDocument<T> : // Subdocument
    T;

  export type SchemaDefinitionType<T> = T extends Document ? Omit<T, Exclude<keyof Document, '_id' | 'id' | '__v'>> : T;
  export type LeanDocument<T> = Omit<_LeanDocument<T>, Exclude<keyof Document, '_id' | 'id' | '__v'> | '$isSingleNested'>;

  export type LeanDocumentOrArray<T> = 0 extends (1 & T) ? T :
    T extends unknown[] ? LeanDocument<T[number]>[] :
    T extends Document ? LeanDocument<T> :
    T;

  export type LeanDocumentOrArrayWithRawType<T, RawDocType> = 0 extends (1 & T) ? T :
    T extends unknown[] ? RawDocType[] :
    T extends Document ? RawDocType :
    T;

  class QueryCursor<DocType> extends stream.Readable {
    [Symbol.asyncIterator](): AsyncIterableIterator<DocType>;

    /**
     * Adds a [cursor flag](http://mongodb.github.io/node-mongodb-native/2.2/api/Cursor.html#addCursorFlag).
     * Useful for setting the `noCursorTimeout` and `tailable` flags.
     */
    addCursorFlag(flag: string, value: boolean): this;

    /**
     * Marks this cursor as closed. Will stop streaming and subsequent calls to
     * `next()` will error.
     */
    close(): Promise<void>;
    close(callback: CallbackWithoutResult): void;

    /**
     * Execute `fn` for every document(s) in the cursor. If batchSize is provided
     * `fn` will be executed for each batch of documents. If `fn` returns a promise,
     * will wait for the promise to resolve before iterating on to the next one.
     * Returns a promise that resolves when done.
     */
    eachAsync(fn: (doc: DocType) => any, options?: { parallel?: number }): Promise<void>;
    eachAsync(fn: (doc: DocType[]) => any, options: { parallel?: number, batchSize: number }): Promise<void>;
    eachAsync(fn: (doc: DocType) => any, options?: { parallel?: number, batchSize?: number }, cb?: CallbackWithoutResult): void;
    eachAsync(fn: (doc: DocType[]) => any, options: { parallel?: number, batchSize: number }, cb?: CallbackWithoutResult): void;

    /**
     * Registers a transform function which subsequently maps documents retrieved
     * via the streams interface or `.next()`
     */
    map<ResultType>(fn: (res: DocType) => ResultType): QueryCursor<ResultType>;

    /**
     * Get the next document from this cursor. Will return `null` when there are
     * no documents left.
     */
    next(): Promise<DocType>;
    next(callback: Callback<DocType | null>): void;

    options: any;
  }

  class Aggregate<R> {
    /**
     * Returns an asyncIterator for use with [`for/await/of` loops](https://thecodebarbarian.com/getting-started-with-async-iterators-in-node-js
     * You do not need to call this function explicitly, the JavaScript runtime
     * will call it for you.
     */
    [Symbol.asyncIterator](): AsyncIterableIterator<Unpacked<R>>;

    /**
     * Sets an option on this aggregation. This function will be deprecated in a
     * future release. */
    addCursorFlag(flag: string, value: boolean): this;

    /**
     * Appends a new $addFields operator to this aggregate pipeline.
     * Requires MongoDB v3.4+ to work
     */
    addFields(arg: PipelineStage.AddFields['$addFields']): this;

    /** Sets the allowDiskUse option for the aggregation query (ignored for < 2.6.0) */
    allowDiskUse(value: boolean): this;

    /** Appends new operators to this aggregate pipeline */
    append(...args: any[]): this;

    /**
     * Executes the query returning a `Promise` which will be
     * resolved with either the doc(s) or rejected with the error.
     * Like [`.then()`](#query_Query-then), but only takes a rejection handler.
     */
    catch: Promise<R>['catch'];

    /** Adds a collation. */
    collation(options: mongodb.CollationOptions): this;

    /** Appends a new $count operator to this aggregate pipeline. */
    count(countName: PipelineStage.Count['$count']): this;

    /**
     * Sets the cursor option for the aggregation query (ignored for < 2.6.0).
     */
    cursor(options?: Record<string, unknown>): AggregationCursor;

    /** Executes the aggregate pipeline on the currently bound Model. */
    exec(callback?: Callback<R>): Promise<R>;

    /** Execute the aggregation with explain */
    explain(callback?: Callback): Promise<any>;
    explain(verbosity?: string, callback?: Callback): Promise<any>;

    /** Combines multiple aggregation pipelines. */
    facet(options: PipelineStage.Facet['$facet']): this;

    /** Appends new custom $graphLookup operator(s) to this aggregate pipeline, performing a recursive search on a collection. */
    graphLookup(options: PipelineStage.GraphLookup['$graphLookup']): this;

    /** Appends new custom $group operator to this aggregate pipeline. */
    group(arg: PipelineStage.Group['$group']): this;

    /** Sets the hint option for the aggregation query (ignored for < 3.6.0) */
    hint(value: Record<string, unknown> | string): this;

    /**
     * Appends a new $limit operator to this aggregate pipeline.
     * @param num maximum number of records to pass to the next stage
     */
    limit(num: PipelineStage.Limit['$limit']): this;

    /** Appends new custom $lookup operator to this aggregate pipeline. */
    lookup(options: PipelineStage.Lookup['$lookup']): this;

    /**
     * Appends a new custom $match operator to this aggregate pipeline.
     * @param arg $match operator contents
     */
    match(arg: PipelineStage.Match['$match']): this;

    /**
     * Binds this aggregate to a model.
     * @param model the model to which the aggregate is to be bound
     */
    model(model: any): this;

    /**
     * Append a new $near operator to this aggregation pipeline
     * @param arg $near operator contents
     */
    near(arg: { near?: number[]; distanceField: string; maxDistance?: number; query?: Record<string, any>; includeLocs?: string; num?: number; uniqueDocs?: boolean }): this;

    /** Returns the current pipeline */
    pipeline(): any[];

    /** Appends a new $project operator to this aggregate pipeline. */
    project(arg: PipelineStage.Project['$project']): this;

    /** Sets the readPreference option for the aggregation query. */
    read(pref: string | mongodb.ReadPreferenceMode, tags?: any[]): this;

    /** Sets the readConcern level for the aggregation query. */
    readConcern(level: string): this;

    /** Appends a new $redact operator to this aggregate pipeline. */
    redact(expression: any, thenExpr: string | any, elseExpr: string | any): this;

    /** Appends a new $replaceRoot operator to this aggregate pipeline. */
    replaceRoot(newRoot: PipelineStage.ReplaceRoot['$replaceRoot']['newRoot'] | string): this;

    /**
     * Helper for [Atlas Text Search](https://docs.atlas.mongodb.com/reference/atlas-search/tutorial/)'s
     * `$search` stage.
     */
    search(options: PipelineStage.Search['$search']): this;

    /** Lets you set arbitrary options, for middleware or plugins. */
    option(value: Record<string, unknown>): this;

    /** Appends new custom $sample operator to this aggregate pipeline. */
    sample(size: number): this;

    /** Sets the session for this aggregation. Useful for [transactions](/docs/transactions.html). */
    session(session: mongodb.ClientSession | null): this;

    /**
     * Appends a new $skip operator to this aggregate pipeline.
     * @param num number of records to skip before next stage
     */
    skip(num: number): this;

    /** Appends a new $sort operator to this aggregate pipeline. */
    sort(arg: PipelineStage.Sort['$sort']): this;

    /** Provides promise for aggregate. */
    then: Promise<R>['then'];

    /**
     * Appends a new $sortByCount operator to this aggregate pipeline. Accepts either a string field name
     * or a pipeline object.
     */
    sortByCount(arg: string | any): this;

    /** Appends new $unionWith operator to this aggregate pipeline. */
    unionWith(options: any): this;

    /** Appends new custom $unwind operator(s) to this aggregate pipeline. */
    unwind(...args: PipelineStage.Unwind['$unwind'][]): this;
  }

  class AggregationCursor extends stream.Readable {
    /**
     * Adds a [cursor flag](http://mongodb.github.io/node-mongodb-native/2.2/api/Cursor.html#addCursorFlag).
     * Useful for setting the `noCursorTimeout` and `tailable` flags.
     */
    addCursorFlag(flag: string, value: boolean): this;

    /**
     * Marks this cursor as closed. Will stop streaming and subsequent calls to
     * `next()` will error.
     */
    close(): Promise<void>;
    close(callback: CallbackWithoutResult): void;

    /**
     * Execute `fn` for every document(s) in the cursor. If batchSize is provided
     * `fn` will be executed for each batch of documents. If `fn` returns a promise,
     * will wait for the promise to resolve before iterating on to the next one.
     * Returns a promise that resolves when done.
     */
    eachAsync(fn: (doc: any) => any, options?: { parallel?: number, batchSize?: number }): Promise<void>;
    eachAsync(fn: (doc: any) => any, options?: { parallel?: number, batchSize?: number }, cb?: CallbackWithoutResult): void;

    /**
     * Registers a transform function which subsequently maps documents retrieved
     * via the streams interface or `.next()`
     */
    map(fn: (res: any) => any): this;

    /**
     * Get the next document from this cursor. Will return `null` when there are
     * no documents left.
     */
    next(): Promise<any>;
    next(callback: Callback): void;
  }

  class SchemaType {
    /** SchemaType constructor */
    constructor(path: string, options?: AnyObject, instance?: string);

    /** Get/set the function used to cast arbitrary values to this type. */
    static cast(caster?: Function | boolean): Function;

    static checkRequired(checkRequired?: (v: any) => boolean): (v: any) => boolean;

    /** Sets a default option for this schema type. */
    static set(option: string, value: any): void;

    /** Attaches a getter for all instances of this schema type. */
    static get(getter: (value: any) => any): void;

    /** The class that Mongoose uses internally to instantiate this SchemaType's `options` property. */
    OptionsConstructor: typeof SchemaTypeOptions;

    /** Cast `val` to this schema type. Each class that inherits from schema type should implement this function. */
    cast(val: any, doc: Document<any>, init: boolean, prev?: any, options?: any): any;

    /** Sets a default value for this SchemaType. */
    default(val: any): any;

    /** Adds a getter to this schematype. */
    get(fn: Function): this;

    /**
     * Defines this path as immutable. Mongoose prevents you from changing
     * immutable paths unless the parent document has [`isNew: true`](/docs/api.html#document_Document-isNew).
     */
    immutable(bool: boolean): this;

    /** Declares the index options for this schematype. */
    index(options: any): this;

    /** String representation of what type this is, like 'ObjectID' or 'Number' */
    instance: string;

    /** True if this SchemaType has a required validator. False otherwise. */
    isRequired?: boolean;

    /** The options this SchemaType was instantiated with */
    options: AnyObject;

    /** The path to this SchemaType in a Schema. */
    path: string;

    /**
     * Set the model that this path refers to. This is the option that [populate](https://mongoosejs.com/docs/populate.html)
     * looks at to determine the foreign collection it should query.
     */
    ref(ref: string | boolean | Model<any>): this;

    /**
     * Adds a required validator to this SchemaType. The validator gets added
     * to the front of this SchemaType's validators array using unshift().
     */
    required(required: boolean, message?: string): this;

    /** The schema this SchemaType instance is part of */
    schema: Schema<any>;

    /** Sets default select() behavior for this path. */
    select(val: boolean): this;

    /** Adds a setter to this schematype. */
    set(fn: Function): this;

    /** Declares a sparse index. */
    sparse(bool: boolean): this;

    /** Declares a full text index. */
    text(bool: boolean): this;

    /** Defines a custom function for transforming this path when converting a document to JSON. */
    transform(fn: (value: any) => any): this;

    /** Declares an unique index. */
    unique(bool: boolean): this;

    /** The validators that Mongoose should run to validate properties at this SchemaType's path. */
    validators: { message?: string; type?: string; validator?: Function }[];

    /** Adds validator(s) for this document path. */
    validate(obj: RegExp | Function | any, errorMsg?: string,
      type?: string): this;
  }

  export interface SyncIndexesOptions extends mongodb.CreateIndexesOptions {
    continueOnError?: boolean
  }
  export type ConnectionSyncIndexesResult = Record<string, OneCollectionSyncIndexesResult>;
  type OneCollectionSyncIndexesResult = Array<string> & mongodb.MongoServerError;
  type Callback<T = any> = (error: CallbackError, result: T) => void;

  type CallbackWithoutResult = (error: CallbackError) => void;

  class NativeError extends global.Error { }
  type CallbackError = NativeError | null;

  class Error extends global.Error {
    constructor(msg: string);

    /** The type of error. "MongooseError" for generic errors. */
    name: string;

    static messages: any;

    static Messages: any;
  }

  namespace Error {
    export class CastError extends Error {
      name: 'CastError';
      stringValue: string;
      kind: string;
      value: any;
      path: string;
      reason?: NativeError | null;
      model?: any;

      constructor(type: string, value: any, path: string, reason?: NativeError, schemaType?: SchemaType);
    }
    export class SyncIndexesError extends Error {
      name: 'SyncIndexesError';
      errors?: Record<string, mongodb.MongoServerError>;

      constructor(type: string, value: any, path: string, reason?: NativeError, schemaType?: SchemaType);
    }

    export class DisconnectedError extends Error {
      name: 'DisconnectedError';
    }

    export class DivergentArrayError extends Error {
      name: 'DivergentArrayError';
    }

    export class MissingSchemaError extends Error {
      name: 'MissingSchemaError';
    }

    export class DocumentNotFoundError extends Error {
      name: 'DocumentNotFoundError';
      result: any;
      numAffected: number;
      filter: any;
      query: any;
    }

    export class ObjectExpectedError extends Error {
      name: 'ObjectExpectedError';
      path: string;
    }

    export class ObjectParameterError extends Error {
      name: 'ObjectParameterError';
    }

    export class OverwriteModelError extends Error {
      name: 'OverwriteModelError';
    }

    export class ParallelSaveError extends Error {
      name: 'ParallelSaveError';
    }

    export class ParallelValidateError extends Error {
      name: 'ParallelValidateError';
    }

    export class MongooseServerSelectionError extends Error {
      name: 'MongooseServerSelectionError';
    }

    export class StrictModeError extends Error {
      name: 'StrictModeError';
      isImmutableError: boolean;
      path: string;
    }

    export class ValidationError extends Error {
      name: 'ValidationError';

      errors: { [path: string]: ValidatorError | CastError | ValidationError };
      addError: (path: string, error: ValidatorError | CastError | ValidationError) => void;

      constructor(instance?: Error);
    }

    export class ValidatorError extends Error {
      name: 'ValidatorError';
      properties: {
        message: string,
        type?: string,
        path?: string,
        value?: any,
        reason?: any
      };
      kind: string;
      path: string;
      value: any;
      reason?: Error | null;

      constructor(properties: {
        message?: string,
        type?: string,
        path?: string,
        value?: any,
        reason?: any
      });
    }

    export class VersionError extends Error {
      name: 'VersionError';
      version: number;
      modifiedPaths: Array<string>;

      constructor(doc: Document, currentVersion: number, modifiedPaths: Array<string>);
    }
  }

  /* for ts-mongoose */
  class mquery {}
}

export default mongoose;<|MERGE_RESOLUTION|>--- conflicted
+++ resolved
@@ -1,13 +1,10 @@
-<<<<<<< HEAD
 /// <reference path="./Expression.d.ts" />
-=======
 /// <reference path="./PipelineStage.d.ts" />
 
 import events = require('events');
 import mongodb = require('mongodb');
 import mongoose = require('mongoose');
 import stream = require('stream');
->>>>>>> cf875ee3
 
 declare module 'mongoose' {
 
