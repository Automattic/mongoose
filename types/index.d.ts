<<<<<<< HEAD
/// <reference path="./PipelineStage.d.ts" />
=======
import events = require('events');
import mongodb = require('mongodb');
import mongoose = require('mongoose');
import stream = require('stream');
>>>>>>> 562fb9d9

declare module 'mongoose' {

  export enum ConnectionStates {
    disconnected = 0,
    connected = 1,
    connecting = 2,
    disconnecting = 3,
    uninitialized = 99,
  }

  class NativeDate extends global.Date {}

  /** The Mongoose Date [SchemaType](/docs/schematypes.html). */
  export type Date = Schema.Types.Date;

  /**
   * The Mongoose Decimal128 [SchemaType](/docs/schematypes.html). Used for
   * declaring paths in your schema that should be
   * [128-bit decimal floating points](http://thecodebarbarian.com/a-nodejs-perspective-on-mongodb-34-decimal.html).
   * Do not use this to create a new Decimal128 instance, use `mongoose.Types.Decimal128`
   * instead.
   */
  export type Decimal128 = Schema.Types.Decimal128;

  /**
   * The Mongoose Mixed [SchemaType](/docs/schematypes.html). Used for
   * declaring paths in your schema that Mongoose's change tracking, casting,
   * and validation should ignore.
   */
  export type Mixed = Schema.Types.Mixed;

  /**
   * Mongoose constructor. The exports object of the `mongoose` module is an instance of this
   * class. Most apps will only use this one instance.
   */
  export const Mongoose: new (options?: MongooseOptions | null) => typeof mongoose;

  /**
   * The Mongoose Number [SchemaType](/docs/schematypes.html). Used for
   * declaring paths in your schema that Mongoose should cast to numbers.
   */
  export type Number = Schema.Types.Number;

  /**
   * The Mongoose ObjectId [SchemaType](/docs/schematypes.html). Used for
   * declaring paths in your schema that should be
   * [MongoDB ObjectIds](https://docs.mongodb.com/manual/reference/method/ObjectId/).
   * Do not use this to create a new ObjectId instance, use `mongoose.Types.ObjectId`
   * instead.
   */
  export type ObjectId = Schema.Types.ObjectId;

  export let Promise: any;
  export const PromiseProvider: any;

  /** The various Mongoose SchemaTypes. */
  export const SchemaTypes: typeof Schema.Types;

  /** Expose connection states for user-land */
  export const STATES: typeof ConnectionStates;

  /** Opens Mongoose's default connection to MongoDB, see [connections docs](https://mongoosejs.com/docs/connections.html) */
  export function connect(uri: string, options: ConnectOptions, callback: CallbackWithoutResult): void;
  export function connect(uri: string, callback: CallbackWithoutResult): void;
  export function connect(uri: string, options?: ConnectOptions): Promise<Mongoose>;

  /**
     * Makes the indexes in MongoDB match the indexes defined in every model's
     * schema. This function will drop any indexes that are not defined in
     * the model's schema except the `_id` index, and build any indexes that
     * are in your schema but not in MongoDB.
     */
  export function syncIndexes(options?: SyncIndexesOptions): Promise<ConnectionSyncIndexesResult>;
  export function syncIndexes(options: SyncIndexesOptions | null, callback: Callback<ConnectionSyncIndexesResult>): void;

  /* Tells `sanitizeFilter()` to skip the given object when filtering out potential query selector injection attacks.
   * Use this method when you have a known query selector that you want to use. */
  export function trusted<T>(obj: T): T;

  /** The Mongoose module's default connection. Equivalent to `mongoose.connections[0]`, see [`connections`](#mongoose_Mongoose-connections). */
  export const connection: Connection;

  /** An array containing all connections associated with this Mongoose instance. */
  export const connections: Connection[];

  /**
   * Can be extended to explicitly type specific models.
   */
  interface Models {
    [modelName: string]: Model<any>
  }

  /** An array containing all models associated with this Mongoose instance. */
  export const models: Models;
  /** Creates a Connection instance. */
  export function createConnection(uri: string, options?: ConnectOptions): Connection;
  export function createConnection(): Connection;
  export function createConnection(uri: string, options: ConnectOptions, callback: Callback<Connection>): void;

  /**
   * Removes the model named `name` from the default connection, if it exists.
   * You can use this function to clean up any models you created in your tests to
   * prevent OverwriteModelErrors.
   */
  export function deleteModel(name: string | RegExp): typeof mongoose;

  export function disconnect(): Promise<void>;
  export function disconnect(cb: CallbackWithoutResult): void;

  /** Gets mongoose options */
  export function get<K extends keyof MongooseOptions>(key: K): MongooseOptions[K];

  /* ! ignore */
  type CompileModelOptions = { overwriteModels?: boolean, connection?: Connection };

  /**
   * Returns true if Mongoose can cast the given value to an ObjectId, or
   * false otherwise.
   */
  export function isValidObjectId(v: Types.ObjectId): true;
  export function isValidObjectId(v: any): boolean;

  export function model<T>(name: string, schema?: Schema<T, any, any> | Schema<T & Document, any, any>, collection?: string, options?: CompileModelOptions): Model<T>;
  export function model<T, U, TQueryHelpers = {}>(
    name: string,
    schema?: Schema<T, U, TQueryHelpers>,
    collection?: string,
    options?: CompileModelOptions
  ): U;

  /** Returns an array of model names created on this instance of Mongoose. */
  export function modelNames(): Array<string>;

  /** The node-mongodb-native driver Mongoose uses. */
  export const mongo: typeof mongodb;

  /**
   * Mongoose uses this function to get the current time when setting
   * [timestamps](/docs/guide.html#timestamps). You may stub out this function
   * using a tool like [Sinon](https://www.npmjs.com/package/sinon) for testing.
   */
  export function now(): NativeDate;

  /** Declares a global plugin executed on all Schemas. */
  export function plugin(fn: (schema: Schema, opts?: any) => void, opts?: any): typeof mongoose;

  /** Getter/setter around function for pluralizing collection names. */
  export function pluralize(fn?: ((str: string) => string) | null): ((str: string) => string) | null;

  /** Sets mongoose options */
  export function set<K extends keyof MongooseOptions>(key: K, value: MongooseOptions[K]): typeof mongoose;

  /**
   * _Requires MongoDB >= 3.6.0._ Starts a [MongoDB session](https://docs.mongodb.com/manual/release-notes/3.6/#client-sessions)
   * for benefits like causal consistency, [retryable writes](https://docs.mongodb.com/manual/core/retryable-writes/),
   * and [transactions](http://thecodebarbarian.com/a-node-js-perspective-on-mongodb-4-transactions.html).
   */
  export function startSession(options?: mongodb.ClientSessionOptions): Promise<mongodb.ClientSession>;
  export function startSession(options: mongodb.ClientSessionOptions, cb: Callback<mongodb.ClientSession>): void;

  /** The Mongoose version */
  export const version: string;

  export type CastError = Error.CastError;
  export type SyncIndexesError = Error.SyncIndexesError;

  type Mongoose = typeof mongoose;

  interface MongooseOptions {
    /** true by default. Set to false to skip applying global plugins to child schemas */
    applyPluginsToChildSchemas?: boolean;

    /**
     * false by default. Set to true to apply global plugins to discriminator schemas.
     * This typically isn't necessary because plugins are applied to the base schema and
     * discriminators copy all middleware, methods, statics, and properties from the base schema.
     */
    applyPluginsToDiscriminators?: boolean;

    /**
     * Set to `true` to make Mongoose call` Model.createCollection()` automatically when you
     * create a model with `mongoose.model()` or `conn.model()`. This is useful for testing
     * transactions, change streams, and other features that require the collection to exist.
     */
    autoCreate?: boolean;

    /**
     * true by default. Set to false to disable automatic index creation
     * for all models associated with this Mongoose instance.
     */
    autoIndex?: boolean;

    /** enable/disable mongoose's buffering mechanism for all connections and models */
    bufferCommands?: boolean;

    bufferTimeoutMS?: number;

    /** false by default. Set to `true` to `clone()` all schemas before compiling into a model. */
    cloneSchemas?: boolean;

    /**
     * If `true`, prints the operations mongoose sends to MongoDB to the console.
     * If a writable stream is passed, it will log to that stream, without colorization.
     * If a callback function is passed, it will receive the collection name, the method
     * name, then all arguments passed to the method. For example, if you wanted to
     * replicate the default logging, you could output from the callback
     * `Mongoose: ${collectionName}.${methodName}(${methodArgs.join(', ')})`.
     */
    debug?:
      | boolean
      | { color?: boolean; shell?: boolean }
      | stream.Writable
      | ((collectionName: string, methodName: string, ...methodArgs: any[]) => void);

    /** If set, attaches [maxTimeMS](https://docs.mongodb.com/manual/reference/operator/meta/maxTimeMS/) to every query */
    maxTimeMS?: number;

    /**
     * true by default. Mongoose adds a getter to MongoDB ObjectId's called `_id` that
     * returns `this` for convenience with populate. Set this to false to remove the getter.
     */
    objectIdGetter?: boolean;

    /**
     * Set to `true` to default to overwriting models with the same name when calling
     * `mongoose.model()`, as opposed to throwing an `OverwriteModelError`.
     */
    overwriteModels?: boolean;

    /**
     * If `false`, changes the default `returnOriginal` option to `findOneAndUpdate()`,
     * `findByIdAndUpdate`, and `findOneAndReplace()` to false. This is equivalent to
     * setting the `new` option to `true` for `findOneAndX()` calls by default. Read our
     * `findOneAndUpdate()` [tutorial](https://mongoosejs.com/docs/tutorials/findoneandupdate.html)
     * for more information.
     */
    returnOriginal?: boolean;

    /**
     * false by default. Set to true to enable [update validators](
     * https://mongoosejs.com/docs/validation.html#update-validators
     * ) for all validators by default.
     */
    runValidators?: boolean;

    sanitizeFilter?: boolean;

    sanitizeProjection?: boolean;

    /**
     * true by default. Set to false to opt out of Mongoose adding all fields that you `populate()`
     * to your `select()`. The schema-level option `selectPopulatedPaths` overwrites this one.
     */
    selectPopulatedPaths?: boolean;

    setDefaultsOnInsert?: boolean;

    /** true by default, may be `false`, `true`, or `'throw'`. Sets the default strict mode for schemas. */
    strict?: boolean | 'throw';

    /** true by default. set to `false` to allow populating paths that aren't in the schema */
    strictPopulate?: boolean;

    /**
     * false by default, may be `false`, `true`, or `'throw'`. Sets the default
     * [strictQuery](https://mongoosejs.com/docs/guide.html#strictQuery) mode for schemas.
     */
    strictQuery?: boolean | 'throw';

    /**
     * `{ transform: true, flattenDecimals: true }` by default. Overwrites default objects to
     * `toJSON()`, for determining how Mongoose documents get serialized by `JSON.stringify()`
     */
    toJSON?: ToObjectOptions;

    /** `{ transform: true, flattenDecimals: true }` by default. Overwrites default objects to `toObject()` */
    toObject?: ToObjectOptions;
  }

  // eslint-disable-next-line @typescript-eslint/no-empty-interface
  interface ClientSession extends mongodb.ClientSession { }

  interface ConnectOptions extends mongodb.MongoClientOptions {
    /** Set to false to [disable buffering](http://mongoosejs.com/docs/faq.html#callback_never_executes) on all models associated with this connection. */
    bufferCommands?: boolean;
    /** The name of the database you want to use. If not provided, Mongoose uses the database name from connection string. */
    dbName?: string;
    /** username for authentication, equivalent to `options.auth.user`. Maintained for backwards compatibility. */
    user?: string;
    /** password for authentication, equivalent to `options.auth.password`. Maintained for backwards compatibility. */
    pass?: string;
    /** Set to false to disable automatic index creation for all models associated with this connection. */
    autoIndex?: boolean;
    /** Set to `true` to make Mongoose automatically call `createCollection()` on every model created on this connection. */
    autoCreate?: boolean;
  }

  class Connection extends events.EventEmitter {
    /** Returns a promise that resolves when this connection successfully connects to MongoDB */
    asPromise(): Promise<this>;

    /** Closes the connection */
    close(callback: CallbackWithoutResult): void;
    close(force: boolean, callback: CallbackWithoutResult): void;
    close(force?: boolean): Promise<void>;

    /** Retrieves a collection, creating it if not cached. */
    collection<T = AnyObject>(name: string, options?: mongodb.CreateCollectionOptions): Collection<T>;

    /** A hash of the collections associated with this connection */
    collections: { [index: string]: Collection };

    /** A hash of the global options that are associated with this connection */
    config: any;

    /** The mongodb.Db instance, set when the connection is opened */
    db: mongodb.Db;

    /**
     * Helper for `createCollection()`. Will explicitly create the given collection
     * with specified options. Used to create [capped collections](https://docs.mongodb.com/manual/core/capped-collections/)
     * and [views](https://docs.mongodb.com/manual/core/views/) from mongoose.
     */
    createCollection<T = AnyObject>(name: string, options?: mongodb.CreateCollectionOptions): Promise<mongodb.Collection<T>>;
    createCollection<T = AnyObject>(name: string, cb: Callback<mongodb.Collection<T>>): void;
    createCollection<T = AnyObject>(name: string, options: mongodb.CreateCollectionOptions, cb?: Callback<mongodb.Collection<T>>): Promise<mongodb.Collection<T>>;

    /**
     * Removes the model named `name` from this connection, if it exists. You can
     * use this function to clean up any models you created in your tests to
     * prevent OverwriteModelErrors.
     */
    deleteModel(name: string): this;

    /**
     * Helper for `dropCollection()`. Will delete the given collection, including
     * all documents and indexes.
     */
    dropCollection(collection: string): Promise<void>;
    dropCollection(collection: string, cb: CallbackWithoutResult): void;

    /**
     * Helper for `dropDatabase()`. Deletes the given database, including all
     * collections, documents, and indexes.
     */
    dropDatabase(): Promise<void>;
    dropDatabase(cb: CallbackWithoutResult): void;

    /** Gets the value of the option `key`. Equivalent to `conn.options[key]` */
    get(key: string): any;

    /**
     * Returns the [MongoDB driver `MongoClient`](http://mongodb.github.io/node-mongodb-native/3.5/api/MongoClient.html) instance
     * that this connection uses to talk to MongoDB.
     */
    getClient(): mongodb.MongoClient;

    /**
     * The host name portion of the URI. If multiple hosts, such as a replica set,
     * this will contain the first host name in the URI
     */
    host: string;

    /**
     * A number identifier for this connection. Used for debugging when
     * you have [multiple connections](/docs/connections.html#multiple_connections).
     */
    id: number;

    /**
     * A [POJO](https://masteringjs.io/tutorials/fundamentals/pojo) containing
     * a map from model names to models. Contains all models that have been
     * added to this connection using [`Connection#model()`](/docs/api/connection.html#connection_Connection-model).
     */
    models: { [index: string]: Model<any> };

    /** Defines or retrieves a model. */
    model<T>(name: string, schema?: Schema<any>, collection?: string, options?: CompileModelOptions): Model<T>;
    model<T, U, TQueryHelpers = {}>(
      name: string,
      schema?: Schema<T, U, TQueryHelpers>,
      collection?: string,
      options?: CompileModelOptions
    ): U;

    /** Returns an array of model names created on this connection. */
    modelNames(): Array<string>;

    /** The name of the database this connection points to. */
    name: string;

    /** Opens the connection with a URI using `MongoClient.connect()`. */
    openUri(uri: string, options?: ConnectOptions): Promise<Connection>;
    openUri(uri: string, callback: (err: CallbackError, conn?: Connection) => void): Connection;
    openUri(uri: string, options: ConnectOptions, callback: (err: CallbackError, conn?: Connection) => void): Connection;

    /** The password specified in the URI */
    pass: string;

    /**
     * The port portion of the URI. If multiple hosts, such as a replica set,
     * this will contain the port from the first host name in the URI.
     */
    port: number;

    /** Declares a plugin executed on all schemas you pass to `conn.model()` */
    plugin(fn: (schema: Schema, opts?: any) => void, opts?: any): Connection;

    /** The plugins that will be applied to all models created on this connection. */
    plugins: Array<any>;

    /**
     * Connection ready state
     *
     * - 0 = disconnected
     * - 1 = connected
     * - 2 = connecting
     * - 3 = disconnecting
     */
    readyState: number;

    /** Sets the value of the option `key`. Equivalent to `conn.options[key] = val` */
    set(key: string, value: any): any;

    /**
     * Set the [MongoDB driver `MongoClient`](http://mongodb.github.io/node-mongodb-native/3.5/api/MongoClient.html) instance
     * that this connection uses to talk to MongoDB. This is useful if you already have a MongoClient instance, and want to
     * reuse it.
     */
    setClient(client: mongodb.MongoClient): this;

    /**
     * _Requires MongoDB >= 3.6.0._ Starts a [MongoDB session](https://docs.mongodb.com/manual/release-notes/3.6/#client-sessions)
     * for benefits like causal consistency, [retryable writes](https://docs.mongodb.com/manual/core/retryable-writes/),
     * and [transactions](http://thecodebarbarian.com/a-node-js-perspective-on-mongodb-4-transactions.html).
     */
    startSession(options?: mongodb.ClientSessionOptions): Promise<mongodb.ClientSession>;
    startSession(options: mongodb.ClientSessionOptions, cb: Callback<mongodb.ClientSession>): void;

    /**
     * Makes the indexes in MongoDB match the indexes defined in every model's
     * schema. This function will drop any indexes that are not defined in
     * the model's schema except the `_id` index, and build any indexes that
     * are in your schema but not in MongoDB.
     */
    syncIndexes(options?: SyncIndexesOptions): Promise<ConnectionSyncIndexesResult>;
    syncIndexes(options: SyncIndexesOptions | null, callback: Callback<ConnectionSyncIndexesResult>): void;

    /**
     * _Requires MongoDB >= 3.6.0._ Executes the wrapped async function
     * in a transaction. Mongoose will commit the transaction if the
     * async function executes successfully and attempt to retry if
     * there was a retryable error.
     */
    transaction(fn: (session: mongodb.ClientSession) => Promise<any>): Promise<any>;

    /** Switches to a different database using the same connection pool. */
    useDb(name: string, options?: { useCache?: boolean, noListener?: boolean }): Connection;

    /** The username specified in the URI */
    user: string;

    /** Watches the entire underlying database for changes. Similar to [`Model.watch()`](/docs/api/model.html#model_Model.watch). */
    watch<ResultType = any>(pipeline?: Array<any>, options?: mongodb.ChangeStreamOptions): mongodb.ChangeStream<ResultType>;
  }

   /*
   * section collection.js
   * http://mongoosejs.com/docs/api.html#collection-js
   */
  interface CollectionBase<T> extends mongodb.Collection<T> {
    /*
      * Abstract methods. Some of these are already defined on the
      * mongodb.Collection interface so they've been commented out.
      */
    ensureIndex(...args: any[]): any;
    findAndModify(...args: any[]): any;
    getIndexes(...args: any[]): any;

    /** The collection name */
    collectionName: string;
    /** The Connection instance */
    conn: Connection;
    /** The collection name */
    name: string;
  }

  /*
   * section drivers/node-mongodb-native/collection.js
   * http://mongoosejs.com/docs/api.html#drivers-node-mongodb-native-collection-js
   */
  let Collection: Collection;
  interface Collection<T = AnyObject> extends CollectionBase<T> {
    /**
     * Collection constructor
     * @param name name of the collection
     * @param conn A MongooseConnection instance
     * @param opts optional collection options
     */
    // eslint-disable-next-line @typescript-eslint/no-misused-new
    new(name: string, conn: Connection, opts?: any): Collection<T>;
    /** Formatter for debug print args */
    $format(arg: any): string;
    /** Debug print helper */
    $print(name: any, i: any, args: any[]): void;
    /** Retrieves information about this collections indexes. */
    getIndexes(): any;
  }

  class Document<T = any, TQueryHelpers = any, DocType = any> {
    constructor(doc?: any);

    /** This documents _id. */
    _id?: T;

    /** This documents __v. */
    __v?: any;

    /* Get all subdocs (by bfs) */
    $getAllSubdocs(): Document[];

    /** Don't run validation on this path or persist changes to this path. */
    $ignore(path: string): void;

    /** Checks if a path is set to its default. */
    $isDefault(path: string): boolean;

    /** Getter/setter, determines whether the document was removed or not. */
    $isDeleted(val?: boolean): boolean;

    /** Returns an array of all populated documents associated with the query */
    $getPopulatedDocs(): Document[];

    /**
     * Returns true if the given path is nullish or only contains empty objects.
     * Useful for determining whether this subdoc will get stripped out by the
     * [minimize option](/docs/guide.html#minimize).
     */
    $isEmpty(path: string): boolean;

    /** Checks if a path is invalid */
    $isValid(path: string): boolean;

    /**
     * Empty object that you can use for storing properties on the document. This
     * is handy for passing data to middleware without conflicting with Mongoose
     * internals.
     */
    $locals: Record<string, unknown>;

    /** Marks a path as valid, removing existing validation errors. */
    $markValid(path: string): void;

    /**
     * A string containing the current operation that Mongoose is executing
     * on this document. May be `null`, `'save'`, `'validate'`, or `'remove'`.
     */
    $op: string | null;

    /**
     * Getter/setter around the session associated with this document. Used to
     * automatically set `session` if you `save()` a doc that you got from a
     * query with an associated session.
     */
    $session(session?: mongodb.ClientSession | null): mongodb.ClientSession;

    /** Alias for `set()`, used internally to avoid conflicts */
    $set(path: string, val: any, options?: any): this;
    $set(path: string, val: any, type: any, options?: any): this;
    $set(value: any): this;

    /** Set this property to add additional query filters when Mongoose saves this document and `isNew` is false. */
    $where: Record<string, unknown>;

    /** If this is a discriminator model, `baseModelName` is the name of the base model. */
    baseModelName?: string;

    /** Collection the model uses. */
    collection: Collection;

    /** Connection the model uses. */
    db: Connection;

    /** Removes this document from the db. */
    delete(options?: QueryOptions): QueryWithHelpers<any, this, TQueryHelpers>;
    delete(options: QueryOptions, cb?: Callback): void;
    delete(cb: Callback): void;

    /** Removes this document from the db. */
    deleteOne(options?: QueryOptions): QueryWithHelpers<any, this, TQueryHelpers>;
    deleteOne(options: QueryOptions, cb?: Callback): void;
    deleteOne(cb: Callback): void;

    /**
     * Takes a populated field and returns it to its unpopulated state. If called with
     * no arguments, then all populated fields are returned to their unpopulated state.
     */
    depopulate(path?: string | string[]): this;

    /**
     * Returns the list of paths that have been directly modified. A direct
     * modified path is a path that you explicitly set, whether via `doc.foo = 'bar'`,
     * `Object.assign(doc, { foo: 'bar' })`, or `doc.set('foo', 'bar')`.
     */
    directModifiedPaths(): Array<string>;

    /**
     * Returns true if this document is equal to another document.
     *
     * Documents are considered equal when they have matching `_id`s, unless neither
     * document has an `_id`, in which case this function falls back to using
     * `deepEqual()`.
     */
    equals(doc: Document<T>): boolean;

    /** Hash containing current validation errors. */
    errors?: Error.ValidationError;

    /** Returns the value of a path. */
    get(path: string, type?: any, options?: any): any;

    /**
     * Returns the changes that happened to the document
     * in the format that will be sent to MongoDB.
     */
    getChanges(): UpdateQuery<this>;

    /** The string version of this documents _id. */
    id?: any;

    /** Signal that we desire an increment of this documents version. */
    increment(): this;

    /**
     * Initializes the document without setters or marking anything modified.
     * Called internally after a document is returned from mongodb. Normally,
     * you do **not** need to call this function on your own.
     */
    init(obj: any, opts?: any, cb?: Callback<this>): this;

    /** Marks a path as invalid, causing validation to fail. */
    invalidate(path: string, errorMsg: string | NativeError, value?: any, kind?: string): NativeError | null;

    /** Returns true if `path` was directly set and modified, else false. */
    isDirectModified(path: string): boolean;

    /** Checks if `path` was explicitly selected. If no projection, always returns true. */
    isDirectSelected(path: string): boolean;

    /** Checks if `path` is in the `init` state, that is, it was set by `Document#init()` and not modified since. */
    isInit(path: string): boolean;

    /**
     * Returns true if any of the given paths is modified, else false. If no arguments, returns `true` if any path
     * in this document is modified.
     */
    isModified(path?: string | Array<string>): boolean;

    /** Boolean flag specifying if the document is new. */
    isNew: boolean;

    /** Checks if `path` was selected in the source query which initialized this document. */
    isSelected(path: string): boolean;

    /** Marks the path as having pending changes to write to the db. */
    markModified(path: string, scope?: any): void;

    /** Returns the list of paths that have been modified. */
    modifiedPaths(options?: { includeChildren?: boolean }): Array<string>;

    /** The name of the model */
    modelName: string;

    /**
     * Overwrite all values in this document with the values of `obj`, except
     * for immutable properties. Behaves similarly to `set()`, except for it
     * unsets all properties that aren't in `obj`.
     */
    overwrite(obj: AnyObject): this;

    /**
     * If this document is a subdocument or populated document, returns the
     * document's parent. Returns undefined otherwise.
     */
    $parent(): Document | undefined;

    /** Populates document references. */
    populate<Paths = {}>(path: string | PopulateOptions | (string | PopulateOptions)[]): Promise<this & Paths>;
    populate<Paths = {}>(path: string | PopulateOptions | (string | PopulateOptions)[], callback: Callback<this & Paths>): void;
    populate<Paths = {}>(path: string, names: string): Promise<this & Paths>;
    populate<Paths = {}>(path: string, names: string, callback: Callback<this & Paths>): void;

    /** Gets _id(s) used during population of the given `path`. If the path was not populated, returns `undefined`. */
    populated(path: string): any;

    /** Removes this document from the db. */
    remove(options?: QueryOptions): Promise<this>;
    remove(options?: QueryOptions, cb?: Callback): void;

    /** Sends a replaceOne command with this document `_id` as the query selector. */
    replaceOne(replacement?: AnyObject, options?: QueryOptions | null, callback?: Callback): Query<any, this>;
    replaceOne(replacement?: AnyObject, options?: QueryOptions | null, callback?: Callback): Query<any, this>;

    /** Saves this document by inserting a new document into the database if [document.isNew](/docs/api.html#document_Document-isNew) is `true`, or sends an [updateOne](/docs/api.html#document_Document-updateOne) operation with just the modified paths if `isNew` is `false`. */
    save(options?: SaveOptions): Promise<this>;
    save(options?: SaveOptions, fn?: Callback<this>): void;
    save(fn?: Callback<this>): void;

    /** The document's schema. */
    schema: Schema;

    /** Sets the value of a path, or many paths. */
    set(path: string, val: any, options?: any): this;
    set(path: string, val: any, type: any, options?: any): this;
    set(value: any): this;

    /** The return value of this method is used in calls to JSON.stringify(doc). */
    toJSON(options: ToObjectOptions & { flattenMaps: false }): LeanDocument<this>;
    toJSON(options?: ToObjectOptions): FlattenMaps<LeanDocument<this>>;
    toJSON<T = FlattenMaps<DocType>>(options?: ToObjectOptions): T;

    /** Converts this document into a plain-old JavaScript object ([POJO](https://masteringjs.io/tutorials/fundamentals/pojo)). */
    toObject(options?: ToObjectOptions): LeanDocument<this>;
    toObject<T = DocType>(options?: ToObjectOptions): T;

    /** Clears the modified state on the specified path. */
    unmarkModified(path: string): void;

    /** Sends an update command with this document `_id` as the query selector. */
    update(update?: UpdateQuery<this> | UpdateWithAggregationPipeline, options?: QueryOptions | null, callback?: Callback): Query<any, this>;

    /** Sends an updateOne command with this document `_id` as the query selector. */
    updateOne(update?: UpdateQuery<this> | UpdateWithAggregationPipeline, options?: QueryOptions | null, callback?: Callback): Query<any, this>;

    /** Executes registered validation rules for this document. */
    validate(options:{ pathsToSkip?: pathsToSkip }): Promise<void>;
    validate(pathsToValidate?: pathsToValidate, options?: any): Promise<void>;
    validate(callback: CallbackWithoutResult): void;
    validate(pathsToValidate: pathsToValidate, callback: CallbackWithoutResult): void;
    validate(pathsToValidate: pathsToValidate, options: any, callback: CallbackWithoutResult): void;

    /** Executes registered validation rules (skipping asynchronous validators) for this document. */
    validateSync(options:{pathsToSkip?: pathsToSkip, [k:string]: any }): Error.ValidationError | null;
    validateSync(pathsToValidate?: Array<string>, options?: any): Error.ValidationError | null;
  }

  /** A list of paths to validate. If set, Mongoose will validate only the modified paths that are in the given list. */
  type pathsToValidate = string[] | string;
  /** A list of paths to skip. If set, Mongoose will validate every modified path that is not in this list. */
  type pathsToSkip = string[] | string;

  interface AcceptsDiscriminator {
    /** Adds a discriminator type. */
    discriminator<D>(name: string | number, schema: Schema, value?: string | number | ObjectId): Model<D>;
    discriminator<T, U>(name: string | number, schema: Schema<T, U>, value?: string | number | ObjectId): U;
  }

  type AnyKeys<T> = { [P in keyof T]?: T[P] | any };
  interface AnyObject { [k: string]: any }

  type Require_id<T> = T extends { _id?: any } ? (T & { _id: T['_id'] }) : (T & { _id: Types.ObjectId });

  export type HydratedDocument<DocType, TMethodsAndOverrides = {}, TVirtuals = {}> = DocType extends Document ? Require_id<DocType> : (Document<unknown, any, DocType> & Require_id<DocType> & TVirtuals & TMethodsAndOverrides);

  interface IndexesDiff {
    /** Indexes that would be created in mongodb. */
    toCreate: Array<any>
    /** Indexes that would be dropped in mongodb. */
    toDrop: Array<any>
  }

  interface ModifyResult<T> {
    value: Require_id<T> | null;
    lastErrorObject?: mongodb.Document;
    ok: 0 | 1;
  }

  export const Model: Model<any>;
  interface Model<T, TQueryHelpers = {}, TMethodsAndOverrides = {}, TVirtuals = {}> extends NodeJS.EventEmitter, AcceptsDiscriminator {
    new<DocType = AnyKeys<T> & AnyObject>(doc?: DocType, fields?: any | null, options?: boolean | AnyObject): HydratedDocument<T, TMethodsAndOverrides, TVirtuals>;

    aggregate<R = any>(pipeline?: PipelineStage[], options?: mongodb.AggregateOptions, callback?: Callback<R[]>): Aggregate<Array<R>>;
    aggregate<R = any>(pipeline: PipelineStage[], cb: Function): Aggregate<Array<R>>;

    /** Base Mongoose instance the model uses. */
    base: typeof mongoose;

    /**
     * If this is a discriminator model, `baseModelName` is the name of
     * the base model.
     */
    baseModelName: string | undefined;

    /**
     * Sends multiple `insertOne`, `updateOne`, `updateMany`, `replaceOne`,
     * `deleteOne`, and/or `deleteMany` operations to the MongoDB server in one
     * command. This is faster than sending multiple independent operations (e.g.
     * if you use `create()`) because with `bulkWrite()` there is only one network
     * round trip to the MongoDB server.
     */
    bulkWrite(writes: Array<any>, options?: mongodb.BulkWriteOptions): Promise<mongodb.BulkWriteResult>;
    bulkWrite(writes: Array<any>, options?: mongodb.BulkWriteOptions, cb?: Callback<mongodb.BulkWriteResult>): void;

    /**
     * Sends multiple `save()` calls in a single `bulkWrite()`. This is faster than
     * sending multiple `save()` calls because with `bulkSave()` there is only one
     * network round trip to the MongoDB server.
     */
    bulkSave(documents: Array<Document>, options?: mongodb.BulkWriteOptions): Promise<mongodb.BulkWriteResult>;

    /** Collection the model uses. */
    collection: Collection;

    /** Creates a `count` query: counts the number of documents that match `filter`. */
    count(callback?: Callback<number>): QueryWithHelpers<number, HydratedDocument<T, TMethodsAndOverrides, TVirtuals>, TQueryHelpers, T>;
    count(filter: FilterQuery<T>, callback?: Callback<number>): QueryWithHelpers<number, HydratedDocument<T, TMethodsAndOverrides, TVirtuals>, TQueryHelpers, T>;

    /** Creates a `countDocuments` query: counts the number of documents that match `filter`. */
    countDocuments(callback?: Callback<number>): QueryWithHelpers<number, HydratedDocument<T, TMethodsAndOverrides, TVirtuals>, TQueryHelpers, T>;
    countDocuments(filter: FilterQuery<T>, options?: QueryOptions, callback?: Callback<number>): QueryWithHelpers<number, HydratedDocument<T, TMethodsAndOverrides, TVirtuals>, TQueryHelpers, T>;

    /** Creates a new document or documents */
    create(docs: (AnyKeys<T> | AnyObject)[], options?: SaveOptions): Promise<HydratedDocument<T, TMethodsAndOverrides, TVirtuals>[]>;
    create(docs: (AnyKeys<T> | AnyObject)[], callback: Callback<HydratedDocument<T, TMethodsAndOverrides, TVirtuals>[]>): void;
    create(doc: AnyKeys<T> | AnyObject): Promise<HydratedDocument<T, TMethodsAndOverrides, TVirtuals>>;
    create(doc: AnyKeys<T> | AnyObject, callback: Callback<HydratedDocument<T, TMethodsAndOverrides, TVirtuals>>): void;
    create<DocContents = AnyKeys<T>>(docs: DocContents[], options?: SaveOptions): Promise<HydratedDocument<T, TMethodsAndOverrides, TVirtuals>[]>;
    create<DocContents = AnyKeys<T>>(docs: DocContents[], callback: Callback<HydratedDocument<T, TMethodsAndOverrides, TVirtuals>[]>): void;
    create<DocContents = AnyKeys<T>>(doc: DocContents): Promise<HydratedDocument<T, TMethodsAndOverrides, TVirtuals>>;
    create<DocContents = AnyKeys<T>>(...docs: DocContents[]): Promise<HydratedDocument<T, TMethodsAndOverrides, TVirtuals>[]>;
    create<DocContents = AnyKeys<T>>(doc: DocContents, callback: Callback<HydratedDocument<T, TMethodsAndOverrides, TVirtuals>>): void;

    /**
     * Create the collection for this model. By default, if no indexes are specified,
     * mongoose will not create the collection for the model until any documents are
     * created. Use this method to create the collection explicitly.
     */
    createCollection<T>(options?: mongodb.CreateCollectionOptions): Promise<mongodb.Collection<T>>;
    createCollection<T>(options: mongodb.CreateCollectionOptions | null, callback: Callback<mongodb.Collection<T>>): void;

    /**
     * Similar to `ensureIndexes()`, except for it uses the [`createIndex`](http://mongodb.github.io/node-mongodb-native/2.2/api/Collection.html#createIndex)
     * function.
     */
    createIndexes(callback?: CallbackWithoutResult): Promise<void>;
    createIndexes(options?: any, callback?: CallbackWithoutResult): Promise<void>;

    /** Connection the model uses. */
    db: Connection;

    /**
     * Deletes all of the documents that match `conditions` from the collection.
     * Behaves like `remove()`, but deletes all documents that match `conditions`
     * regardless of the `single` option.
     */
    deleteMany(filter?: FilterQuery<T>, options?: QueryOptions, callback?: CallbackWithoutResult): QueryWithHelpers<mongodb.DeleteResult, HydratedDocument<T, TMethodsAndOverrides, TVirtuals>, TQueryHelpers, T>;
    deleteMany(filter: FilterQuery<T>, callback: CallbackWithoutResult): QueryWithHelpers<mongodb.DeleteResult, HydratedDocument<T, TMethodsAndOverrides, TVirtuals>, TQueryHelpers, T>;
    deleteMany(callback: CallbackWithoutResult): QueryWithHelpers<mongodb.DeleteResult, HydratedDocument<T, TMethodsAndOverrides, TVirtuals>, TQueryHelpers, T>;

    /**
     * Deletes the first document that matches `conditions` from the collection.
     * Behaves like `remove()`, but deletes at most one document regardless of the
     * `single` option.
     */
    deleteOne(filter?: FilterQuery<T>, options?: QueryOptions, callback?: CallbackWithoutResult): QueryWithHelpers<mongodb.DeleteResult, HydratedDocument<T, TMethodsAndOverrides, TVirtuals>, TQueryHelpers, T>;
    deleteOne(filter: FilterQuery<T>, callback: CallbackWithoutResult): QueryWithHelpers<mongodb.DeleteResult, HydratedDocument<T, TMethodsAndOverrides, TVirtuals>, TQueryHelpers, T>;
    deleteOne(callback: CallbackWithoutResult): QueryWithHelpers<mongodb.DeleteResult, HydratedDocument<T, TMethodsAndOverrides, TVirtuals>, TQueryHelpers, T>;

    /**
     * Sends `createIndex` commands to mongo for each index declared in the schema.
     * The `createIndex` commands are sent in series.
     */
    ensureIndexes(callback?: CallbackWithoutResult): Promise<void>;
    ensureIndexes(options?: any, callback?: CallbackWithoutResult): Promise<void>;

    /**
     * Event emitter that reports any errors that occurred. Useful for global error
     * handling.
     */
    events: NodeJS.EventEmitter;

    /**
     * Finds a single document by its _id field. `findById(id)` is almost*
     * equivalent to `findOne({ _id: id })`. If you want to query by a document's
     * `_id`, use `findById()` instead of `findOne()`.
     */
    findById<ResultDoc = HydratedDocument<T, TMethodsAndOverrides, TVirtuals>>(id: any, projection?: any | null, options?: QueryOptions | null, callback?: Callback<ResultDoc | null>): QueryWithHelpers<ResultDoc | null, ResultDoc, TQueryHelpers, T>;

    /** Finds one document. */
    findOne<ResultDoc = HydratedDocument<T, TMethodsAndOverrides, TVirtuals>>(filter?: FilterQuery<T>, projection?: any | null, options?: QueryOptions | null, callback?: Callback<ResultDoc | null>): QueryWithHelpers<ResultDoc | null, ResultDoc, TQueryHelpers, T>;

    /**
     * Shortcut for creating a new Document from existing raw data, pre-saved in the DB.
     * The document returned has no paths marked as modified initially.
     */
    hydrate(obj: any): HydratedDocument<T, TMethodsAndOverrides, TVirtuals>;

    /**
     * This function is responsible for building [indexes](https://docs.mongodb.com/manual/indexes/),
     * unless [`autoIndex`](http://mongoosejs.com/docs/guide.html#autoIndex) is turned off.
     * Mongoose calls this function automatically when a model is created using
     * [`mongoose.model()`](/docs/api.html#mongoose_Mongoose-model) or
     * [`connection.model()`](/docs/api.html#connection_Connection-model), so you
     * don't need to call it.
     */
    init(callback?: CallbackWithoutResult): Promise<HydratedDocument<T, TMethodsAndOverrides, TVirtuals>>;

    /** Inserts one or more new documents as a single `insertMany` call to the MongoDB server. */
    insertMany(docs: Array<AnyKeys<T> | AnyObject>, options: InsertManyOptions & { rawResult: true }): Promise<InsertManyResult>;
    insertMany(docs: Array<AnyKeys<T> | AnyObject>, options?: InsertManyOptions): Promise<Array<HydratedDocument<T, TMethodsAndOverrides, TVirtuals>>>;
    insertMany(doc: AnyKeys<T> | AnyObject, options: InsertManyOptions & { rawResult: true }): Promise<InsertManyResult>;
    insertMany(doc: AnyKeys<T> | AnyObject, options?: InsertManyOptions): Promise<HydratedDocument<T, TMethodsAndOverrides, TVirtuals>[]>;
    insertMany(doc: AnyKeys<T> | AnyObject, options?: InsertManyOptions, callback?: Callback<HydratedDocument<T, TMethodsAndOverrides, TVirtuals>[] | InsertManyResult>): void;
    insertMany(docs: Array<AnyKeys<T> | AnyObject>, options?: InsertManyOptions, callback?: Callback<Array<HydratedDocument<T, TMethodsAndOverrides, TVirtuals>> | InsertManyResult>): void;

    /**
     * Lists the indexes currently defined in MongoDB. This may or may not be
     * the same as the indexes defined in your schema depending on whether you
     * use the [`autoIndex` option](/docs/guide.html#autoIndex) and if you
     * build indexes manually.
     */
    listIndexes(callback: Callback<Array<any>>): void;
    listIndexes(): Promise<Array<any>>;

    /** The name of the model */
    modelName: string;

    /** Populates document references. */
    populate(docs: Array<any>, options: PopulateOptions | Array<PopulateOptions> | string,
      callback?: Callback<(HydratedDocument<T, TMethodsAndOverrides, TVirtuals>)[]>): Promise<Array<HydratedDocument<T, TMethodsAndOverrides, TVirtuals>>>;
    populate(doc: any, options: PopulateOptions | Array<PopulateOptions> | string,
      callback?: Callback<HydratedDocument<T, TMethodsAndOverrides, TVirtuals>>): Promise<HydratedDocument<T, TMethodsAndOverrides, TVirtuals>>;

    /**
     * Makes the indexes in MongoDB match the indexes defined in this model's
     * schema. This function will drop any indexes that are not defined in
     * the model's schema except the `_id` index, and build any indexes that
     * are in your schema but not in MongoDB.
     */
    syncIndexes(options?: Record<string, unknown>): Promise<Array<string>>;
    syncIndexes(options: Record<string, unknown> | null, callback: Callback<Array<string>>): void;

    /**
     * Does a dry-run of Model.syncIndexes(), meaning that
     * the result of this function would be the result of
     * Model.syncIndexes().
     */
    diffIndexes(options?: Record<string, unknown>): Promise<IndexesDiff>
    diffIndexes(options: Record<string, unknown> | null, callback: (err: CallbackError, diff: IndexesDiff) => void): void

    /**
     * Starts a [MongoDB session](https://docs.mongodb.com/manual/release-notes/3.6/#client-sessions)
     * for benefits like causal consistency, [retryable writes](https://docs.mongodb.com/manual/core/retryable-writes/),
     * and [transactions](http://thecodebarbarian.com/a-node-js-perspective-on-mongodb-4-transactions.html).
     * */
    startSession(options?: mongodb.ClientSessionOptions, cb?: Callback<mongodb.ClientSession>): Promise<mongodb.ClientSession>;

    /** Casts and validates the given object against this model's schema, passing the given `context` to custom validators. */
    validate(callback?: CallbackWithoutResult): Promise<void>;
    validate(optional: any, callback?: CallbackWithoutResult): Promise<void>;
    validate(optional: any, pathsToValidate: string[], callback?: CallbackWithoutResult): Promise<void>;

    /** Watches the underlying collection for changes using [MongoDB change streams](https://docs.mongodb.com/manual/changeStreams/). */
    watch<ResultType = any>(pipeline?: Array<Record<string, unknown>>, options?: mongodb.ChangeStreamOptions): mongodb.ChangeStream<ResultType>;

    /** Adds a `$where` clause to this query */
    $where(argument: string | Function): QueryWithHelpers<Array<HydratedDocument<T, TMethodsAndOverrides, TVirtuals>>, HydratedDocument<T, TMethodsAndOverrides, TVirtuals>, TQueryHelpers, T>;

    /** Registered discriminators for this model. */
    discriminators: { [name: string]: Model<any> } | undefined;

    /** Translate any aliases fields/conditions so the final query or document object is pure */
    translateAliases(raw: any): any;

    /** Creates a `distinct` query: returns the distinct values of the given `field` that match `filter`. */
    distinct(field: string, filter?: FilterQuery<T>, callback?: Callback<number>): QueryWithHelpers<Array<any>, HydratedDocument<T, TMethodsAndOverrides, TVirtuals>, TQueryHelpers, T>;

    /** Creates a `estimatedDocumentCount` query: counts the number of documents in the collection. */
    estimatedDocumentCount(options?: QueryOptions, callback?: Callback<number>): QueryWithHelpers<number, HydratedDocument<T, TMethodsAndOverrides, TVirtuals>, TQueryHelpers, T>;

    /**
     * Returns a document with its `_id` if at least one document exists in the database that matches
     * the given `filter`, and `null` otherwise.
     */
    exists(filter: FilterQuery<T>): QueryWithHelpers<Pick<Document<T>, '_id'> | null, HydratedDocument<T, TMethodsAndOverrides, TVirtuals>, TQueryHelpers, T>;
    exists(filter: FilterQuery<T>, callback: Callback<Pick<Document<T>, '_id'> | null>): QueryWithHelpers<Pick<Document<T>, '_id'> | null, HydratedDocument<T, TMethodsAndOverrides, TVirtuals>, TQueryHelpers, T>;

    /** Creates a `find` query: gets a list of documents that match `filter`. */
    find<ResultDoc = HydratedDocument<T, TMethodsAndOverrides, TVirtuals>>(callback?: Callback<ResultDoc[]>): QueryWithHelpers<Array<ResultDoc>, ResultDoc, TQueryHelpers, T>;
    find<ResultDoc = HydratedDocument<T, TMethodsAndOverrides, TVirtuals>>(filter: FilterQuery<T>, callback?: Callback<ResultDoc[]>): QueryWithHelpers<Array<ResultDoc>, ResultDoc, TQueryHelpers, T>;
    find<ResultDoc = HydratedDocument<T, TMethodsAndOverrides, TVirtuals>>(filter: FilterQuery<T>, projection?: any | null, options?: QueryOptions | null, callback?: Callback<ResultDoc[]>): QueryWithHelpers<Array<ResultDoc>, ResultDoc, TQueryHelpers, T>;

    /** Creates a `findByIdAndDelete` query, filtering by the given `_id`. */
    findByIdAndDelete<ResultDoc = HydratedDocument<T, TMethodsAndOverrides, TVirtuals>>(id?: mongodb.ObjectId | any, options?: QueryOptions | null, callback?: (err: CallbackError, doc: ResultDoc | null, res: any) => void): QueryWithHelpers<ResultDoc | null, ResultDoc, TQueryHelpers, T>;

    /** Creates a `findByIdAndRemove` query, filtering by the given `_id`. */
    findByIdAndRemove<ResultDoc = HydratedDocument<T, TMethodsAndOverrides, TVirtuals>>(id?: mongodb.ObjectId | any, options?: QueryOptions | null, callback?: (err: CallbackError, doc: ResultDoc | null, res: any) => void): QueryWithHelpers<ResultDoc | null, ResultDoc, TQueryHelpers, T>;

    /** Creates a `findOneAndUpdate` query, filtering by the given `_id`. */
    findByIdAndUpdate<ResultDoc = HydratedDocument<T, TMethodsAndOverrides, TVirtuals>>(id: mongodb.ObjectId | any, update: UpdateQuery<T>, options: QueryOptions & { rawResult: true }, callback?: (err: CallbackError, doc: any, res: any) => void): QueryWithHelpers<ModifyResult<ResultDoc>, ResultDoc, TQueryHelpers, T>;
    findByIdAndUpdate<ResultDoc = HydratedDocument<T, TMethodsAndOverrides, TVirtuals>>(id: mongodb.ObjectId | any, update: UpdateQuery<T>, options: QueryOptions & { upsert: true } & ReturnsNewDoc, callback?: (err: CallbackError, doc: ResultDoc, res: any) => void): QueryWithHelpers<ResultDoc, ResultDoc, TQueryHelpers, T>;
    findByIdAndUpdate<ResultDoc = HydratedDocument<T, TMethodsAndOverrides, TVirtuals>>(id?: mongodb.ObjectId | any, update?: UpdateQuery<T>, options?: QueryOptions | null, callback?: (err: CallbackError, doc: ResultDoc | null, res: any) => void): QueryWithHelpers<ResultDoc | null, ResultDoc, TQueryHelpers, T>;
    findByIdAndUpdate<ResultDoc = HydratedDocument<T, TMethodsAndOverrides, TVirtuals>>(id: mongodb.ObjectId | any, update: UpdateQuery<T>, callback: (err: CallbackError, doc: ResultDoc | null, res: any) => void): QueryWithHelpers<ResultDoc | null, ResultDoc, TQueryHelpers, T>;

    /** Creates a `findOneAndDelete` query: atomically finds the given document, deletes it, and returns the document as it was before deletion. */
    findOneAndDelete<ResultDoc = HydratedDocument<T, TMethodsAndOverrides, TVirtuals>>(filter?: FilterQuery<T>, options?: QueryOptions | null, callback?: (err: CallbackError, doc: ResultDoc | null, res: any) => void): QueryWithHelpers<ResultDoc | null, ResultDoc, TQueryHelpers, T>;

    /** Creates a `findOneAndRemove` query: atomically finds the given document and deletes it. */
    findOneAndRemove<ResultDoc = HydratedDocument<T, TMethodsAndOverrides, TVirtuals>>(filter?: FilterQuery<T>, options?: QueryOptions | null, callback?: (err: CallbackError, doc: ResultDoc | null, res: any) => void): QueryWithHelpers<ResultDoc | null, ResultDoc, TQueryHelpers, T>;

    /** Creates a `findOneAndReplace` query: atomically finds the given document and replaces it with `replacement`. */
    findOneAndReplace<ResultDoc = HydratedDocument<T, TMethodsAndOverrides, TVirtuals>>(filter: FilterQuery<T>, replacement: T | AnyObject, options: QueryOptions & { upsert: true } & ReturnsNewDoc, callback?: (err: CallbackError, doc: ResultDoc, res: any) => void): QueryWithHelpers<ResultDoc, ResultDoc, TQueryHelpers, T>;
    findOneAndReplace<ResultDoc = HydratedDocument<T, TMethodsAndOverrides, TVirtuals>>(filter?: FilterQuery<T>, replacement?: T | AnyObject, options?: QueryOptions | null, callback?: (err: CallbackError, doc: ResultDoc | null, res: any) => void): QueryWithHelpers<ResultDoc | null, ResultDoc, TQueryHelpers, T>;

    /** Creates a `findOneAndUpdate` query: atomically find the first document that matches `filter` and apply `update`. */
    findOneAndUpdate<ResultDoc = HydratedDocument<T, TMethodsAndOverrides, TVirtuals>>(filter: FilterQuery<T>, update: UpdateQuery<T>, options: QueryOptions & { rawResult: true }, callback?: (err: CallbackError, doc: any, res: any) => void): QueryWithHelpers<ModifyResult<ResultDoc>, ResultDoc, TQueryHelpers, T>;
    findOneAndUpdate<ResultDoc = HydratedDocument<T, TMethodsAndOverrides, TVirtuals>>(filter: FilterQuery<T>, update: UpdateQuery<T>, options: QueryOptions & { upsert: true } & ReturnsNewDoc, callback?: (err: CallbackError, doc: ResultDoc, res: any) => void): QueryWithHelpers<ResultDoc, ResultDoc, TQueryHelpers, T>;
    findOneAndUpdate<ResultDoc = HydratedDocument<T, TMethodsAndOverrides, TVirtuals>>(filter?: FilterQuery<T>, update?: UpdateQuery<T>, options?: QueryOptions | null, callback?: (err: CallbackError, doc: T | null, res: any) => void): QueryWithHelpers<ResultDoc | null, ResultDoc, TQueryHelpers, T>;

    geoSearch<ResultDoc = HydratedDocument<T, TMethodsAndOverrides, TVirtuals>>(filter?: FilterQuery<T>, options?: GeoSearchOptions, callback?: Callback<Array<ResultDoc>>): QueryWithHelpers<Array<ResultDoc>, ResultDoc, TQueryHelpers, T>;

    /** Executes a mapReduce command. */
    mapReduce<Key, Value>(
      o: MapReduceOptions<T, Key, Value>,
      callback?: Callback
    ): Promise<any>;

    remove<ResultDoc = HydratedDocument<T, TMethodsAndOverrides, TVirtuals>>(filter?: any, callback?: CallbackWithoutResult): QueryWithHelpers<any, ResultDoc, TQueryHelpers, T>;

    /** Creates a `replaceOne` query: finds the first document that matches `filter` and replaces it with `replacement`. */
    replaceOne<ResultDoc = HydratedDocument<T, TMethodsAndOverrides, TVirtuals>>(filter?: FilterQuery<T>, replacement?: T | AnyObject, options?: QueryOptions | null, callback?: Callback): QueryWithHelpers<any, ResultDoc, TQueryHelpers, T>;
    replaceOne<ResultDoc = HydratedDocument<T, TMethodsAndOverrides, TVirtuals>>(filter?: FilterQuery<T>, replacement?: T | AnyObject, options?: QueryOptions | null, callback?: Callback): QueryWithHelpers<any, ResultDoc, TQueryHelpers, T>;

    /** Schema the model uses. */
    schema: Schema<T>;

    /**
     * @deprecated use `updateOne` or `updateMany` instead.
     * Creates a `update` query: updates one or many documents that match `filter` with `update`, based on the `multi` option.
     */
    update<ResultDoc = HydratedDocument<T, TMethodsAndOverrides, TVirtuals>>(filter?: FilterQuery<T>, update?: UpdateQuery<T> | UpdateWithAggregationPipeline, options?: QueryOptions | null, callback?: Callback): QueryWithHelpers<UpdateWriteOpResult, ResultDoc, TQueryHelpers, T>;

    /** Creates a `updateMany` query: updates all documents that match `filter` with `update`. */
    updateMany<ResultDoc = HydratedDocument<T, TMethodsAndOverrides, TVirtuals>>(filter?: FilterQuery<T>, update?: UpdateQuery<T> | UpdateWithAggregationPipeline, options?: QueryOptions | null, callback?: Callback): QueryWithHelpers<UpdateWriteOpResult, ResultDoc, TQueryHelpers, T>;

    /** Creates a `updateOne` query: updates the first document that matches `filter` with `update`. */
    updateOne<ResultDoc = HydratedDocument<T, TMethodsAndOverrides, TVirtuals>>(filter?: FilterQuery<T>, update?: UpdateQuery<T> | UpdateWithAggregationPipeline, options?: QueryOptions | null, callback?: Callback): QueryWithHelpers<UpdateWriteOpResult, ResultDoc, TQueryHelpers, T>;

    /** Creates a Query, applies the passed conditions, and returns the Query. */
    where<ResultDoc = HydratedDocument<T, TMethodsAndOverrides, TVirtuals>>(path: string, val?: any): QueryWithHelpers<Array<ResultDoc>, ResultDoc, TQueryHelpers, T>;
    where<ResultDoc = HydratedDocument<T, TMethodsAndOverrides, TVirtuals>>(obj: object): QueryWithHelpers<Array<ResultDoc>, ResultDoc, TQueryHelpers, T>;
    where<ResultDoc = HydratedDocument<T, TMethodsAndOverrides, TVirtuals>>(): QueryWithHelpers<Array<ResultDoc>, ResultDoc, TQueryHelpers, T>;
  }

  type UpdateWriteOpResult = mongodb.UpdateResult;

  interface QueryOptions {
    arrayFilters?: { [key: string]: any }[];
    batchSize?: number;
    collation?: mongodb.CollationOptions;
    comment?: any;
    context?: string;
    explain?: any;
    fields?: any | string;
    hint?: any;
    /**
     * If truthy, mongoose will return the document as a plain JavaScript object rather than a mongoose document.
     */
    lean?: boolean | any;
    limit?: number;
    maxTimeMS?: number;
    maxscan?: number;
    multi?: boolean;
    multipleCastError?: boolean;
    /**
     * By default, `findOneAndUpdate()` returns the document as it was **before**
     * `update` was applied. If you set `new: true`, `findOneAndUpdate()` will
     * instead give you the object after `update` was applied.
     */
    new?: boolean;
    overwrite?: boolean;
    overwriteDiscriminatorKey?: boolean;
    populate?: string | string[] | PopulateOptions | PopulateOptions[];
    projection?: any;
    /**
     * if true, returns the raw result from the MongoDB driver
     */
    rawResult?: boolean;
    readPreference?: string | mongodb.ReadPreferenceMode;
    /**
     * An alias for the `new` option. `returnOriginal: false` is equivalent to `new: true`.
     */
    returnOriginal?: boolean;
    /**
     * Another alias for the `new` option. `returnOriginal` is deprecated so this should be used.
     */
    returnDocument?: string;
    runValidators?: boolean;
    /* Set to `true` to automatically sanitize potentially unsafe user-generated query projections */
    sanitizeProjection?: boolean;
    /**
     * Set to `true` to automatically sanitize potentially unsafe query filters by stripping out query selectors that
     * aren't explicitly allowed using `mongoose.trusted()`.
     */
    sanitizeFilter?: boolean;
    /** The session associated with this query. */
    session?: mongodb.ClientSession;
    setDefaultsOnInsert?: boolean;
    skip?: number;
    snapshot?: any;
    sort?: any;
    /** overwrites the schema's strict mode option */
    strict?: boolean | string;
    /**
     * equal to `strict` by default, may be `false`, `true`, or `'throw'`. Sets the default
     * [strictQuery](https://mongoosejs.com/docs/guide.html#strictQuery) mode for schemas.
     */
    strictQuery?: boolean | 'throw';
    tailable?: number;
    /**
     * If set to `false` and schema-level timestamps are enabled,
     * skip timestamps for this update. Note that this allows you to overwrite
     * timestamps. Does nothing if schema-level timestamps are not set.
     */
    timestamps?: boolean;
    upsert?: boolean;
    writeConcern?: any;

    [other: string]: any;
  }

  type MongooseQueryOptions = Pick<QueryOptions, 'populate' | 'lean' | 'strict' | 'sanitizeProjection' | 'sanitizeFilter'>;

  interface SaveOptions {
    checkKeys?: boolean;
    j?: boolean;
    safe?: boolean | WriteConcern;
    session?: ClientSession | null;
    timestamps?: boolean;
    validateBeforeSave?: boolean;
    validateModifiedOnly?: boolean;
    w?: number | string;
    wtimeout?: number;
  }

  interface WriteConcern {
    j?: boolean;
    w?: number | 'majority' | TagSet;
    wtimeout?: number;
  }

  interface TagSet {
    [k: string]: string;
  }

  interface InsertManyOptions {
    limit?: number;
    rawResult?: boolean;
    ordered?: boolean;
    lean?: boolean;
    session?: mongodb.ClientSession;
    populate?: string | string[] | PopulateOptions | PopulateOptions[];
  }

  interface InsertManyResult extends mongodb.InsertManyResult {
    mongoose?: { validationErrors?: Array<Error.CastError | Error.ValidatorError> }
  }

  interface MapReduceOptions<T, Key, Val> {
    map: Function | string;
    reduce: (key: Key, vals: T[]) => Val;
    /** query filter object. */
    query?: any;
    /** sort input objects using this key */
    sort?: any;
    /** max number of documents */
    limit?: number;
    /** keep temporary data default: false */
    keeptemp?: boolean;
    /** finalize function */
    finalize?: (key: Key, val: Val) => Val;
    /** scope variables exposed to map/reduce/finalize during execution */
    scope?: any;
    /** it is possible to make the execution stay in JS. Provided in MongoDB > 2.0.X default: false */
    jsMode?: boolean;
    /** provide statistics on job execution time. default: false */
    verbose?: boolean;
    readPreference?: string;
    /** sets the output target for the map reduce job. default: {inline: 1} */
    out?: {
      /** the results are returned in an array */
      inline?: number;
      /**
       * {replace: 'collectionName'} add the results to collectionName: the
       * results replace the collection
       */
      replace?: string;
      /**
       * {reduce: 'collectionName'} add the results to collectionName: if
       * dups are detected, uses the reducer / finalize functions
       */
      reduce?: string;
      /**
       * {merge: 'collectionName'} add the results to collectionName: if
       * dups exist the new docs overwrite the old
       */
      merge?: string;
    };
  }

  interface GeoSearchOptions {
    /** x,y point to search for */
    near: number[];
    /** the maximum distance from the point near that a result can be */
    maxDistance: number;
    /** The maximum number of results to return */
    limit?: number;
    /** return the raw object instead of the Mongoose Model */
    lean?: boolean;
  }

  interface PopulateOptions {
    /** space delimited path(s) to populate */
    path: string;
    /** fields to select */
    select?: any;
    /** query conditions to match */
    match?: any;
    /** optional model to use for population */
    model?: string | Model<any>;
    /** optional query options like sort, limit, etc */
    options?: any;
    /** deep populate */
    populate?: string | PopulateOptions | (string | PopulateOptions)[];
    /**
     * If true Mongoose will always set `path` to an array, if false Mongoose will
     * always set `path` to a document. Inferred from schema by default.
     */
    justOne?: boolean;
    /** transform function to call on every populated doc */
    transform?: (doc: any, id: any) => any;
  }

  interface ToObjectOptions {
    /** apply all getters (path and virtual getters) */
    getters?: boolean;
    /** apply virtual getters (can override getters option) */
    virtuals?: boolean | string[];
    /** if `options.virtuals = true`, you can set `options.aliases = false` to skip applying aliases. This option is a no-op if `options.virtuals = false`. */
    aliases?: boolean;
    /** remove empty objects (defaults to true) */
    minimize?: boolean;
    /** if set, mongoose will call this function to allow you to transform the returned object */
    transform?: boolean | ((doc: any, ret: any, options: any) => any);
    /** if true, replace any conventionally populated paths with the original id in the output. Has no affect on virtual populated paths. */
    depopulate?: boolean;
    /** if false, exclude the version key (`__v` by default) from the output */
    versionKey?: boolean;
    /** if true, convert Maps to POJOs. Useful if you want to `JSON.stringify()` the result of `toObject()`. */
    flattenMaps?: boolean;
    /** If true, omits fields that are excluded in this document's projection. Unless you specified a projection, this will omit any field that has `select: false` in the schema. */
    useProjection?: boolean;
  }

  type MongooseDocumentMiddleware = 'validate' | 'save' | 'remove' | 'updateOne' | 'deleteOne' | 'init';
  type MongooseQueryMiddleware = 'count' | 'deleteMany' | 'deleteOne' | 'distinct' | 'find' | 'findOne' | 'findOneAndDelete' | 'findOneAndRemove' | 'findOneAndUpdate' | 'remove' | 'update' | 'updateOne' | 'updateMany';

  type SchemaPreOptions = { document?: boolean, query?: boolean };
  type SchemaPostOptions = { document?: boolean, query?: boolean };

  type ExtractVirtuals<M> = M extends Model<any, any, any, infer TVirtuals> ? TVirtuals : {};

  type IndexDirection = 1 | -1 | '2d' | '2dsphere' | 'geoHaystack' | 'hashed' | 'text';
  type IndexDefinition = Record<string, IndexDirection>;

  type PreMiddlewareFunction<T> = (this: T, next: (err?: CallbackError) => void) => void | Promise<void>;
  type PreSaveMiddlewareFunction<T> = (this: T, next: (err?: CallbackError) => void, opts: SaveOptions) => void | Promise<void>;
  type PostMiddlewareFunction<ThisType, ResType = any> = (this: ThisType, res: ResType, next: (err?: CallbackError) => void) => void | Promise<void>;
  type ErrorHandlingMiddlewareFunction<ThisType, ResType = any> = (this: ThisType, err: NativeError, res: ResType, next: (err?: CallbackError) => void) => void;

  class Schema<DocType = any, M = Model<DocType, any, any, any>, TInstanceMethods = any, TQueryHelpers = any> extends events.EventEmitter {
    /**
     * Create a new schema
     */
    constructor(definition?: SchemaDefinition<SchemaDefinitionType<DocType>>, options?: SchemaOptions);

    /** Adds key path / schema type pairs to this schema. */
    add(obj: SchemaDefinition<SchemaDefinitionType<DocType>> | Schema, prefix?: string): this;

    /**
     * Array of child schemas (from document arrays and single nested subdocs)
     * and their corresponding compiled models. Each element of the array is
     * an object with 2 properties: `schema` and `model`.
     */
    childSchemas: { schema: Schema, model: any }[];

    /** Returns a copy of this schema */
    clone<T = this>(): T;

    /** Object containing discriminators defined on this schema */
    discriminators?: { [name: string]: Schema };

    /** Iterates the schemas paths similar to Array#forEach. */
    eachPath(fn: (path: string, type: SchemaType) => void): this;

    /** Defines an index (most likely compound) for this schema. */
    index(fields: IndexDefinition, options?: IndexOptions): this;

    /**
     * Returns a list of indexes that this schema declares, via `schema.index()`
     * or by `index: true` in a path's options.
     */
    indexes(): Array<IndexDefinition>;

    /** Gets a schema option. */
    get<K extends keyof SchemaOptions>(key: K): SchemaOptions[K];

    /**
     * Loads an ES6 class into a schema. Maps [setters](https://developer.mozilla.org/en-US/docs/Web/JavaScript/Reference/Functions/set) + [getters](https://developer.mozilla.org/en-US/docs/Web/JavaScript/Reference/Functions/get), [static methods](https://developer.mozilla.org/en-US/docs/Web/JavaScript/Reference/Classes/static),
     * and [instance methods](https://developer.mozilla.org/en-US/docs/Web/JavaScript/Reference/Classes#Class_body_and_method_definitions)
     * to schema [virtuals](http://mongoosejs.com/docs/guide.html#virtuals),
     * [statics](http://mongoosejs.com/docs/guide.html#statics), and
     * [methods](http://mongoosejs.com/docs/guide.html#methods).
     */
    loadClass(model: Function, onlyVirtuals?: boolean): this;

    /** Adds an instance method to documents constructed from Models compiled from this schema. */
    method<Context = any>(name: string, fn: (this: Context, ...args: any[]) => any, opts?: any): this;
    method(obj: Partial<TInstanceMethods>): this;

    /** Object of currently defined methods on this schema. */
    methods: { [F in keyof TInstanceMethods]: TInstanceMethods[F] };

    /** The original object passed to the schema constructor */
    obj: SchemaDefinition<SchemaDefinitionType<DocType>>;

    /** Gets/sets schema paths. */
    path<ResultType extends SchemaType = SchemaType>(path: string): ResultType;
    path(path: string, constructor: any): this;

    /** Lists all paths and their type in the schema. */
    paths: {
      [key: string]: SchemaType;
    };

    /** Returns the pathType of `path` for this schema. */
    pathType(path: string): string;

    /** Registers a plugin for this schema. */
    plugin(fn: (schema: Schema<DocType>, opts?: any) => void, opts?: any): this;

    /** Defines a post hook for the model. */
    post<T = HydratedDocument<DocType, TInstanceMethods>>(method: MongooseDocumentMiddleware | MongooseDocumentMiddleware[] | RegExp, fn: PostMiddlewareFunction<T>): this;
    post<T = HydratedDocument<DocType, TInstanceMethods>>(method: MongooseDocumentMiddleware | MongooseDocumentMiddleware[] | RegExp, options: SchemaPostOptions, fn: PostMiddlewareFunction<T>): this;
    post<T extends Query<any, any>>(method: MongooseQueryMiddleware | MongooseQueryMiddleware[] | string | RegExp, fn: PostMiddlewareFunction<T>): this;
    post<T extends Query<any, any>>(method: MongooseQueryMiddleware | MongooseQueryMiddleware[] | string | RegExp, options: SchemaPostOptions, fn: PostMiddlewareFunction<T>): this;
    post<T extends Aggregate<any>>(method: 'aggregate' | RegExp, fn: PostMiddlewareFunction<T, Array<any>>): this;
    post<T extends Aggregate<any>>(method: 'aggregate' | RegExp, options: SchemaPostOptions, fn: PostMiddlewareFunction<T, Array<any>>): this;
    post<T = M>(method: 'insertMany' | RegExp, fn: PostMiddlewareFunction<T>): this;
    post<T = M>(method: 'insertMany' | RegExp, options: SchemaPostOptions, fn: PostMiddlewareFunction<T>): this;

    post<T = HydratedDocument<DocType, TInstanceMethods>>(method: MongooseDocumentMiddleware | MongooseDocumentMiddleware[] | RegExp, fn: ErrorHandlingMiddlewareFunction<T>): this;
    post<T = HydratedDocument<DocType, TInstanceMethods>>(method: MongooseDocumentMiddleware | MongooseDocumentMiddleware[] | RegExp, options: SchemaPostOptions, fn: ErrorHandlingMiddlewareFunction<T>): this;
    post<T extends Query<any, any>>(method: MongooseQueryMiddleware | MongooseQueryMiddleware[] | string | RegExp, fn: ErrorHandlingMiddlewareFunction<T>): this;
    post<T extends Query<any, any>>(method: MongooseQueryMiddleware | MongooseQueryMiddleware[] | string | RegExp, options: SchemaPostOptions, fn: ErrorHandlingMiddlewareFunction<T>): this;
    post<T extends Aggregate<any>>(method: 'aggregate' | RegExp, fn: ErrorHandlingMiddlewareFunction<T, Array<any>>): this;
    post<T extends Aggregate<any>>(method: 'aggregate' | RegExp, options: SchemaPostOptions, fn: ErrorHandlingMiddlewareFunction<T, Array<any>>): this;
    post<T = M>(method: 'insertMany' | RegExp, fn: ErrorHandlingMiddlewareFunction<T>): this;
    post<T = M>(method: 'insertMany' | RegExp, options: SchemaPostOptions, fn: ErrorHandlingMiddlewareFunction<T>): this;

    /** Defines a pre hook for the model. */
    pre<T = HydratedDocument<DocType, TInstanceMethods>>(method: 'save', fn: PreSaveMiddlewareFunction<T>): this;
    pre<T = HydratedDocument<DocType, TInstanceMethods>>(method: MongooseDocumentMiddleware | MongooseDocumentMiddleware[] | RegExp, fn: PreMiddlewareFunction<T>): this;
    pre<T extends Query<any, any>>(method: MongooseDocumentMiddleware | MongooseDocumentMiddleware[] | RegExp, options: SchemaPreOptions, fn: PreMiddlewareFunction<T>): this;
    pre<T extends Query<any, any>>(method: MongooseQueryMiddleware | MongooseQueryMiddleware[] | string | RegExp, fn: PreMiddlewareFunction<T>): this;
    pre<T extends Query<any, any>>(method: MongooseQueryMiddleware | MongooseQueryMiddleware[] | string | RegExp, options: SchemaPreOptions, fn: PreMiddlewareFunction<T>): this;
    pre<T extends Aggregate<any>>(method: 'aggregate' | RegExp, fn: PreMiddlewareFunction<T>): this;
    pre<T extends Aggregate<any>>(method: 'aggregate' | RegExp, options: SchemaPreOptions, fn: PreMiddlewareFunction<T>): this;
    pre<T = M>(method: 'insertMany' | RegExp, fn: (this: T, next: (err?: CallbackError) => void, docs: any | Array<any>) => void | Promise<void>): this;
    pre<T = M>(method: 'insertMany' | RegExp, options: SchemaPreOptions, fn: (this: T, next: (err?: CallbackError) => void, docs: any | Array<any>) => void | Promise<void>): this;

    /** Object of currently defined query helpers on this schema. */
    query: TQueryHelpers;

    /** Adds a method call to the queue. */
    queue(name: string, args: any[]): this;

    /** Removes the given `path` (or [`paths`]). */
    remove(paths: string | Array<string>): this;

    /** Returns an Array of path strings that are required by this schema. */
    requiredPaths(invalidate?: boolean): string[];

    /** Sets a schema option. */
    set<K extends keyof SchemaOptions>(key: K, value: SchemaOptions[K], _tags?: any): this;

    /** Adds static "class" methods to Models compiled from this schema. */
    static(name: string, fn: (this: M, ...args: any[]) => any): this;
    static(obj: { [name: string]: (this: M, ...args: any[]) => any }): this;

    /** Object of currently defined statics on this schema. */
    statics: { [name: string]: (this: M, ...args: any[]) => any };

    /** Creates a virtual type with the given name. */
    virtual(name: string, options?: VirtualTypeOptions): VirtualType;

    /** Object of currently defined virtuals on this schema */
    virtuals: any;

    /** Returns the virtual type with the given `name`. */
    virtualpath(name: string): VirtualType | null;
  }

  type NumberSchemaDefinition = typeof Number | 'number' | 'Number' | typeof Schema.Types.Number;
  type StringSchemaDefinition = typeof String | 'string' | 'String' | typeof Schema.Types.String;
  type BooleanSchemaDefinition = typeof Boolean | 'boolean' | 'Boolean' | typeof Schema.Types.Boolean;
  type DateSchemaDefinition = typeof NativeDate | 'date' | 'Date' | typeof Schema.Types.Date;
  type ObjectIdSchemaDefinition = 'ObjectId' | 'ObjectID' | typeof Schema.Types.ObjectId;

  type SchemaDefinitionWithBuiltInClass<T> = T extends number
    ? NumberSchemaDefinition
    : T extends string
    ? StringSchemaDefinition
    : T extends boolean
    ? BooleanSchemaDefinition
    : T extends NativeDate
    ? DateSchemaDefinition
    : (Function | string);

  type SchemaDefinitionProperty<T = undefined> = SchemaDefinitionWithBuiltInClass<T> |
    SchemaTypeOptions<T extends undefined ? any : T> |
    typeof SchemaType |
    Schema<any, any, any> |
    Schema<any, any, any>[] |
    SchemaTypeOptions<T extends undefined ? any : T>[] |
    Function[] |
    SchemaDefinition<T> |
    SchemaDefinition<T>[] |
    typeof SchemaTypes.Mixed;

  type SchemaDefinition<T = undefined> = T extends undefined
    ? { [path: string]: SchemaDefinitionProperty; }
    : { [path in keyof T]?: SchemaDefinitionProperty<T[path]>; };

  interface SchemaOptions {
    /**
     * By default, Mongoose's init() function creates all the indexes defined in your model's schema by
     * calling Model.createIndexes() after you successfully connect to MongoDB. If you want to disable
     * automatic index builds, you can set autoIndex to false.
     */
    autoIndex?: boolean;
    /**
     * If set to `true`, Mongoose will call Model.createCollection() to create the underlying collection
     * in MongoDB if autoCreate is set to true. Calling createCollection() sets the collection's default
     * collation based on the collation option and establishes the collection as a capped collection if
     * you set the capped schema option.
     */
    autoCreate?: boolean;
    /**
     * By default, mongoose buffers commands when the connection goes down until the driver manages to reconnect.
     * To disable buffering, set bufferCommands to false.
     */
    bufferCommands?: boolean;
    /**
     * If bufferCommands is on, this option sets the maximum amount of time Mongoose buffering will wait before
     * throwing an error. If not specified, Mongoose will use 10000 (10 seconds).
     */
    bufferTimeoutMS?: number;
    /**
     * Mongoose supports MongoDBs capped collections. To specify the underlying MongoDB collection be capped, set
     * the capped option to the maximum size of the collection in bytes.
     */
    capped?: boolean | number | { size?: number; max?: number; autoIndexId?: boolean; };
    /** Sets a default collation for every query and aggregation. */
    collation?: mongodb.CollationOptions;

    /** The timeseries option to use when creating the model's collection. */
    timeseries?: mongodb.TimeSeriesCollectionOptions;

    /**
     * Mongoose by default produces a collection name by passing the model name to the utils.toCollectionName
     * method. This method pluralizes the name. Set this option if you need a different name for your collection.
     */
    collection?: string;
    /**
     * When you define a [discriminator](/docs/discriminators.html), Mongoose adds a path to your
     * schema that stores which discriminator a document is an instance of. By default, Mongoose
     * adds an `__t` path, but you can set `discriminatorKey` to overwrite this default.
     */
    discriminatorKey?: string;
    /** defaults to false. */
    emitIndexErrors?: boolean;
    excludeIndexes?: any;
    /**
     * Mongoose assigns each of your schemas an id virtual getter by default which returns the document's _id field
     * cast to a string, or in the case of ObjectIds, its hexString.
     */
    id?: boolean;
    /**
     * Mongoose assigns each of your schemas an _id field by default if one is not passed into the Schema
     * constructor. The type assigned is an ObjectId to coincide with MongoDB's default behavior. If you
     * don't want an _id added to your schema at all, you may disable it using this option.
     */
    _id?: boolean;
    /**
     * Mongoose will, by default, "minimize" schemas by removing empty objects. This behavior can be
     * overridden by setting minimize option to false. It will then store empty objects.
     */
    minimize?: boolean;
    /**
     * Optimistic concurrency is a strategy to ensure the document you're updating didn't change between when you
     * loaded it using find() or findOne(), and when you update it using save(). Set to `true` to enable
     * optimistic concurrency.
     */
    optimisticConcurrency?: boolean;
    /**
     * If `plugin()` called with tags, Mongoose will only apply plugins to schemas that have
     * a matching tag in `pluginTags`
     */
    pluginTags?: string[];
    /**
     * Allows setting query#read options at the schema level, providing us a way to apply default ReadPreferences
     * to all queries derived from a model.
     */
    read?: string;
    /** Allows setting write concern at the schema level. */
    writeConcern?: WriteConcern;
    /** defaults to true. */
    safe?: boolean | { w?: number | string; wtimeout?: number; j?: boolean };
    /**
     * The shardKey option is used when we have a sharded MongoDB architecture. Each sharded collection is
     * given a shard key which must be present in all insert/update operations. We just need to set this
     * schema option to the same shard key and we'll be all set.
     */
    shardKey?: Record<string, unknown>;
    /**
     * The strict option, (enabled by default), ensures that values passed to our model constructor that were not
     * specified in our schema do not get saved to the db.
     */
    strict?: boolean | 'throw';
    /**
     * equal to `strict` by default, may be `false`, `true`, or `'throw'`. Sets the default
     * [strictQuery](https://mongoosejs.com/docs/guide.html#strictQuery) mode for schemas.
     */
    strictQuery?: boolean | 'throw';
    /** Exactly the same as the toObject option but only applies when the document's toJSON method is called. */
    toJSON?: ToObjectOptions;
    /**
     * Documents have a toObject method which converts the mongoose document into a plain JavaScript object.
     * This method accepts a few options. Instead of applying these options on a per-document basis, we may
     * declare the options at the schema level and have them applied to all of the schema's documents by
     * default.
     */
    toObject?: ToObjectOptions;
    /**
     * By default, if you have an object with key 'type' in your schema, mongoose will interpret it as a
     * type declaration. However, for applications like geoJSON, the 'type' property is important. If you want to
     * control which key mongoose uses to find type declarations, set the 'typeKey' schema option.
     */
    typeKey?: string;

    /**
     * By default, documents are automatically validated before they are saved to the database. This is to
     * prevent saving an invalid document. If you want to handle validation manually, and be able to save
     * objects which don't pass validation, you can set validateBeforeSave to false.
     */
    validateBeforeSave?: boolean;
    /**
     * The versionKey is a property set on each document when first created by Mongoose. This keys value
     * contains the internal revision of the document. The versionKey option is a string that represents
     * the path to use for versioning. The default is '__v'.
     */
    versionKey?: string | boolean;
    /**
     * By default, Mongoose will automatically select() any populated paths for you, unless you explicitly exclude them.
     */
    selectPopulatedPaths?: boolean;
    /**
     * skipVersioning allows excluding paths from versioning (i.e., the internal revision will not be
     * incremented even if these paths are updated). DO NOT do this unless you know what you're doing.
     * For subdocuments, include this on the parent document using the fully qualified path.
     */
    skipVersioning?: any;
    /**
     * Validation errors in a single nested schema are reported
     * both on the child and on the parent schema.
     * Set storeSubdocValidationError to false on the child schema
     * to make Mongoose only report the parent error.
     */
    storeSubdocValidationError?: boolean;
    /**
     * The timestamps option tells mongoose to assign createdAt and updatedAt fields to your schema. The type
     * assigned is Date. By default, the names of the fields are createdAt and updatedAt. Customize the
     * field names by setting timestamps.createdAt and timestamps.updatedAt.
     */
    timestamps?: boolean | SchemaTimestampsConfig;
  }

  interface SchemaTimestampsConfig {
    createdAt?: boolean | string;
    updatedAt?: boolean | string;
    currentTime?: () => (NativeDate | number);
  }

  type Unpacked<T> = T extends (infer U)[] ?
    U :
    T extends ReadonlyArray<infer U> ? U : T;

  type AnyArray<T> = T[] | ReadonlyArray<T>;

  export class SchemaTypeOptions<T> {
    type?:
      T extends string ? StringSchemaDefinition :
      T extends number ? NumberSchemaDefinition :
      T extends boolean ? BooleanSchemaDefinition :
      T extends NativeDate ? DateSchemaDefinition :
      T extends Map<any, any> ? SchemaDefinition<typeof Map> :
      T extends Buffer ? SchemaDefinition<typeof Buffer> :
      T extends Types.ObjectId ? ObjectIdSchemaDefinition :
      T extends Types.ObjectId[] ? AnyArray<ObjectIdSchemaDefinition> | AnyArray<SchemaTypeOptions<ObjectId>> :
      T extends object[] ? (AnyArray<Schema<any, any, any>> | AnyArray<SchemaDefinition<Unpacked<T>>> | AnyArray<SchemaTypeOptions<Unpacked<T>>>) :
      T extends string[] ? AnyArray<StringSchemaDefinition> | AnyArray<SchemaTypeOptions<string>> :
      T extends number[] ? AnyArray<NumberSchemaDefinition> | AnyArray<SchemaTypeOptions<number>> :
      T extends boolean[] ? AnyArray<BooleanSchemaDefinition> | AnyArray<SchemaTypeOptions<boolean>> :
      T extends Function[] ? AnyArray<Function | string> | AnyArray<SchemaTypeOptions<Unpacked<T>>> :
      T | typeof SchemaType | Schema<any, any, any> | SchemaDefinition<T> | Function | AnyArray<Function>;

    /** Defines a virtual with the given name that gets/sets this path. */
    alias?: string;

    /** Function or object describing how to validate this schematype. See [validation docs](https://mongoosejs.com/docs/validation.html). */
    validate?: RegExp | [RegExp, string] | Function | [Function, string] | ValidateOpts<T> | ValidateOpts<T>[];

    /** Allows overriding casting logic for this individual path. If a string, the given string overwrites Mongoose's default cast error message. */
    cast?: string;

    /**
     * If true, attach a required validator to this path, which ensures this path
     * path cannot be set to a nullish value. If a function, Mongoose calls the
     * function and only checks for nullish values if the function returns a truthy value.
     */
    required?: boolean | (() => boolean) | [boolean, string] | [() => boolean, string];

    /**
     * The default value for this path. If a function, Mongoose executes the function
     * and uses the return value as the default.
     */
    default?: T | ((this: any, doc: any) => Partial<T>);

    /**
     * The model that `populate()` should use if populating this path.
     */
    ref?: string | Model<any> | ((this: any, doc: any) => string | Model<any>);

    /**
     * Whether to include or exclude this path by default when loading documents
     * using `find()`, `findOne()`, etc.
     */
    select?: boolean | number;

    /**
     * If [truthy](https://masteringjs.io/tutorials/fundamentals/truthy), Mongoose will
     * build an index on this path when the model is compiled.
     */
    index?: boolean | number | IndexOptions | '2d' | '2dsphere' | 'hashed' | 'text';

    /**
     * If [truthy](https://masteringjs.io/tutorials/fundamentals/truthy), Mongoose
     * will build a unique index on this path when the
     * model is compiled. [The `unique` option is **not** a validator](/docs/validation.html#the-unique-option-is-not-a-validator).
     */
    unique?: boolean | number;

    /**
     * If [truthy](https://masteringjs.io/tutorials/fundamentals/truthy), Mongoose will
     * disallow changes to this path once the document is saved to the database for the first time. Read more
     * about [immutability in Mongoose here](http://thecodebarbarian.com/whats-new-in-mongoose-5-6-immutable-properties.html).
     */
    immutable?: boolean | ((this: any, doc: any) => boolean);

    /**
     * If [truthy](https://masteringjs.io/tutorials/fundamentals/truthy), Mongoose will
     * build a sparse index on this path.
     */
    sparse?: boolean | number;

    /**
     * If [truthy](https://masteringjs.io/tutorials/fundamentals/truthy), Mongoose
     * will build a text index on this path.
     */
    text?: boolean | number | any;

    /**
     * Define a transform function for this individual schema type.
     * Only called when calling `toJSON()` or `toObject()`.
     */
    transform?: (this: any, val: T) => any;

    /** defines a custom getter for this property using [`Object.defineProperty()`](https://developer.mozilla.org/en-US/docs/Web/JavaScript/Reference/Global_Objects/Object/defineProperty). */
    get?: (value: T, doc?: this) => any;

    /** defines a custom setter for this property using [`Object.defineProperty()`](https://developer.mozilla.org/en-US/docs/Web/JavaScript/Reference/Global_Objects/Object/defineProperty). */
    set?: (value: any, priorVal?: T, doc?: this) => any;

    /** array of allowed values for this path. Allowed for strings, numbers, and arrays of strings */
    enum?: Array<string | number | null> | ReadonlyArray<string | number | null> | { values: Array<string | number | null> | ReadonlyArray<string | number | null>, message?: string } | { [path: string]: string | number | null };

    /** The default [subtype](http://bsonspec.org/spec.html) associated with this buffer when it is stored in MongoDB. Only allowed for buffer paths */
    subtype?: number;

    /** The minimum value allowed for this path. Only allowed for numbers and dates. */
    min?: number | NativeDate | [number, string] | [NativeDate, string] | readonly [number, string] | readonly [NativeDate, string];

    /** The maximum value allowed for this path. Only allowed for numbers and dates. */
    max?: number | NativeDate | [number, string] | [NativeDate, string] | readonly [number, string] | readonly [NativeDate, string];

    /** Defines a TTL index on this path. Only allowed for dates. */
    expires?: string | number;

    /** If `true`, Mongoose will skip gathering indexes on subpaths. Only allowed for subdocuments and subdocument arrays. */
    excludeIndexes?: boolean;

    /** If set, overrides the child schema's `_id` option. Only allowed for subdocuments and subdocument arrays. */
    _id?: boolean;

    /** If set, specifies the type of this map's values. Mongoose will cast this map's values to the given type. */
    of?: Function | SchemaDefinitionProperty<any>;

    /** If true, uses Mongoose's default `_id` settings. Only allowed for ObjectIds */
    auto?: boolean;

    /** Attaches a validator that succeeds if the data string matches the given regular expression, and fails otherwise. */
    match?: RegExp | [RegExp, string] | readonly [RegExp, string];

    /** If truthy, Mongoose will add a custom setter that lowercases this string using JavaScript's built-in `String#toLowerCase()`. */
    lowercase?: boolean;

    /** If truthy, Mongoose will add a custom setter that removes leading and trailing whitespace using JavaScript's built-in `String#trim()`. */
    trim?: boolean;

    /** If truthy, Mongoose will add a custom setter that uppercases this string using JavaScript's built-in `String#toUpperCase()`. */
    uppercase?: boolean;

    /** If set, Mongoose will add a custom validator that ensures the given string's `length` is at least the given number. */
    minlength?: number | [number, string] | readonly [number, string];

    /** If set, Mongoose will add a custom validator that ensures the given string's `length` is at most the given number. */
    maxlength?: number | [number, string] | readonly [number, string];

    [other: string]: any;
  }

  export type RefType =
    | number
    | string
    | Buffer
    | undefined
    | mongoose.Types.ObjectId
    | mongoose.Types.Buffer
    | typeof mongoose.Schema.Types.Number
    | typeof mongoose.Schema.Types.String
    | typeof mongoose.Schema.Types.Buffer
    | typeof mongoose.Schema.Types.ObjectId;

  /**
   * Reference another Model
   */
  export type PopulatedDoc<
    PopulatedType,
    RawId extends RefType = (PopulatedType extends { _id?: RefType; } ? NonNullable<PopulatedType['_id']> : mongoose.Types.ObjectId) | undefined
    > = PopulatedType | RawId;

  interface IndexOptions extends mongodb.CreateIndexesOptions {
    /**
     * `expires` utilizes the `ms` module from [guille](https://github.com/guille/) allowing us to use a friendlier syntax:
     *
     * @example
     * ```js
     * const schema = new Schema({ prop1: Date });
     *
     * // expire in 24 hours
     * schema.index({ prop1: 1 }, { expires: 60*60*24 })
     *
     * // expire in 24 hours
     * schema.index({ prop1: 1 }, { expires: '24h' })
     *
     * // expire in 1.5 hours
     * schema.index({ prop1: 1 }, { expires: '1.5h' })
     *
     * // expire in 7 days
     * schema.index({ prop1: 1 }, { expires: '7d' })
     * ```
     */
    expires?: number | string;
    weights?: AnyObject;
  }

  interface ValidatorProps {
    path: string;
    value: any;
  }

  interface ValidatorMessageFn {
    (props: ValidatorProps): string;
  }

  interface ValidateFn<T> {
    (value: T): boolean;
  }

  interface LegacyAsyncValidateFn<T> {
    (value: T, done: (result: boolean) => void): void;
  }

  interface AsyncValidateFn<T> {
    (value: any): Promise<boolean>;
  }

  interface ValidateOpts<T> {
    msg?: string;
    message?: string | ValidatorMessageFn;
    type?: string;
    validator: ValidateFn<T> | LegacyAsyncValidateFn<T> | AsyncValidateFn<T>;
  }

  type InferId<T> = T extends { _id?: any } ? T['_id'] : Types.ObjectId;

  interface VirtualTypeOptions {
    /** If `ref` is not nullish, this becomes a populated virtual. */
    ref?: string | Function;

    /**  The local field to populate on if this is a populated virtual. */
    localField?: string | Function;

    /** The foreign field to populate on if this is a populated virtual. */
    foreignField?: string | Function;

    /**
     * By default, a populated virtual is an array. If you set `justOne`,
     * the populated virtual will be a single doc or `null`.
     */
    justOne?: boolean;

    /** If you set this to `true`, Mongoose will call any custom getters you defined on this virtual. */
    getters?: boolean;

    /**
     * If you set this to `true`, `populate()` will set this virtual to the number of populated
     * documents, as opposed to the documents themselves, using `Query#countDocuments()`.
     */
    count?: boolean;

    /** Add an extra match condition to `populate()`. */
    match?: FilterQuery<any> | Function;

    /** Add a default `limit` to the `populate()` query. */
    limit?: number;

    /** Add a default `skip` to the `populate()` query. */
    skip?: number;

    /**
     * For legacy reasons, `limit` with `populate()` may give incorrect results because it only
     * executes a single query for every document being populated. If you set `perDocumentLimit`,
     * Mongoose will ensure correct `limit` per document by executing a separate query for each
     * document to `populate()`. For example, `.find().populate({ path: 'test', perDocumentLimit: 2 })`
     * will execute 2 additional queries if `.find()` returns 2 documents.
     */
    perDocumentLimit?: number;

    /** Additional options like `limit` and `lean`. */
    options?: QueryOptions & { match?: AnyObject };

    /** Additional options for plugins */
    [extra: string]: any;
  }

  class VirtualType {
    /** Applies getters to `value`. */
    applyGetters(value: any, doc: Document): any;

    /** Applies setters to `value`. */
    applySetters(value: any, doc: Document): any;

    /** Adds a custom getter to this virtual. */
    get(fn: Function): this;

    /** Adds a custom setter to this virtual. */
    set(fn: Function): this;
  }

  namespace Schema {
    namespace Types {
      class Array extends SchemaType implements AcceptsDiscriminator {
        /** This schema type's name, to defend against minifiers that mangle function names. */
        static schemaName: string;

        static options: { castNonArrays: boolean; };

        discriminator<D>(name: string | number, schema: Schema, value?: string): Model<D>;
        discriminator<T, U>(name: string | number, schema: Schema<T, U>, value?: string): U;

        /** The schematype embedded in this array */
        caster?: SchemaType;

        /**
         * Adds an enum validator if this is an array of strings or numbers. Equivalent to
         * `SchemaString.prototype.enum()` or `SchemaNumber.prototype.enum()`
         */
        enum(vals: string[] | number[]): this;
      }

      class Boolean extends SchemaType {
        /** This schema type's name, to defend against minifiers that mangle function names. */
        static schemaName: string;

        /** Configure which values get casted to `true`. */
        static convertToTrue: Set<any>;

        /** Configure which values get casted to `false`. */
        static convertToFalse: Set<any>;
      }

      class Buffer extends SchemaType {
        /** This schema type's name, to defend against minifiers that mangle function names. */
        static schemaName: string;

        /**
         * Sets the default [subtype](https://studio3t.com/whats-new/best-practices-uuid-mongodb/)
         * for this buffer. You can find a [list of allowed subtypes here](http://api.mongodb.com/python/current/api/bson/binary.html).
         */
        subtype(subtype: number): this;
      }

      class Date extends SchemaType {
        /** This schema type's name, to defend against minifiers that mangle function names. */
        static schemaName: string;

        /** Declares a TTL index (rounded to the nearest second) for _Date_ types only. */
        expires(when: number | string): this;

        /** Sets a maximum date validator. */
        max(value: NativeDate, message: string): this;

        /** Sets a minimum date validator. */
        min(value: NativeDate, message: string): this;
      }

      class Decimal128 extends SchemaType {
        /** This schema type's name, to defend against minifiers that mangle function names. */
        static schemaName: string;
      }

      class DocumentArray extends SchemaType implements AcceptsDiscriminator {
        /** This schema type's name, to defend against minifiers that mangle function names. */
        static schemaName: string;

        static options: { castNonArrays: boolean; };

        discriminator<D>(name: string | number, schema: Schema, value?: string): Model<D>;
        discriminator<T, U>(name: string | number, schema: Schema<T, U>, value?: string): U;

        /** The schema used for documents in this array */
        schema: Schema;

        /** The constructor used for subdocuments in this array */
        caster?: typeof Types.Subdocument;
      }

      class Map extends SchemaType {
        /** This schema type's name, to defend against minifiers that mangle function names. */
        static schemaName: string;
      }

      class Mixed extends SchemaType {
        /** This schema type's name, to defend against minifiers that mangle function names. */
        static schemaName: string;
      }

      class Number extends SchemaType {
        /** This schema type's name, to defend against minifiers that mangle function names. */
        static schemaName: string;

        /** Sets a enum validator */
        enum(vals: number[]): this;

        /** Sets a maximum number validator. */
        max(value: number, message: string): this;

        /** Sets a minimum number validator. */
        min(value: number, message: string): this;
      }

      class ObjectId extends SchemaType {
        /** This schema type's name, to defend against minifiers that mangle function names. */
        static schemaName: string;

        /** Adds an auto-generated ObjectId default if turnOn is true. */
        auto(turnOn: boolean): this;
      }

      class Subdocument extends SchemaType implements AcceptsDiscriminator {
        /** This schema type's name, to defend against minifiers that mangle function names. */
        static schemaName: string;

        /** The document's schema */
        schema: Schema;

        discriminator<D>(name: string | number, schema: Schema, value?: string): Model<D>;
        discriminator<T, U>(name: string | number, schema: Schema<T, U>, value?: string): U;
      }

      class String extends SchemaType {
        /** This schema type's name, to defend against minifiers that mangle function names. */
        static schemaName: string;

        /** Adds an enum validator */
        enum(vals: string[] | any): this;

        /** Adds a lowercase [setter](http://mongoosejs.com/docs/api.html#schematype_SchemaType-set). */
        lowercase(shouldApply?: boolean): this;

        /** Sets a regexp validator. */
        match(value: RegExp, message: string): this;

        /** Sets a maximum length validator. */
        maxlength(value: number, message: string): this;

        /** Sets a minimum length validator. */
        minlength(value: number, message: string): this;

        /** Adds a trim [setter](http://mongoosejs.com/docs/api.html#schematype_SchemaType-set). */
        trim(shouldTrim?: boolean): this;

        /** Adds an uppercase [setter](http://mongoosejs.com/docs/api.html#schematype_SchemaType-set). */
        uppercase(shouldApply?: boolean): this;
      }
    }
  }

  namespace Types {
    class Array<T> extends global.Array<T> {
      /** Pops the array atomically at most one time per document `save()`. */
      $pop(): T;

      /** Atomically shifts the array at most one time per document `save()`. */
      $shift(): T;

      /** Adds values to the array if not already present. */
      addToSet(...args: any[]): any[];

      isMongooseArray: true;

      /** Pushes items to the array non-atomically. */
      nonAtomicPush(...args: any[]): number;

      /** Wraps [`Array#push`](https://developer.mozilla.org/en/JavaScript/Reference/Global_Objects/Array/push) with proper change tracking. */
      push(...args: any[]): number;

      /**
       * Pulls items from the array atomically. Equality is determined by casting
       * the provided value to an embedded document and comparing using
       * [the `Document.equals()` function.](./api.html#document_Document-equals)
       */
      pull(...args: any[]): this;

      /**
       * Alias of [pull](#mongoosearray_MongooseArray-pull)
       */
      remove(...args: any[]): this;

      /** Sets the casted `val` at index `i` and marks the array modified. */
      set(i: number, val: T): this;

      /** Atomically shifts the array at most one time per document `save()`. */
      shift(): T;

      /** Returns a native js Array. */
      toObject(options?: ToObjectOptions): any;
      toObject<T>(options?: ToObjectOptions): T;

      /** Wraps [`Array#unshift`](https://developer.mozilla.org/en/JavaScript/Reference/Global_Objects/Array/unshift) with proper change tracking. */
      unshift(...args: any[]): number;
    }

    class Buffer extends global.Buffer {
      /** Sets the subtype option and marks the buffer modified. */
      subtype(subtype: number | ToObjectOptions): void;

      /** Converts this buffer to its Binary type representation. */
      toObject(subtype?: number): mongodb.Binary;
    }

    class Decimal128 extends mongodb.Decimal128 { }

    class DocumentArray<T> extends Types.Array<T extends Types.Subdocument ? T : Types.Subdocument<InferId<T>> & T> {
      /** DocumentArray constructor */
      constructor(values: any[]);

      isMongooseDocumentArray: true;

      /** Creates a subdocument casted to this schema. */
      create(obj: any): T extends Types.Subdocument ? T : Types.Subdocument<InferId<T>> & T;

      /** Searches array items for the first document with a matching _id. */
      id(id: any): (T extends Types.Subdocument ? T : Types.Subdocument<InferId<T>> & T) | null;

      push(...args: (AnyKeys<T> & AnyObject)[]): number;
    }

    class Map<V> extends global.Map<string, V> {
      /** Converts a Mongoose map into a vanilla JavaScript map. */
      toObject(options?: ToObjectOptions & { flattenMaps?: boolean }): any;
    }

    class ObjectId extends mongodb.ObjectId {
      _id: this;
    }

    class Subdocument<IdType = any> extends Document<IdType> {
      $isSingleNested: true;

      /** Returns the top level document of this sub-document. */
      ownerDocument(): Document;

      /** Returns this sub-documents parent document. */
      parent(): Document;

      /** Returns this sub-documents parent document. */
      $parent(): Document;
    }

    class ArraySubdocument<IdType = any> extends Subdocument<IdType> {
      /** Returns this sub-documents parent array. */
      parentArray(): Types.DocumentArray<unknown>;
    }
  }

  type ReturnsNewDoc = { new: true } | { returnOriginal: false } | {returnDocument: 'after'};

  type QueryWithHelpers<ResultType, DocType, THelpers = {}, RawDocType = DocType> = Query<ResultType, DocType, THelpers, RawDocType> & THelpers;

  type UnpackedIntersection<T, U> = T extends (infer V)[] ? (V & U)[] : T & U;
  type UnpackedIntersectionWithNull<T, U> = T extends null ? UnpackedIntersection<T, U> | null : UnpackedIntersection<T, U>;

  type ProjectionFields<DocType> = {[Key in keyof Omit<LeanDocument<DocType>, '__v'>]?: any} & Record<string, any>;

  class Query<ResultType, DocType, THelpers = {}, RawDocType = DocType> {
    _mongooseOptions: MongooseQueryOptions;

    /**
     * Returns a wrapper around a [mongodb driver cursor](http://mongodb.github.io/node-mongodb-native/2.1/api/Cursor.html).
     * A QueryCursor exposes a Streams3 interface, as well as a `.next()` function.
     * This is equivalent to calling `.cursor()` with no arguments.
     */
    [Symbol.asyncIterator](): AsyncIterableIterator<DocType>;

    /** Executes the query */
    exec(): Promise<ResultType>;
    exec(callback?: Callback<ResultType>): void;
    // @todo: this doesn't seem right
    exec(callback?: Callback<ResultType>): Promise<ResultType> | any;

    $where(argument: string | Function): QueryWithHelpers<DocType[], DocType, THelpers, RawDocType>;

    /** Specifies an `$all` query condition. When called with one argument, the most recent path passed to `where()` is used. */
    all(val: Array<any>): this;
    all(path: string, val: Array<any>): this;

    /** Sets the allowDiskUse option for the query (ignored for < 4.4.0) */
    allowDiskUse(value: boolean): this;

    /** Specifies arguments for an `$and` condition. */
    and(array: FilterQuery<DocType>[]): this;

    /** Specifies the batchSize option. */
    batchSize(val: number): this;

    /** Specifies a `$box` condition */
    box(val: any): this;
    box(lower: number[], upper: number[]): this;

    /**
     * Casts this query to the schema of `model`.
     *
     * @param {Model} [model] the model to cast to. If not set, defaults to `this.model`
     * @param {Object} [obj] If not set, defaults to this query's conditions
     * @return {Object} the casted `obj`
     */
    cast(model?: Model<any, THelpers> | null, obj?: any): any;

    /**
     * Executes the query returning a `Promise` which will be
     * resolved with either the doc(s) or rejected with the error.
     * Like `.then()`, but only takes a rejection handler.
     */
    catch: Promise<ResultType>['catch'];

    /** Specifies a `$center` or `$centerSphere` condition. */
    circle(area: any): this;
    circle(path: string, area: any): this;

    /** Make a copy of this query so you can re-execute it. */
    clone(): this;

    /** Adds a collation to this op (MongoDB 3.4 and up) */
    collation(value: mongodb.CollationOptions): this;

    /** Specifies the `comment` option. */
    comment(val: string): this;

    /** Specifies this query as a `count` query. */
    count(callback?: Callback<number>): QueryWithHelpers<number, DocType, THelpers, RawDocType>;
    count(criteria: FilterQuery<DocType>, callback?: Callback<number>): QueryWithHelpers<number, DocType, THelpers, RawDocType>;

    /** Specifies this query as a `countDocuments` query. */
    countDocuments(callback?: Callback<number>): QueryWithHelpers<number, DocType, THelpers, RawDocType>;
    countDocuments(criteria: FilterQuery<DocType>, options?: QueryOptions, callback?: Callback<number>): QueryWithHelpers<number, DocType, THelpers, RawDocType>;

    /**
     * Returns a wrapper around a [mongodb driver cursor](http://mongodb.github.io/node-mongodb-native/2.1/api/Cursor.html).
     * A QueryCursor exposes a Streams3 interface, as well as a `.next()` function.
     */
    cursor(options?: any): QueryCursor<DocType>;

    /**
     * Declare and/or execute this query as a `deleteMany()` operation. Works like
     * remove, except it deletes _every_ document that matches `filter` in the
     * collection, regardless of the value of `single`.
     */
    deleteMany(filter?: FilterQuery<DocType>, options?: QueryOptions, callback?: Callback): QueryWithHelpers<any, DocType, THelpers, RawDocType>;
    deleteMany(filter: FilterQuery<DocType>, callback: Callback): QueryWithHelpers<any, DocType, THelpers, RawDocType>;
    deleteMany(callback: Callback): QueryWithHelpers<any, DocType, THelpers, RawDocType>;

    /**
     * Declare and/or execute this query as a `deleteOne()` operation. Works like
     * remove, except it deletes at most one document regardless of the `single`
     * option.
     */
    deleteOne(filter?: FilterQuery<DocType>, options?: QueryOptions, callback?: Callback): QueryWithHelpers<any, DocType, THelpers, RawDocType>;
    deleteOne(filter: FilterQuery<DocType>, callback: Callback): QueryWithHelpers<any, DocType, THelpers, RawDocType>;
    deleteOne(callback: Callback): QueryWithHelpers<any, DocType, THelpers, RawDocType>;

    /** Creates a `distinct` query: returns the distinct values of the given `field` that match `filter`. */
    distinct(field: string, filter?: FilterQuery<DocType>, callback?: Callback<number>): QueryWithHelpers<Array<any>, DocType, THelpers, RawDocType>;

    /** Specifies a `$elemMatch` query condition. When called with one argument, the most recent path passed to `where()` is used. */
    elemMatch(val: Function | any): this;
    elemMatch(path: string, val: Function | any): this;

    /**
     * Gets/sets the error flag on this query. If this flag is not null or
     * undefined, the `exec()` promise will reject without executing.
     */
    error(): NativeError | null;
    error(val: NativeError | null): this;

    /** Specifies the complementary comparison value for paths specified with `where()` */
    equals(val: any): this;

    /** Creates a `estimatedDocumentCount` query: counts the number of documents in the collection. */
    estimatedDocumentCount(options?: QueryOptions, callback?: Callback<number>): QueryWithHelpers<number, DocType, THelpers, RawDocType>;

    /** Specifies a `$exists` query condition. When called with one argument, the most recent path passed to `where()` is used. */
    exists(val: boolean): this;
    exists(path: string, val: boolean): this;

    /**
     * Sets the [`explain` option](https://docs.mongodb.com/manual/reference/method/cursor.explain/),
     * which makes this query return detailed execution stats instead of the actual
     * query result. This method is useful for determining what index your queries
     * use.
     */
    explain(verbose?: string): this;

    /** Creates a `find` query: gets a list of documents that match `filter`. */
    find(callback?: Callback<DocType[]>): QueryWithHelpers<Array<DocType>, DocType, THelpers, RawDocType>;
    find(filter: FilterQuery<DocType>, callback?: Callback<DocType[]>): QueryWithHelpers<Array<DocType>, DocType, THelpers, RawDocType>;
    find(filter: FilterQuery<DocType>, projection?: any | null, options?: QueryOptions | null, callback?: Callback<DocType[]>): QueryWithHelpers<Array<DocType>, DocType, THelpers, RawDocType>;

    /** Declares the query a findOne operation. When executed, the first found document is passed to the callback. */
    findOne(filter?: FilterQuery<DocType>, projection?: any | null, options?: QueryOptions | null, callback?: Callback<DocType | null>): QueryWithHelpers<DocType | null, DocType, THelpers, RawDocType>;

    /** Creates a `findOneAndDelete` query: atomically finds the given document, deletes it, and returns the document as it was before deletion. */
    findOneAndDelete(filter?: FilterQuery<DocType>, options?: QueryOptions | null, callback?: (err: CallbackError, doc: DocType | null, res: any) => void): QueryWithHelpers<DocType | null, DocType, THelpers, RawDocType>;

    /** Creates a `findOneAndRemove` query: atomically finds the given document and deletes it. */
    findOneAndRemove(filter?: FilterQuery<DocType>, options?: QueryOptions | null, callback?: (err: CallbackError, doc: DocType | null, res: any) => void): QueryWithHelpers<DocType | null, DocType, THelpers, RawDocType>;

    /** Creates a `findOneAndUpdate` query: atomically find the first document that matches `filter` and apply `update`. */
    findOneAndUpdate(
      filter: FilterQuery<DocType>,
      update: UpdateQuery<DocType>,
      options: QueryOptions & { rawResult: true },
      callback?: (err: CallbackError, doc: DocType | null, res: ModifyResult<DocType>) => void
    ): QueryWithHelpers<ModifyResult<DocType>, DocType, THelpers, RawDocType>;
    findOneAndUpdate(
      filter: FilterQuery<DocType>,
      update: UpdateQuery<DocType>,
      options: QueryOptions & { upsert: true } & ReturnsNewDoc,
      callback?: (err: CallbackError, doc: DocType, res: ModifyResult<DocType>) => void
    ): QueryWithHelpers<DocType, DocType, THelpers, RawDocType>;
    findOneAndUpdate(
      filter?: FilterQuery<DocType>,
      update?: UpdateQuery<DocType>,
      options?: QueryOptions | null,
      callback?: (err: CallbackError, doc: DocType | null, res: ModifyResult<DocType>) => void
    ): QueryWithHelpers<DocType | null, DocType, THelpers, RawDocType>;

    /** Creates a `findByIdAndDelete` query, filtering by the given `_id`. */
    findByIdAndDelete(id?: mongodb.ObjectId | any, options?: QueryOptions | null, callback?: (err: CallbackError, doc: DocType | null, res: any) => void): QueryWithHelpers<DocType | null, DocType, THelpers, RawDocType>;

    /** Creates a `findOneAndUpdate` query, filtering by the given `_id`. */
    findByIdAndUpdate(id: mongodb.ObjectId | any, update: UpdateQuery<DocType>, options: QueryOptions & { rawResult: true }, callback?: (err: CallbackError, doc: any, res?: any) => void): QueryWithHelpers<any, DocType, THelpers, RawDocType>;
    findByIdAndUpdate(id: mongodb.ObjectId | any, update: UpdateQuery<DocType>, options: QueryOptions & { upsert: true } & ReturnsNewDoc, callback?: (err: CallbackError, doc: DocType, res?: any) => void): QueryWithHelpers<DocType, DocType, THelpers, RawDocType>;
    findByIdAndUpdate(id?: mongodb.ObjectId | any, update?: UpdateQuery<DocType>, options?: QueryOptions | null, callback?: (CallbackError: any, doc: DocType | null, res?: any) => void): QueryWithHelpers<DocType | null, DocType, THelpers, RawDocType>;
    findByIdAndUpdate(id: mongodb.ObjectId | any, update: UpdateQuery<DocType>, callback: (CallbackError: any, doc: DocType | null, res?: any) => void): QueryWithHelpers<DocType | null, DocType, THelpers, RawDocType>;

    /** Specifies a `$geometry` condition */
    geometry(object: { type: string, coordinates: any[] }): this;

    /**
     * For update operations, returns the value of a path in the update's `$set`.
     * Useful for writing getters/setters that can work with both update operations
     * and `save()`.
     */
    get(path: string): any;

    /** Returns the current query filter (also known as conditions) as a POJO. */
    getFilter(): FilterQuery<DocType>;

    /** Gets query options. */
    getOptions(): QueryOptions;

    /** Gets a list of paths to be populated by this query */
    getPopulatedPaths(): Array<string>;

    /** Returns the current query filter. Equivalent to `getFilter()`. */
    getQuery(): FilterQuery<DocType>;

    /** Returns the current update operations as a JSON object. */
    getUpdate(): UpdateQuery<DocType> | UpdateWithAggregationPipeline | null;

    /** Specifies a `$gt` query condition. When called with one argument, the most recent path passed to `where()` is used. */
    gt(val: number): this;
    gt(path: string, val: number): this;

    /** Specifies a `$gte` query condition. When called with one argument, the most recent path passed to `where()` is used. */
    gte(val: number): this;
    gte(path: string, val: number): this;

    /** Sets query hints. */
    hint(val: any): this;

    /** Specifies an `$in` query condition. When called with one argument, the most recent path passed to `where()` is used. */
    in(val: Array<any>): this;
    in(path: string, val: Array<any>): this;

    /** Declares an intersects query for `geometry()`. */
    intersects(arg?: any): this;

    /** Requests acknowledgement that this operation has been persisted to MongoDB's on-disk journal. */
    j(val: boolean | null): this;

    /** Sets the lean option. */
    lean<LeanResultType = RawDocType extends Document ? LeanDocumentOrArray<ResultType> : LeanDocumentOrArrayWithRawType<ResultType, Require_id<RawDocType>>>(val?: boolean | any): QueryWithHelpers<LeanResultType, DocType, THelpers, RawDocType>;

    /** Specifies the maximum number of documents the query will return. */
    limit(val: number): this;

    /** Specifies a `$lt` query condition. When called with one argument, the most recent path passed to `where()` is used. */
    lt(val: number): this;
    lt(path: string, val: number): this;

    /** Specifies a `$lte` query condition. When called with one argument, the most recent path passed to `where()` is used. */
    lte(val: number): this;
    lte(path: string, val: number): this;

    /**
     * Runs a function `fn` and treats the return value of `fn` as the new value
     * for the query to resolve to.
     */
    transform<MappedType>(fn: (doc: ResultType) => MappedType): QueryWithHelpers<MappedType, DocType, THelpers, RawDocType>;

    /** Specifies an `$maxDistance` query condition. When called with one argument, the most recent path passed to `where()` is used. */
    maxDistance(val: number): this;
    maxDistance(path: string, val: number): this;

    /** Specifies the maxScan option. */
    maxScan(val: number): this;

    /**
     * Sets the [maxTimeMS](https://docs.mongodb.com/manual/reference/method/cursor.maxTimeMS/)
     * option. This will tell the MongoDB server to abort if the query or write op
     * has been running for more than `ms` milliseconds.
     */
    maxTimeMS(ms: number): this;

    /** Merges another Query or conditions object into this one. */
    merge(source: Query<any, any> | FilterQuery<DocType>): this;

    /** Specifies a `$mod` condition, filters documents for documents whose `path` property is a number that is equal to `remainder` modulo `divisor`. */
    mod(val: Array<number>): this;
    mod(path: string, val: Array<number>): this;

    /** The model this query was created from */
    model: typeof Model;

    /**
     * Getter/setter around the current mongoose-specific options for this query
     * Below are the current Mongoose-specific options.
     */
    mongooseOptions(val?: MongooseQueryOptions): MongooseQueryOptions;

    /** Specifies a `$ne` query condition. When called with one argument, the most recent path passed to `where()` is used. */
    ne(val: any): this;
    ne(path: string, val: any): this;

    /** Specifies a `$near` or `$nearSphere` condition */
    near(val: any): this;
    near(path: string, val: any): this;

    /** Specifies an `$nin` query condition. When called with one argument, the most recent path passed to `where()` is used. */
    nin(val: Array<any>): this;
    nin(path: string, val: Array<any>): this;

    /** Specifies arguments for an `$nor` condition. */
    nor(array: Array<FilterQuery<DocType>>): this;

    /** Specifies arguments for an `$or` condition. */
    or(array: Array<FilterQuery<DocType>>): this;

    /**
     * Make this query throw an error if no documents match the given `filter`.
     * This is handy for integrating with async/await, because `orFail()` saves you
     * an extra `if` statement to check if no document was found.
     */
    orFail(err?: NativeError | (() => NativeError)): QueryWithHelpers<NonNullable<ResultType>, DocType, THelpers, RawDocType>;

    /** Specifies a `$polygon` condition */
    polygon(...coordinatePairs: number[][]): this;
    polygon(path: string, ...coordinatePairs: number[][]): this;

    /** Specifies paths which should be populated with other documents. */
    populate<Paths = {}>(path: string | any, select?: string | any, model?: string | Model<any, THelpers>, match?: any): QueryWithHelpers<UnpackedIntersectionWithNull<ResultType, Paths>, DocType, THelpers, RawDocType>;
    populate<Paths = {}>(options: PopulateOptions | Array<PopulateOptions>): QueryWithHelpers<UnpackedIntersectionWithNull<ResultType, Paths>, DocType, THelpers, RawDocType>;

    /** Get/set the current projection (AKA fields). Pass `null` to remove the current projection. */
    projection(): ProjectionFields<DocType> | null;
    projection(fields: null): null;
    projection(fields?: ProjectionFields<DocType> | string): ProjectionFields<DocType>;

    /** Determines the MongoDB nodes from which to read. */
    read(pref: string | mongodb.ReadPreferenceMode, tags?: any[]): this;

    /** Sets the readConcern option for the query. */
    readConcern(level: string): this;

    /** Specifies a `$regex` query condition. When called with one argument, the most recent path passed to `where()` is used. */
    regex(val: string | RegExp): this;
    regex(path: string, val: string | RegExp): this;

    /**
     * Declare and/or execute this query as a remove() operation. `remove()` is
     * deprecated, you should use [`deleteOne()`](#query_Query-deleteOne)
     * or [`deleteMany()`](#query_Query-deleteMany) instead.
     */
    remove(filter?: FilterQuery<DocType>, callback?: Callback<mongodb.UpdateResult>): Query<mongodb.UpdateResult, DocType, THelpers, RawDocType>;

    /**
     * Declare and/or execute this query as a replaceOne() operation. Same as
     * `update()`, except MongoDB will replace the existing document and will
     * not accept any [atomic](https://docs.mongodb.com/manual/tutorial/model-data-for-atomic-operations/#pattern) operators (`$set`, etc.)
     */
    replaceOne(filter?: FilterQuery<DocType>, replacement?: DocType | AnyObject, options?: QueryOptions | null, callback?: Callback): QueryWithHelpers<any, DocType, THelpers, RawDocType>;
    replaceOne(filter?: FilterQuery<DocType>, replacement?: DocType | AnyObject, options?: QueryOptions | null, callback?: Callback): QueryWithHelpers<any, DocType, THelpers, RawDocType>;

    /** Specifies which document fields to include or exclude (also known as the query "projection") */
    select(arg: string | any): this;

    /** Determines if field selection has been made. */
    selected(): boolean;

    /** Determines if exclusive field selection has been made. */
    selectedExclusively(): boolean;

    /** Determines if inclusive field selection has been made. */
    selectedInclusively(): boolean;

    /**
     * Sets the [MongoDB session](https://docs.mongodb.com/manual/reference/server-sessions/)
     * associated with this query. Sessions are how you mark a query as part of a
     * [transaction](/docs/transactions.html).
     */
    session(session: mongodb.ClientSession | null): this;

    /**
     * Adds a `$set` to this query's update without changing the operation.
     * This is useful for query middleware so you can add an update regardless
     * of whether you use `updateOne()`, `updateMany()`, `findOneAndUpdate()`, etc.
     */
    set(path: string | Record<string, unknown>, value?: any): this;

    /** Sets query options. Some options only make sense for certain operations. */
    setOptions(options: QueryOptions, overwrite?: boolean): this;

    /** Sets the query conditions to the provided JSON object. */
    setQuery(val: FilterQuery<DocType> | null): void;

    setUpdate(update: UpdateQuery<DocType> | UpdateWithAggregationPipeline): void;

    /** Specifies an `$size` query condition. When called with one argument, the most recent path passed to `where()` is used. */
    size(val: number): this;
    size(path: string, val: number): this;

    /** Specifies the number of documents to skip. */
    skip(val: number): this;

    /** Specifies a `$slice` projection for an array. */
    slice(val: number | Array<number>): this;
    slice(path: string, val: number | Array<number>): this;

    /** Specifies this query as a `snapshot` query. */
    snapshot(val?: boolean): this;

    /** Sets the sort order. If an object is passed, values allowed are `asc`, `desc`, `ascending`, `descending`, `1`, and `-1`. */
    sort(arg: string | any): this;

    /** Sets the tailable option (for use with capped collections). */
    tailable(bool?: boolean, opts?: {
      numberOfRetries?: number;
      tailableRetryInterval?: number;
    }): this;

    /**
     * Executes the query returning a `Promise` which will be
     * resolved with either the doc(s) or rejected with the error.
     */
    then: Promise<ResultType>['then'];

    /** Converts this query to a customized, reusable query constructor with all arguments and options retained. */
    toConstructor(): new (...args: any[]) => QueryWithHelpers<ResultType, DocType, THelpers, RawDocType>;

    /** Declare and/or execute this query as an update() operation. */
    update(filter?: FilterQuery<DocType>, update?: UpdateQuery<DocType> | UpdateWithAggregationPipeline, options?: QueryOptions | null, callback?: Callback<UpdateWriteOpResult>): QueryWithHelpers<UpdateWriteOpResult, DocType, THelpers, RawDocType>;

    /**
     * Declare and/or execute this query as an updateMany() operation. Same as
     * `update()`, except MongoDB will update _all_ documents that match
     * `filter` (as opposed to just the first one) regardless of the value of
     * the `multi` option.
     */
    updateMany(filter?: FilterQuery<DocType>, update?: UpdateQuery<DocType> | UpdateWithAggregationPipeline, options?: QueryOptions | null, callback?: Callback<UpdateWriteOpResult>): QueryWithHelpers<UpdateWriteOpResult, DocType, THelpers, RawDocType>;

    /**
     * Declare and/or execute this query as an updateOne() operation. Same as
     * `update()`, except it does not support the `multi` or `overwrite` options.
     */
    updateOne(filter?: FilterQuery<DocType>, update?: UpdateQuery<DocType> | UpdateWithAggregationPipeline, options?: QueryOptions | null, callback?: Callback<UpdateWriteOpResult>): QueryWithHelpers<UpdateWriteOpResult, DocType, THelpers, RawDocType>;

    /**
     * Sets the specified number of `mongod` servers, or tag set of `mongod` servers,
     * that must acknowledge this write before this write is considered successful.
     */
    w(val: string | number | null): this;

    /** Specifies a path for use with chaining. */
    where(path: string, val?: any): this;
    where(obj: object): this;
    where(): this;

    /** Defines a `$within` or `$geoWithin` argument for geo-spatial queries. */
    within(val?: any): this;

    /**
     * If [`w > 1`](/docs/api.html#query_Query-w), the maximum amount of time to
     * wait for this write to propagate through the replica set before this
     * operation fails. The default is `0`, which means no timeout.
     */
    wtimeout(ms: number): this;
  }

  export type QuerySelector<T> = {
    // Comparison
    $eq?: T;
    $gt?: T;
    $gte?: T;
    $in?: [T] extends AnyArray<any> ? Unpacked<T>[] : T[];
    $lt?: T;
    $lte?: T;
    $ne?: T;
    $nin?: [T] extends AnyArray<any> ? Unpacked<T>[] : T[];
    // Logical
    $not?: T extends string ? QuerySelector<T> | RegExp : QuerySelector<T>;
    // Element
    /**
     * When `true`, `$exists` matches the documents that contain the field,
     * including documents where the field value is null.
     */
    $exists?: boolean;
    $type?: string | number;
    // Evaluation
    $expr?: any;
    $jsonSchema?: any;
    $mod?: T extends number ? [number, number] : never;
    $regex?: T extends string ? RegExp | string : never;
    $options?: T extends string ? string : never;
    // Geospatial
    // TODO: define better types for geo queries
    $geoIntersects?: { $geometry: object };
    $geoWithin?: object;
    $near?: object;
    $nearSphere?: object;
    $maxDistance?: number;
    // Array
    // TODO: define better types for $all and $elemMatch
    $all?: T extends AnyArray<any> ? any[] : never;
    $elemMatch?: T extends AnyArray<any> ? object : never;
    $size?: T extends AnyArray<any> ? number : never;
    // Bitwise
    $bitsAllClear?: number | mongodb.Binary | number[];
    $bitsAllSet?: number | mongodb.Binary | number[];
    $bitsAnyClear?: number | mongodb.Binary | number[];
    $bitsAnySet?: number | mongodb.Binary | number[];
  };

  export type RootQuerySelector<T> = {
    /** @see https://docs.mongodb.com/manual/reference/operator/query/and/#op._S_and */
    $and?: Array<FilterQuery<T>>;
    /** @see https://docs.mongodb.com/manual/reference/operator/query/nor/#op._S_nor */
    $nor?: Array<FilterQuery<T>>;
    /** @see https://docs.mongodb.com/manual/reference/operator/query/or/#op._S_or */
    $or?: Array<FilterQuery<T>>;
    /** @see https://docs.mongodb.com/manual/reference/operator/query/text */
    $text?: {
        $search: string;
        $language?: string;
        $caseSensitive?: boolean;
        $diacriticSensitive?: boolean;
    };
    /** @see https://docs.mongodb.com/manual/reference/operator/query/where/#op._S_where */
    $where?: string | Function;
    /** @see https://docs.mongodb.com/manual/reference/operator/query/comment/#op._S_comment */
    $comment?: string;
    // we could not find a proper TypeScript generic to support nested queries e.g. 'user.friends.name'
    // this will mark all unrecognized properties as any (including nested queries)
    [key: string]: any;
  };

  type ApplyBasicQueryCasting<T> = T | T[] | any;
  type Condition<T> = ApplyBasicQueryCasting<T> | QuerySelector<ApplyBasicQueryCasting<T>>;

  type _FilterQuery<T> = {
    [P in keyof T]?: Condition<T[P]>;
  } &
    RootQuerySelector<T>;

  export type FilterQuery<T> = _FilterQuery<T>;

  type AddToSetOperators<Type> = {
    $each: Type;
  };

  type SortValues = -1 | 1 | 'asc' | 'desc';

  type ArrayOperator<Type> = {
    $each: Type;
    $slice?: number;
    $position?: number;
    $sort?: SortValues | Record<string, SortValues>;
  };

  type NumericTypes = number | Decimal128 | mongodb.Double | mongodb.Int32 | mongodb.Long;

  type _UpdateQuery<TSchema> = {
    /** @see https://docs.mongodb.com/manual/reference/operator/update-field/ */
    $currentDate?: AnyKeys<TSchema> & AnyObject;
    $inc?: AnyKeys<TSchema> & AnyObject;
    $min?: AnyKeys<TSchema> & AnyObject;
    $max?: AnyKeys<TSchema> & AnyObject;
    $mul?: AnyKeys<TSchema> & AnyObject;
    $rename?: { [key: string]: string };
    $set?: AnyKeys<TSchema> & AnyObject;
    $setOnInsert?: AnyKeys<TSchema> & AnyObject;
    $unset?: AnyKeys<TSchema> & AnyObject;

    /** @see https://docs.mongodb.com/manual/reference/operator/update-array/ */
    $addToSet?: AnyKeys<TSchema> & AnyObject;
    $pop?: AnyKeys<TSchema> & AnyObject;
    $pull?: AnyKeys<TSchema> & AnyObject;
    $push?: AnyKeys<TSchema> & AnyObject;
    $pullAll?: AnyKeys<TSchema> & AnyObject;

    /** @see https://docs.mongodb.com/manual/reference/operator/update-bitwise/ */
    $bit?: {
        [key: string]: { [key in 'and' | 'or' | 'xor']?: number };
    };
  };

  type UpdateWithAggregationPipeline = UpdateAggregationStage[];
  type UpdateAggregationStage = { $addFields: any } |
    { $set: any } |
    { $project: any } |
    { $unset: any } |
    { $replaceRoot: any } |
    { $replaceWith: any };

  type __UpdateDefProperty<T> =
    [Extract<T, mongodb.ObjectId>] extends [never] ? T :
    T | string;
  type _UpdateQueryDef<T> = {
    [K in keyof T]?: __UpdateDefProperty<T[K]>;
  };

  export type UpdateQuery<T> = _UpdateQuery<_UpdateQueryDef<T>> & AnyObject;

  export type DocumentDefinition<T> = {
    [K in keyof Omit<T, Exclude<keyof Document, '_id' | 'id' | '__v'>>]:
      [Extract<T[K], mongodb.ObjectId>] extends [never]
      ? T[K] extends TreatAsPrimitives
        ? T[K]
        : LeanDocumentElement<T[K]>
      : T[K] | string;
    };

  export type FlattenMaps<T> = {
    [K in keyof T]: T[K] extends Map<any, any>
      ? AnyObject : T[K] extends TreatAsPrimitives
      ? T[K] : FlattenMaps<T[K]>;
  };

  type actualPrimitives = string | boolean | number | bigint | symbol | null | undefined;
  type TreatAsPrimitives = actualPrimitives |
    NativeDate | RegExp | symbol | Error | BigInt | Types.ObjectId;

  type LeanType<T> =
    0 extends (1 & T) ? T : // any
    T extends TreatAsPrimitives ? T : // primitives
    T extends Types.Subdocument ? Omit<LeanDocument<T>, '$isSingleNested' | 'ownerDocument' | 'parent'> : // subdocs
    LeanDocument<T>; // Documents and everything else

  type LeanArray<T extends unknown[]> = T extends unknown[][] ? LeanArray<T[number]>[] : LeanType<T[number]>[];

  export type _LeanDocument<T> = {
    [K in keyof T]: LeanDocumentElement<T[K]>;
  };

  // Keep this a separate type, to ensure that T is a naked type.
  // This way, the conditional type is distributive over union types.
  // This is required for PopulatedDoc.
  type LeanDocumentElement<T> =
    T extends unknown[] ? LeanArray<T> : // Array
    T extends Document ? LeanDocument<T> : // Subdocument
    T;

  export type SchemaDefinitionType<T> = T extends Document ? Omit<T, Exclude<keyof Document, '_id' | 'id' | '__v'>> : T;
  export type LeanDocument<T> = Omit<_LeanDocument<T>, Exclude<keyof Document, '_id' | 'id' | '__v'> | '$isSingleNested'>;

  export type LeanDocumentOrArray<T> = 0 extends (1 & T) ? T :
    T extends unknown[] ? LeanDocument<T[number]>[] :
    T extends Document ? LeanDocument<T> :
    T;

  export type LeanDocumentOrArrayWithRawType<T, RawDocType> = 0 extends (1 & T) ? T :
    T extends unknown[] ? RawDocType[] :
    T extends Document ? RawDocType :
    T;

  class QueryCursor<DocType> extends stream.Readable {
    [Symbol.asyncIterator](): AsyncIterableIterator<DocType>;

    /**
     * Adds a [cursor flag](http://mongodb.github.io/node-mongodb-native/2.2/api/Cursor.html#addCursorFlag).
     * Useful for setting the `noCursorTimeout` and `tailable` flags.
     */
    addCursorFlag(flag: string, value: boolean): this;

    /**
     * Marks this cursor as closed. Will stop streaming and subsequent calls to
     * `next()` will error.
     */
    close(): Promise<void>;
    close(callback: CallbackWithoutResult): void;

    /**
     * Execute `fn` for every document(s) in the cursor. If batchSize is provided
     * `fn` will be executed for each batch of documents. If `fn` returns a promise,
     * will wait for the promise to resolve before iterating on to the next one.
     * Returns a promise that resolves when done.
     */
    eachAsync(fn: (doc: DocType) => any, options?: { parallel?: number }): Promise<void>;
    eachAsync(fn: (doc: DocType[]) => any, options: { parallel?: number, batchSize: number }): Promise<void>;
    eachAsync(fn: (doc: DocType) => any, options?: { parallel?: number, batchSize?: number }, cb?: CallbackWithoutResult): void;
    eachAsync(fn: (doc: DocType[]) => any, options: { parallel?: number, batchSize: number }, cb?: CallbackWithoutResult): void;

    /**
     * Registers a transform function which subsequently maps documents retrieved
     * via the streams interface or `.next()`
     */
    map<ResultType>(fn: (res: DocType) => ResultType): QueryCursor<ResultType>;

    /**
     * Get the next document from this cursor. Will return `null` when there are
     * no documents left.
     */
    next(): Promise<DocType>;
    next(callback: Callback<DocType | null>): void;

    options: any;
  }

  class Aggregate<R> {
    /**
     * Returns an asyncIterator for use with [`for/await/of` loops](https://thecodebarbarian.com/getting-started-with-async-iterators-in-node-js
     * You do not need to call this function explicitly, the JavaScript runtime
     * will call it for you.
     */
    [Symbol.asyncIterator](): AsyncIterableIterator<Unpacked<R>>;

    /**
     * Sets an option on this aggregation. This function will be deprecated in a
     * future release. */
    addCursorFlag(flag: string, value: boolean): this;

    /**
     * Appends a new $addFields operator to this aggregate pipeline.
     * Requires MongoDB v3.4+ to work
     */
    addFields(arg: PipelineStage.AddFields['$addFields']): this;

    /** Sets the allowDiskUse option for the aggregation query (ignored for < 2.6.0) */
    allowDiskUse(value: boolean): this;

    /** Appends new operators to this aggregate pipeline */
    append(...args: any[]): this;

    /**
     * Executes the query returning a `Promise` which will be
     * resolved with either the doc(s) or rejected with the error.
     * Like [`.then()`](#query_Query-then), but only takes a rejection handler.
     */
    catch: Promise<R>['catch'];

    /** Adds a collation. */
    collation(options: mongodb.CollationOptions): this;

    /** Appends a new $count operator to this aggregate pipeline. */
    count(countName: PipelineStage.Count['$count']): this;

    /**
     * Sets the cursor option for the aggregation query (ignored for < 2.6.0).
     */
    cursor(options?: Record<string, unknown>): AggregationCursor;

    /** Executes the aggregate pipeline on the currently bound Model. */
    exec(callback?: Callback<R>): Promise<R>;

    /** Execute the aggregation with explain */
    explain(callback?: Callback): Promise<any>;
    explain(verbosity?: string, callback?: Callback): Promise<any>;

    /** Combines multiple aggregation pipelines. */
    facet(options: PipelineStage.Facet['$facet']): this;

    /** Appends new custom $graphLookup operator(s) to this aggregate pipeline, performing a recursive search on a collection. */
    graphLookup(options: PipelineStage.GraphLookup['$graphLookup']): this;

    /** Appends new custom $group operator to this aggregate pipeline. */
    group(arg: PipelineStage.Group['$group']): this;

    /** Sets the hint option for the aggregation query (ignored for < 3.6.0) */
    hint(value: Record<string, unknown> | string): this;

    /**
     * Appends a new $limit operator to this aggregate pipeline.
     * @param num maximum number of records to pass to the next stage
     */
    limit(num: PipelineStage.Limit['$limit']): this;

    /** Appends new custom $lookup operator to this aggregate pipeline. */
    lookup(options: PipelineStage.Lookup['$lookup']): this;

    /**
     * Appends a new custom $match operator to this aggregate pipeline.
     * @param arg $match operator contents
     */
    match(arg: PipelineStage.Match['$match']): this;

    /**
     * Binds this aggregate to a model.
     * @param model the model to which the aggregate is to be bound
     */
    model(model: any): this;

    /**
     * Append a new $near operator to this aggregation pipeline
     * @param arg $near operator contents
     */
    near(arg: { near?: number[]; distanceField: string; maxDistance?: number; query?: Record<string, any>; includeLocs?: string; num?: number; uniqueDocs?: boolean }): this;

    /** Returns the current pipeline */
    pipeline(): any[];

    /** Appends a new $project operator to this aggregate pipeline. */
    project(arg: PipelineStage.Project['$project']): this;

    /** Sets the readPreference option for the aggregation query. */
    read(pref: string | mongodb.ReadPreferenceMode, tags?: any[]): this;

    /** Sets the readConcern level for the aggregation query. */
    readConcern(level: string): this;

    /** Appends a new $redact operator to this aggregate pipeline. */
    redact(expression: any, thenExpr: string | any, elseExpr: string | any): this;

    /** Appends a new $replaceRoot operator to this aggregate pipeline. */
    replaceRoot(newRoot: PipelineStage.ReplaceRoot['$replaceRoot']['newRoot'] | string): this;

    /**
     * Helper for [Atlas Text Search](https://docs.atlas.mongodb.com/reference/atlas-search/tutorial/)'s
     * `$search` stage.
     */
    search(options: PipelineStage.Search['$search']): this;

    /** Lets you set arbitrary options, for middleware or plugins. */
    option(value: Record<string, unknown>): this;

    /** Appends new custom $sample operator to this aggregate pipeline. */
    sample(size: number): this;

    /** Sets the session for this aggregation. Useful for [transactions](/docs/transactions.html). */
    session(session: mongodb.ClientSession | null): this;

    /**
     * Appends a new $skip operator to this aggregate pipeline.
     * @param num number of records to skip before next stage
     */
    skip(num: number): this;

    /** Appends a new $sort operator to this aggregate pipeline. */
    sort(arg: PipelineStage.Sort['$sort']): this;

    /** Provides promise for aggregate. */
    then: Promise<R>['then'];

    /**
     * Appends a new $sortByCount operator to this aggregate pipeline. Accepts either a string field name
     * or a pipeline object.
     */
    sortByCount(arg: string | any): this;

    /** Appends new $unionWith operator to this aggregate pipeline. */
    unionWith(options: any): this;

    /** Appends new custom $unwind operator(s) to this aggregate pipeline. */
    unwind(...args: PipelineStage.Unwind['$unwind'][]): this;
  }

  class AggregationCursor extends stream.Readable {
    /**
     * Adds a [cursor flag](http://mongodb.github.io/node-mongodb-native/2.2/api/Cursor.html#addCursorFlag).
     * Useful for setting the `noCursorTimeout` and `tailable` flags.
     */
    addCursorFlag(flag: string, value: boolean): this;

    /**
     * Marks this cursor as closed. Will stop streaming and subsequent calls to
     * `next()` will error.
     */
    close(): Promise<void>;
    close(callback: CallbackWithoutResult): void;

    /**
     * Execute `fn` for every document(s) in the cursor. If batchSize is provided
     * `fn` will be executed for each batch of documents. If `fn` returns a promise,
     * will wait for the promise to resolve before iterating on to the next one.
     * Returns a promise that resolves when done.
     */
    eachAsync(fn: (doc: any) => any, options?: { parallel?: number, batchSize?: number }): Promise<void>;
    eachAsync(fn: (doc: any) => any, options?: { parallel?: number, batchSize?: number }, cb?: CallbackWithoutResult): void;

    /**
     * Registers a transform function which subsequently maps documents retrieved
     * via the streams interface or `.next()`
     */
    map(fn: (res: any) => any): this;

    /**
     * Get the next document from this cursor. Will return `null` when there are
     * no documents left.
     */
    next(): Promise<any>;
    next(callback: Callback): void;
  }

<<<<<<< HEAD
=======
  /**
   * [Stages reference](https://docs.mongodb.com/manual/reference/operator/aggregation-pipeline/#aggregation-pipeline-stages)
   */
  export type PipelineStage =
    | PipelineStage.AddFields
    | PipelineStage.Bucket
    | PipelineStage.BucketAuto
    | PipelineStage.CollStats
    | PipelineStage.Count
    | PipelineStage.Facet
    | PipelineStage.GeoNear
    | PipelineStage.GraphLookup
    | PipelineStage.Group
    | PipelineStage.IndexStats
    | PipelineStage.Limit
    | PipelineStage.ListSessions
    | PipelineStage.Lookup
    | PipelineStage.Match
    | PipelineStage.Merge
    | PipelineStage.Out
    | PipelineStage.PlanCacheStats
    | PipelineStage.Project
    | PipelineStage.Redact
    | PipelineStage.ReplaceRoot
    | PipelineStage.ReplaceWith
    | PipelineStage.Sample
    | PipelineStage.Search
    | PipelineStage.Set
    | PipelineStage.SetWindowFields
    | PipelineStage.Skip
    | PipelineStage.Sort
    | PipelineStage.SortByCount
    | PipelineStage.UnionWith
    | PipelineStage.Unset
    | PipelineStage.Unwind

  export namespace PipelineStage {
    export interface AddFields {
      /** [`$addFields` reference](https://docs.mongodb.com/manual/reference/operator/aggregation/addFields/) */
      $addFields: Record<string, any>
    }

    export interface Bucket {
      /** [`$bucket` reference](https://docs.mongodb.com/manual/reference/operator/aggregation/bucket/) */
      $bucket: {
        groupBy: any
        boundaries: any[]
        default?: any
        output?: Record<string, { [op in AccumulatorOperator]?: any }>
      }
    }

    export interface BucketAuto {
      /** [`$bucketAuto` reference](https://docs.mongodb.com/manual/reference/operator/aggregation/bucketAuto/) */
      $bucketAuto: {
        groupBy: any
        buckets: number
        output?: Record<string, { [op in AccumulatorOperator]?: any }>
        granularity?: 'R5' | 'R10' | 'R20' | 'R40' | 'R80' | '1-2-5' | 'E6' | 'E12' | 'E24' | 'E48' | 'E96' | 'E192' | 'POWERSOF2'
      }
    }

    export interface CollStats {
      /** [`$collStats` reference](https://docs.mongodb.com/manual/reference/operator/aggregation/collStats/) */
      $collStats: {
        latencyStats?: { histograms?: boolean }
        storageStats?: { scale?: number }
        count?: {}
        queryExecStats?: {}
      }
    }

    export interface Count {
      /** [`$count` reference](https://docs.mongodb.com/manual/reference/operator/aggregation/count/) */
      $count: string
    }

    export interface Facet {
      /** [`$facet` reference](https://docs.mongodb.com/manual/reference/operator/aggregation/facet/) */
      $facet: Record<string, FacetPipelineStage[]>
    }

    export type FacetPipelineStage = Exclude<PipelineStage, PipelineStage.CollStats | PipelineStage.Facet | PipelineStage.GeoNear | PipelineStage.IndexStats | PipelineStage.Out | PipelineStage.Merge | PipelineStage.PlanCacheStats>

    export interface GeoNear {
      /** [`$geoNear` reference](https://docs.mongodb.com/manual/reference/operator/aggregation/geoNear/) */
      $geoNear: {
        near: { type: 'Point'; coordinates: [number, number] } | [number, number]
        distanceField: string
        distanceMultiplier?: number
        includeLocs?: string
        key?: string
        maxDistance?: number
        minDistance?: number
        query?: AnyObject
        spherical?: boolean
        uniqueDocs?: boolean
      }
    }

    export interface GraphLookup {
      /** [`$graphLookup` reference](https://docs.mongodb.com/manual/reference/operator/aggregation/graphLookup/) */
      $graphLookup: {
        from: string
        startWith: any
        connectFromField: string
        connectToField: string
        as: string
        maxDepth?: number
        depthField?: string
        restrictSearchWithMatch?: AnyObject
      }
    }

    export interface Group {
      /** [`$group` reference](https://docs.mongodb.com/manual/reference/operator/aggregation/group) */
      $group: { _id: any } | { [key: string]: { [op in AccumulatorOperator]?: any } }
    }

    export interface IndexStats {
      /** [`$indexStats` reference](https://docs.mongodb.com/manual/reference/operator/aggregation/indexStats/) */
      $indexStats: {}
    }

    export interface Limit {
      /** [`$limit` reference](https://docs.mongodb.com/manual/reference/operator/aggregation/limit/) */
      $limit: number
    }

    export interface ListSessions {
      /** [`$listSessions` reference](https://docs.mongodb.com/manual/reference/operator/aggregation/listSessions/) */
      $listSessions: { users?: { user: string; db: string }[] } | { allUsers?: true }
    }

    export interface Lookup {
      /** [`$lookup` reference](https://docs.mongodb.com/manual/reference/operator/aggregation/lookup/) */
      $lookup: {
        from: string
        as: string
        localField?: string
        foreignField?: string
        let?: Record<string, any>
        pipeline?: Exclude<PipelineStage, PipelineStage.Merge | PipelineStage.Out | PipelineStage.Search>[]
      }
    }

    export interface Match {
      /** [`$match` reference](https://docs.mongodb.com/manual/reference/operator/aggregation/match/) */
      $match: AnyObject
    }

    export interface Merge {
      /** [`$merge` reference](https://docs.mongodb.com/manual/reference/operator/aggregation/merge/) */
      $merge: {
        into: string | { db: string; coll: string }
        on?: string | string[]
        let?: Record<string, any>
        whenMatched?: 'replace' | 'keepExisting' | 'merge' | 'fail' | Extract<PipelineStage, PipelineStage.AddFields | PipelineStage.Set | PipelineStage.Project | PipelineStage.Unset | PipelineStage.ReplaceRoot | PipelineStage.ReplaceWith>[]
        whenNotMatched?: 'insert' | 'discard' | 'fail'
      }
    }

    export interface Out {
      /** [`$out` reference](https://docs.mongodb.com/manual/reference/operator/aggregation/out/) */
      $out: string | { db: string; coll: string }
    }

    export interface PlanCacheStats {
      /** [`$planCacheStats` reference](https://docs.mongodb.com/manual/reference/operator/aggregation/planCacheStats/) */
      $planCacheStats: {}
    }

    export interface Project {
      /** [`$project` reference](https://docs.mongodb.com/manual/reference/operator/aggregation/project/) */
      $project: { [field: string]: any }
    }

    export interface Redact {
      /** [`$redact` reference](https://docs.mongodb.com/manual/reference/operator/aggregation/redact/) */
      $redact: any
    }

    export interface ReplaceRoot {
      /** [`$replaceRoot` reference](https://docs.mongodb.com/manual/reference/operator/aggregation/replaceRoot/) */
      $replaceRoot: { newRoot: any }
    }

    export interface ReplaceWith {
      /** [`$replaceWith` reference](https://docs.mongodb.com/manual/reference/operator/aggregation/replaceWith/) */
      $replaceWith: any
    }

    export interface Sample {
      /** [`$sample` reference](https://docs.mongodb.com/manual/reference/operator/aggregation/sample/) */
      $sample: { size: number }
    }

    export interface Search {
      /** [`$search` reference](https://docs.atlas.mongodb.com/reference/atlas-search/query-syntax/) */
      $search: {
        [key: string]: any
        index?: string
        highlight?: {
        /** [`highlightPath` reference](https://docs.atlas.mongodb.com/atlas-search/path-construction/#multiple-field-search) */
          path: string | string[] | { value: string, multi: string};
          maxCharsToExamine?: number;
          maxNumPassages?: number;
        }
      }
    }

    export interface Set {
      /** [`$set` reference](https://docs.mongodb.com/manual/reference/operator/aggregation/set/) */
      $set: Record<string, any>
    }

    export interface SetWindowFields {
      /** [`$setWindowFields` reference](https://docs.mongodb.com/manual/reference/operator/aggregation/setWindowFields/) */
      $setWindowFields: {
        partitionBy?: any
        sortBy?: Record<string, 1 | -1>
        output: Record<
          string,
          { [op in WindowOperator]?: any } & {
            window?: {
              documents?: [string | number, string | number]
              range?: [string | number, string | number]
              unit?: 'year' | 'quarter' | 'month' | 'week' | 'day' | 'hour' | 'minute' | 'second' | 'millisecond'
            }
          }
        >
      }
    }

    export interface Skip {
      /** [`$skip` reference](https://docs.mongodb.com/manual/reference/operator/aggregation/skip/) */
      $skip: number
    }

    export interface Sort {
      /** [`$sort` reference](https://docs.mongodb.com/manual/reference/operator/aggregation/sort/) */
      $sort: Record<string, 1 | -1 | { $meta: 'textScore' }>
    }

    export interface SortByCount {
      /** [`$sortByCount` reference](https://docs.mongodb.com/manual/reference/operator/aggregation/sortByCount/) */
      $sortByCount: any
    }

    export interface UnionWith {
      /** [`$unionWith` reference](https://docs.mongodb.com/manual/reference/operator/aggregation/unionWith/) */
      $unionWith:
        | string
        | { coll: string; pipeline?: Exclude<PipelineStage, PipelineStage.Out | PipelineStage.Merge>[] }
    }

    export interface Unset {
      /** [`$unset` reference](https://docs.mongodb.com/manual/reference/operator/aggregation/unset/) */
      $unset: string | string[]
    }

    export interface Unwind {
      /** [`$unwind` reference](https://docs.mongodb.com/manual/reference/operator/aggregation/unwind/) */
      $unwind: string | { path: string; includeArrayIndex?: string; preserveNullAndEmptyArrays?: boolean }
    }

    type AccumulatorOperator = '$accumulator' | '$addToSet' | '$avg' | '$count' | '$first' | '$last' | '$max' | '$mergeObjects' | '$min' | '$push' | '$stdDevPop' | '$stdDevSamp' | '$sum'

    type WindowOperator = '$addToSet' | '$avg' | '$count' | '$covariancePop' | '$covarianceSamp' | '$derivative' | '$expMovingAvg' | '$integral' | '$max' | '$min' | '$push' | '$stdDevSamp' | '$stdDevPop' | '$sum' | '$first' | '$last' | '$shift' | '$denseRank' | '$documentNumber' | '$rank'
  }

>>>>>>> 562fb9d9
  class SchemaType {
    /** SchemaType constructor */
    constructor(path: string, options?: AnyObject, instance?: string);

    /** Get/set the function used to cast arbitrary values to this type. */
    static cast(caster?: Function | boolean): Function;

    static checkRequired(checkRequired?: (v: any) => boolean): (v: any) => boolean;

    /** Sets a default option for this schema type. */
    static set(option: string, value: any): void;

    /** Attaches a getter for all instances of this schema type. */
    static get(getter: (value: any) => any): void;

    /** The class that Mongoose uses internally to instantiate this SchemaType's `options` property. */
    OptionsConstructor: typeof SchemaTypeOptions;

    /** Cast `val` to this schema type. Each class that inherits from schema type should implement this function. */
    cast(val: any, doc: Document<any>, init: boolean, prev?: any, options?: any): any;

    /** Sets a default value for this SchemaType. */
    default(val: any): any;

    /** Adds a getter to this schematype. */
    get(fn: Function): this;

    /**
     * Defines this path as immutable. Mongoose prevents you from changing
     * immutable paths unless the parent document has [`isNew: true`](/docs/api.html#document_Document-isNew).
     */
    immutable(bool: boolean): this;

    /** Declares the index options for this schematype. */
    index(options: any): this;

    /** String representation of what type this is, like 'ObjectID' or 'Number' */
    instance: string;

    /** True if this SchemaType has a required validator. False otherwise. */
    isRequired?: boolean;

    /** The options this SchemaType was instantiated with */
    options: AnyObject;

    /** The path to this SchemaType in a Schema. */
    path: string;

    /**
     * Set the model that this path refers to. This is the option that [populate](https://mongoosejs.com/docs/populate.html)
     * looks at to determine the foreign collection it should query.
     */
    ref(ref: string | boolean | Model<any>): this;

    /**
     * Adds a required validator to this SchemaType. The validator gets added
     * to the front of this SchemaType's validators array using unshift().
     */
    required(required: boolean, message?: string): this;

    /** The schema this SchemaType instance is part of */
    schema: Schema<any>;

    /** Sets default select() behavior for this path. */
    select(val: boolean): this;

    /** Adds a setter to this schematype. */
    set(fn: Function): this;

    /** Declares a sparse index. */
    sparse(bool: boolean): this;

    /** Declares a full text index. */
    text(bool: boolean): this;

    /** Defines a custom function for transforming this path when converting a document to JSON. */
    transform(fn: (value: any) => any): this;

    /** Declares an unique index. */
    unique(bool: boolean): this;

    /** The validators that Mongoose should run to validate properties at this SchemaType's path. */
    validators: { message?: string; type?: string; validator?: Function }[];

    /** Adds validator(s) for this document path. */
    validate(obj: RegExp | Function | any, errorMsg?: string,
      type?: string): this;
  }

  export interface SyncIndexesOptions extends mongodb.CreateIndexesOptions {
    continueOnError?: boolean
  }
  export type ConnectionSyncIndexesResult = Record<string, OneCollectionSyncIndexesResult>;
  type OneCollectionSyncIndexesResult = Array<string> & mongodb.MongoServerError;
  type Callback<T = any> = (error: CallbackError, result: T) => void;

  type CallbackWithoutResult = (error: CallbackError) => void;

  class NativeError extends global.Error { }
  type CallbackError = NativeError | null;

  class Error extends global.Error {
    constructor(msg: string);

    /** The type of error. "MongooseError" for generic errors. */
    name: string;

    static messages: any;

    static Messages: any;
  }

  namespace Error {
    export class CastError extends Error {
      name: 'CastError';
      stringValue: string;
      kind: string;
      value: any;
      path: string;
      reason?: NativeError | null;
      model?: any;

      constructor(type: string, value: any, path: string, reason?: NativeError, schemaType?: SchemaType);
    }
    export class SyncIndexesError extends Error {
      name: 'SyncIndexesError';
      errors?: Record<string, mongodb.MongoServerError>;

      constructor(type: string, value: any, path: string, reason?: NativeError, schemaType?: SchemaType);
    }

    export class DisconnectedError extends Error {
      name: 'DisconnectedError';
    }

    export class DivergentArrayError extends Error {
      name: 'DivergentArrayError';
    }

    export class MissingSchemaError extends Error {
      name: 'MissingSchemaError';
    }

    export class DocumentNotFoundError extends Error {
      name: 'DocumentNotFoundError';
      result: any;
      numAffected: number;
      filter: any;
      query: any;
    }

    export class ObjectExpectedError extends Error {
      name: 'ObjectExpectedError';
      path: string;
    }

    export class ObjectParameterError extends Error {
      name: 'ObjectParameterError';
    }

    export class OverwriteModelError extends Error {
      name: 'OverwriteModelError';
    }

    export class ParallelSaveError extends Error {
      name: 'ParallelSaveError';
    }

    export class ParallelValidateError extends Error {
      name: 'ParallelValidateError';
    }

    export class MongooseServerSelectionError extends Error {
      name: 'MongooseServerSelectionError';
    }

    export class StrictModeError extends Error {
      name: 'StrictModeError';
      isImmutableError: boolean;
      path: string;
    }

    export class ValidationError extends Error {
      name: 'ValidationError';

      errors: { [path: string]: ValidatorError | CastError | ValidationError };
      addError: (path: string, error: ValidatorError | CastError | ValidationError) => void;

      constructor(instance?: Error);
    }

    export class ValidatorError extends Error {
      name: 'ValidatorError';
      properties: {
        message: string,
        type?: string,
        path?: string,
        value?: any,
        reason?: any
      };
      kind: string;
      path: string;
      value: any;
      reason?: Error | null;

      constructor(properties: {
        message?: string,
        type?: string,
        path?: string,
        value?: any,
        reason?: any
      });
    }

    export class VersionError extends Error {
      name: 'VersionError';
      version: number;
      modifiedPaths: Array<string>;

      constructor(doc: Document, currentVersion: number, modifiedPaths: Array<string>);
    }
  }

  /* for ts-mongoose */
  class mquery {}
}

export default mongoose;<|MERGE_RESOLUTION|>--- conflicted
+++ resolved
@@ -1,11 +1,9 @@
-<<<<<<< HEAD
 /// <reference path="./PipelineStage.d.ts" />
-=======
+
 import events = require('events');
 import mongodb = require('mongodb');
 import mongoose = require('mongoose');
 import stream = require('stream');
->>>>>>> 562fb9d9
 
 declare module 'mongoose' {
 
@@ -3002,280 +3000,6 @@
     next(callback: Callback): void;
   }
 
-<<<<<<< HEAD
-=======
-  /**
-   * [Stages reference](https://docs.mongodb.com/manual/reference/operator/aggregation-pipeline/#aggregation-pipeline-stages)
-   */
-  export type PipelineStage =
-    | PipelineStage.AddFields
-    | PipelineStage.Bucket
-    | PipelineStage.BucketAuto
-    | PipelineStage.CollStats
-    | PipelineStage.Count
-    | PipelineStage.Facet
-    | PipelineStage.GeoNear
-    | PipelineStage.GraphLookup
-    | PipelineStage.Group
-    | PipelineStage.IndexStats
-    | PipelineStage.Limit
-    | PipelineStage.ListSessions
-    | PipelineStage.Lookup
-    | PipelineStage.Match
-    | PipelineStage.Merge
-    | PipelineStage.Out
-    | PipelineStage.PlanCacheStats
-    | PipelineStage.Project
-    | PipelineStage.Redact
-    | PipelineStage.ReplaceRoot
-    | PipelineStage.ReplaceWith
-    | PipelineStage.Sample
-    | PipelineStage.Search
-    | PipelineStage.Set
-    | PipelineStage.SetWindowFields
-    | PipelineStage.Skip
-    | PipelineStage.Sort
-    | PipelineStage.SortByCount
-    | PipelineStage.UnionWith
-    | PipelineStage.Unset
-    | PipelineStage.Unwind
-
-  export namespace PipelineStage {
-    export interface AddFields {
-      /** [`$addFields` reference](https://docs.mongodb.com/manual/reference/operator/aggregation/addFields/) */
-      $addFields: Record<string, any>
-    }
-
-    export interface Bucket {
-      /** [`$bucket` reference](https://docs.mongodb.com/manual/reference/operator/aggregation/bucket/) */
-      $bucket: {
-        groupBy: any
-        boundaries: any[]
-        default?: any
-        output?: Record<string, { [op in AccumulatorOperator]?: any }>
-      }
-    }
-
-    export interface BucketAuto {
-      /** [`$bucketAuto` reference](https://docs.mongodb.com/manual/reference/operator/aggregation/bucketAuto/) */
-      $bucketAuto: {
-        groupBy: any
-        buckets: number
-        output?: Record<string, { [op in AccumulatorOperator]?: any }>
-        granularity?: 'R5' | 'R10' | 'R20' | 'R40' | 'R80' | '1-2-5' | 'E6' | 'E12' | 'E24' | 'E48' | 'E96' | 'E192' | 'POWERSOF2'
-      }
-    }
-
-    export interface CollStats {
-      /** [`$collStats` reference](https://docs.mongodb.com/manual/reference/operator/aggregation/collStats/) */
-      $collStats: {
-        latencyStats?: { histograms?: boolean }
-        storageStats?: { scale?: number }
-        count?: {}
-        queryExecStats?: {}
-      }
-    }
-
-    export interface Count {
-      /** [`$count` reference](https://docs.mongodb.com/manual/reference/operator/aggregation/count/) */
-      $count: string
-    }
-
-    export interface Facet {
-      /** [`$facet` reference](https://docs.mongodb.com/manual/reference/operator/aggregation/facet/) */
-      $facet: Record<string, FacetPipelineStage[]>
-    }
-
-    export type FacetPipelineStage = Exclude<PipelineStage, PipelineStage.CollStats | PipelineStage.Facet | PipelineStage.GeoNear | PipelineStage.IndexStats | PipelineStage.Out | PipelineStage.Merge | PipelineStage.PlanCacheStats>
-
-    export interface GeoNear {
-      /** [`$geoNear` reference](https://docs.mongodb.com/manual/reference/operator/aggregation/geoNear/) */
-      $geoNear: {
-        near: { type: 'Point'; coordinates: [number, number] } | [number, number]
-        distanceField: string
-        distanceMultiplier?: number
-        includeLocs?: string
-        key?: string
-        maxDistance?: number
-        minDistance?: number
-        query?: AnyObject
-        spherical?: boolean
-        uniqueDocs?: boolean
-      }
-    }
-
-    export interface GraphLookup {
-      /** [`$graphLookup` reference](https://docs.mongodb.com/manual/reference/operator/aggregation/graphLookup/) */
-      $graphLookup: {
-        from: string
-        startWith: any
-        connectFromField: string
-        connectToField: string
-        as: string
-        maxDepth?: number
-        depthField?: string
-        restrictSearchWithMatch?: AnyObject
-      }
-    }
-
-    export interface Group {
-      /** [`$group` reference](https://docs.mongodb.com/manual/reference/operator/aggregation/group) */
-      $group: { _id: any } | { [key: string]: { [op in AccumulatorOperator]?: any } }
-    }
-
-    export interface IndexStats {
-      /** [`$indexStats` reference](https://docs.mongodb.com/manual/reference/operator/aggregation/indexStats/) */
-      $indexStats: {}
-    }
-
-    export interface Limit {
-      /** [`$limit` reference](https://docs.mongodb.com/manual/reference/operator/aggregation/limit/) */
-      $limit: number
-    }
-
-    export interface ListSessions {
-      /** [`$listSessions` reference](https://docs.mongodb.com/manual/reference/operator/aggregation/listSessions/) */
-      $listSessions: { users?: { user: string; db: string }[] } | { allUsers?: true }
-    }
-
-    export interface Lookup {
-      /** [`$lookup` reference](https://docs.mongodb.com/manual/reference/operator/aggregation/lookup/) */
-      $lookup: {
-        from: string
-        as: string
-        localField?: string
-        foreignField?: string
-        let?: Record<string, any>
-        pipeline?: Exclude<PipelineStage, PipelineStage.Merge | PipelineStage.Out | PipelineStage.Search>[]
-      }
-    }
-
-    export interface Match {
-      /** [`$match` reference](https://docs.mongodb.com/manual/reference/operator/aggregation/match/) */
-      $match: AnyObject
-    }
-
-    export interface Merge {
-      /** [`$merge` reference](https://docs.mongodb.com/manual/reference/operator/aggregation/merge/) */
-      $merge: {
-        into: string | { db: string; coll: string }
-        on?: string | string[]
-        let?: Record<string, any>
-        whenMatched?: 'replace' | 'keepExisting' | 'merge' | 'fail' | Extract<PipelineStage, PipelineStage.AddFields | PipelineStage.Set | PipelineStage.Project | PipelineStage.Unset | PipelineStage.ReplaceRoot | PipelineStage.ReplaceWith>[]
-        whenNotMatched?: 'insert' | 'discard' | 'fail'
-      }
-    }
-
-    export interface Out {
-      /** [`$out` reference](https://docs.mongodb.com/manual/reference/operator/aggregation/out/) */
-      $out: string | { db: string; coll: string }
-    }
-
-    export interface PlanCacheStats {
-      /** [`$planCacheStats` reference](https://docs.mongodb.com/manual/reference/operator/aggregation/planCacheStats/) */
-      $planCacheStats: {}
-    }
-
-    export interface Project {
-      /** [`$project` reference](https://docs.mongodb.com/manual/reference/operator/aggregation/project/) */
-      $project: { [field: string]: any }
-    }
-
-    export interface Redact {
-      /** [`$redact` reference](https://docs.mongodb.com/manual/reference/operator/aggregation/redact/) */
-      $redact: any
-    }
-
-    export interface ReplaceRoot {
-      /** [`$replaceRoot` reference](https://docs.mongodb.com/manual/reference/operator/aggregation/replaceRoot/) */
-      $replaceRoot: { newRoot: any }
-    }
-
-    export interface ReplaceWith {
-      /** [`$replaceWith` reference](https://docs.mongodb.com/manual/reference/operator/aggregation/replaceWith/) */
-      $replaceWith: any
-    }
-
-    export interface Sample {
-      /** [`$sample` reference](https://docs.mongodb.com/manual/reference/operator/aggregation/sample/) */
-      $sample: { size: number }
-    }
-
-    export interface Search {
-      /** [`$search` reference](https://docs.atlas.mongodb.com/reference/atlas-search/query-syntax/) */
-      $search: {
-        [key: string]: any
-        index?: string
-        highlight?: {
-        /** [`highlightPath` reference](https://docs.atlas.mongodb.com/atlas-search/path-construction/#multiple-field-search) */
-          path: string | string[] | { value: string, multi: string};
-          maxCharsToExamine?: number;
-          maxNumPassages?: number;
-        }
-      }
-    }
-
-    export interface Set {
-      /** [`$set` reference](https://docs.mongodb.com/manual/reference/operator/aggregation/set/) */
-      $set: Record<string, any>
-    }
-
-    export interface SetWindowFields {
-      /** [`$setWindowFields` reference](https://docs.mongodb.com/manual/reference/operator/aggregation/setWindowFields/) */
-      $setWindowFields: {
-        partitionBy?: any
-        sortBy?: Record<string, 1 | -1>
-        output: Record<
-          string,
-          { [op in WindowOperator]?: any } & {
-            window?: {
-              documents?: [string | number, string | number]
-              range?: [string | number, string | number]
-              unit?: 'year' | 'quarter' | 'month' | 'week' | 'day' | 'hour' | 'minute' | 'second' | 'millisecond'
-            }
-          }
-        >
-      }
-    }
-
-    export interface Skip {
-      /** [`$skip` reference](https://docs.mongodb.com/manual/reference/operator/aggregation/skip/) */
-      $skip: number
-    }
-
-    export interface Sort {
-      /** [`$sort` reference](https://docs.mongodb.com/manual/reference/operator/aggregation/sort/) */
-      $sort: Record<string, 1 | -1 | { $meta: 'textScore' }>
-    }
-
-    export interface SortByCount {
-      /** [`$sortByCount` reference](https://docs.mongodb.com/manual/reference/operator/aggregation/sortByCount/) */
-      $sortByCount: any
-    }
-
-    export interface UnionWith {
-      /** [`$unionWith` reference](https://docs.mongodb.com/manual/reference/operator/aggregation/unionWith/) */
-      $unionWith:
-        | string
-        | { coll: string; pipeline?: Exclude<PipelineStage, PipelineStage.Out | PipelineStage.Merge>[] }
-    }
-
-    export interface Unset {
-      /** [`$unset` reference](https://docs.mongodb.com/manual/reference/operator/aggregation/unset/) */
-      $unset: string | string[]
-    }
-
-    export interface Unwind {
-      /** [`$unwind` reference](https://docs.mongodb.com/manual/reference/operator/aggregation/unwind/) */
-      $unwind: string | { path: string; includeArrayIndex?: string; preserveNullAndEmptyArrays?: boolean }
-    }
-
-    type AccumulatorOperator = '$accumulator' | '$addToSet' | '$avg' | '$count' | '$first' | '$last' | '$max' | '$mergeObjects' | '$min' | '$push' | '$stdDevPop' | '$stdDevSamp' | '$sum'
-
-    type WindowOperator = '$addToSet' | '$avg' | '$count' | '$covariancePop' | '$covarianceSamp' | '$derivative' | '$expMovingAvg' | '$integral' | '$max' | '$min' | '$push' | '$stdDevSamp' | '$stdDevPop' | '$sum' | '$first' | '$last' | '$shift' | '$denseRank' | '$documentNumber' | '$rank'
-  }
-
->>>>>>> 562fb9d9
   class SchemaType {
     /** SchemaType constructor */
     constructor(path: string, options?: AnyObject, instance?: string);
