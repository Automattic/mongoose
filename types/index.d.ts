/// <reference path="./aggregate.d.ts" />
/// <reference path="./callback.d.ts" />
/// <reference path="./collection.d.ts" />
/// <reference path="./connection.d.ts" />
/// <reference path="./cursor.d.ts" />
/// <reference path="./document.d.ts" />
/// <reference path="./error.d.ts" />
/// <reference path="./expressions.d.ts" />
/// <reference path="./helpers.d.ts" />
/// <reference path="./middlewares.d.ts" />
/// <reference path="./indexes.d.ts" />
/// <reference path="./models.d.ts" />
/// <reference path="./mongooseoptions.d.ts" />
/// <reference path="./pipelinestage.d.ts" />
/// <reference path="./populate.d.ts" />
/// <reference path="./query.d.ts" />
/// <reference path="./schemaoptions.d.ts" />
/// <reference path="./schematypes.d.ts" />
/// <reference path="./session.d.ts" />
/// <reference path="./types.d.ts" />
/// <reference path="./utility.d.ts" />
/// <reference path="./validation.d.ts" />
/// <reference path="./inferschematype.d.ts" />
/// <reference path="./virtuals.d.ts" />

declare class NativeDate extends global.Date { }

declare module 'mongoose' {
  import events = require('events');
  import mongodb = require('mongodb');
  import mongoose = require('mongoose');

  export type Mongoose = typeof mongoose;

  /**
   * Mongoose constructor. The exports object of the `mongoose` module is an instance of this
   * class. Most apps will only use this one instance.
   */
  export const Mongoose: new (options?: MongooseOptions | null) => Mongoose;

  export let Promise: any;
  export const PromiseProvider: any;

  /**
   * Can be extended to explicitly type specific models.
   */
  export interface Models {
    [modelName: string]: Model<any>
  }

  /** An array containing all models associated with this Mongoose instance. */
  export const models: Models;

  /**
   * Removes the model named `name` from the default connection, if it exists.
   * You can use this function to clean up any models you created in your tests to
   * prevent OverwriteModelErrors.
   */
  export function deleteModel(name: string | RegExp): Mongoose;

  /**
   * Sanitizes query filters against query selector injection attacks by wrapping
   * any nested objects that have a property whose name starts with `$` in a `$eq`.
   */
  export function sanitizeFilter<T>(filter: FilterQuery<T>): FilterQuery<T>;

  /** Gets mongoose options */
  export function get<K extends keyof MongooseOptions>(key: K): MongooseOptions[K];

  /* ! ignore */
  export type CompileModelOptions = {
    overwriteModels?: boolean,
    connection?: Connection
  };

  export function model<TSchema extends Schema = any>(
    name: string,
    schema?: TSchema,
    collection?: string,
    options?: CompileModelOptions
  ): Model<InferSchemaType<TSchema>, ObtainSchemaGeneric<TSchema, 'TQueryHelpers'>, ObtainSchemaGeneric<TSchema, 'TInstanceMethods'>, {}, TSchema> & ObtainSchemaGeneric<TSchema, 'TStaticMethods'>;

  export function model<T>(name: string, schema?: Schema<T, any, any> | Schema<T & Document, any, any>, collection?: string, options?: CompileModelOptions): Model<T>;

  export function model<T, U, TQueryHelpers = {}>(
    name: string,
    schema?: Schema<T, any, any, TQueryHelpers, any, any>,
    collection?: string,
    options?: CompileModelOptions
  ): U;

  /** Returns an array of model names created on this instance of Mongoose. */
  export function modelNames(): Array<string>;

  /**
   * Overwrites the current driver used by this Mongoose instance. A driver is a
   * Mongoose-specific interface that defines functions like `find()`.
   */
  export function setDriver(driver: any): Mongoose;

  /** The node-mongodb-native driver Mongoose uses. */
  export const mongo: typeof mongodb;

  /** Declares a global plugin executed on all Schemas. */
  export function plugin(fn: (schema: Schema, opts?: any) => void, opts?: any): Mongoose;

  /** Getter/setter around function for pluralizing collection names. */
  export function pluralize(fn?: ((str: string) => string) | null): ((str: string) => string) | null;

  /** Sets mongoose options */
  export function set<K extends keyof MongooseOptions>(key: K, value: MongooseOptions[K]): Mongoose;
  export function set(options: { [K in keyof MongooseOptions]: MongooseOptions[K] }): Mongoose;

  /** The Mongoose version */
  export const version: string;

  export type AnyKeys<T> = { [P in keyof T]?: T[P] | any };
  export interface AnyObject {
    [k: string]: any
  }

  export type Require_id<T> = T extends { _id?: infer U }
    ? IfAny<U, T & { _id: Types.ObjectId }, T & Required<{ _id: U }>>
    : T & { _id: Types.ObjectId };

  export type HydratedDocument<DocType, TMethodsAndOverrides = {}, TVirtuals = {}> = DocType extends Document ? Require_id<DocType> : (Document<unknown, any, DocType> & Require_id<DocType> & TVirtuals & TMethodsAndOverrides);

  export type HydratedDocumentFromSchema<TSchema extends Schema> = HydratedDocument<
  InferSchemaType<TSchema>,
  ObtainSchemaGeneric<TSchema, 'TQueryHelpers'>,
  ObtainSchemaGeneric<TSchema, 'TInstanceMethods'>
  >;

  export interface TagSet {
    [k: string]: string;
  }

  export interface ToObjectOptions {
    /** apply all getters (path and virtual getters) */
    getters?: boolean;
    /** apply virtual getters (can override getters option) */
    virtuals?: boolean | string[];
    /** if `options.virtuals = true`, you can set `options.aliases = false` to skip applying aliases. This option is a no-op if `options.virtuals = false`. */
    aliases?: boolean;
    /** remove empty objects (defaults to true) */
    minimize?: boolean;
    /** if set, mongoose will call this function to allow you to transform the returned object */
    transform?: boolean | ((doc: any, ret: any, options: any) => any);
    /** if true, replace any conventionally populated paths with the original id in the output. Has no affect on virtual populated paths. */
    depopulate?: boolean;
    /** if false, exclude the version key (`__v` by default) from the output */
    versionKey?: boolean;
    /** if true, convert Maps to POJOs. Useful if you want to `JSON.stringify()` the result of `toObject()`. */
    flattenMaps?: boolean;
    /** If true, omits fields that are excluded in this document's projection. Unless you specified a projection, this will omit any field that has `select: false` in the schema. */
    useProjection?: boolean;
  }

  export type DiscriminatorModel<M, T> = T extends Model<infer T1, infer T2, infer T3, infer T4>
    ?
    M extends Model<infer M1, infer M2, infer M3, infer M4>
      ? Model<Omit<M1, keyof T1> & T1, M2 | T2, M3 | T3, M4 | T4>
      : M
    : M;

  export type DiscriminatorSchema<DocType, M, TInstanceMethods, TQueryHelpers, TVirtuals, TStaticMethods, DisSchema> =
    DisSchema extends Schema<infer DisSchemaEDocType, infer DisSchemaM, infer DisSchemaInstanceMethods, infer DisSchemaQueryhelpers, infer DisSchemaVirtuals, infer DisSchemaStatics>
      ? Schema<Omit<DocType, keyof DisSchemaEDocType> & DisSchemaEDocType, DiscriminatorModel<DisSchemaM, M>, DisSchemaInstanceMethods | TInstanceMethods, DisSchemaQueryhelpers | TQueryHelpers, DisSchemaVirtuals | TVirtuals, DisSchemaStatics & TStaticMethods>
      : Schema<DocType, M, TInstanceMethods, TQueryHelpers, TVirtuals, TStaticMethods>;

  type QueryResultType<T> = T extends Query<infer ResultType, any> ? ResultType : never;

  type PluginFunction<
    DocType,
    M,
    TInstanceMethods,
    TQueryHelpers,
    TVirtuals,
    TStaticMethods> = (schema: Schema<DocType, M, TInstanceMethods, TQueryHelpers, TVirtuals, TStaticMethods>, opts?: any) => void;

  export class Schema<
    EnforcedDocType = any,
    M = Model<EnforcedDocType, any, any, any>,
    TInstanceMethods = {},
    TQueryHelpers = {},
    TVirtuals = {},
    TStaticMethods = {},
    TSchemaOptions extends ResolveSchemaOptions<TSchemaOptions> = DefaultSchemaOptions,
    DocType extends ApplySchemaOptions<ObtainDocumentType<DocType, EnforcedDocType, TSchemaOptions>, TSchemaOptions> = ApplySchemaOptions<ObtainDocumentType<any, EnforcedDocType, TSchemaOptions>, TSchemaOptions>,
    >
    extends events.EventEmitter {
    /**
     * Create a new schema
     */
    constructor(definition?: SchemaDefinition<SchemaDefinitionType<EnforcedDocType>> | DocType, options?: SchemaOptions<FlatRecord<DocType>, TInstanceMethods, TQueryHelpers, TStaticMethods, TVirtuals> | TSchemaOptions);

    /** Adds key path / schema type pairs to this schema. */
    add(obj: SchemaDefinition<SchemaDefinitionType<EnforcedDocType>> | Schema, prefix?: string): this;

    /**
     * Add an alias for `path`. This means getting or setting the `alias`
     * is equivalent to getting or setting the `path`.
     */
    alias(path: string, alias: string | string[]): this;

    /**
     * Array of child schemas (from document arrays and single nested subdocs)
     * and their corresponding compiled models. Each element of the array is
     * an object with 2 properties: `schema` and `model`.
     */
    childSchemas: { schema: Schema, model: any }[];

    /** Removes all indexes on this schema */
    clearIndexes(): this;

    /** Returns a copy of this schema */
    clone<T = this>(): T;

    discriminator<DisSchema = Schema>(name: string, schema: DisSchema): this;

    /** Returns a new schema that has the picked `paths` from this schema. */
    pick<T = this>(paths: string[], options?: SchemaOptions): T;

    /** Object containing discriminators defined on this schema */
    discriminators?: { [name: string]: Schema };

    /** Iterates the schemas paths similar to Array#forEach. */
    eachPath(fn: (path: string, type: SchemaType) => void): this;

    /** Defines an index (most likely compound) for this schema. */
    index(fields: IndexDefinition, options?: IndexOptions): this;

    /**
     * Returns a list of indexes that this schema declares, via `schema.index()`
     * or by `index: true` in a path's options.
     */
    indexes(): Array<IndexDefinition>;

    /** Gets a schema option. */
    get<K extends keyof SchemaOptions>(key: K): SchemaOptions[K];

    /**
     * Loads an ES6 class into a schema. Maps [setters](https://developer.mozilla.org/en-US/docs/Web/JavaScript/Reference/Functions/set) + [getters](https://developer.mozilla.org/en-US/docs/Web/JavaScript/Reference/Functions/get), [static methods](https://developer.mozilla.org/en-US/docs/Web/JavaScript/Reference/Classes/static),
     * and [instance methods](https://developer.mozilla.org/en-US/docs/Web/JavaScript/Reference/Classes#Class_body_and_method_definitions)
     * to schema [virtuals](http://mongoosejs.com/docs/guide.html#virtuals),
     * [statics](http://mongoosejs.com/docs/guide.html#statics), and
     * [methods](http://mongoosejs.com/docs/guide.html#methods).
     */
    loadClass(model: Function, onlyVirtuals?: boolean): this;

    /** Adds an instance method to documents constructed from Models compiled from this schema. */
    method<Context = any>(name: string, fn: (this: Context, ...args: any[]) => any, opts?: any): this;
    method(obj: Partial<TInstanceMethods>): this;

    /** Object of currently defined methods on this schema. */
    methods: { [F in keyof TInstanceMethods]: TInstanceMethods[F] } & AnyObject;

    /** The original object passed to the schema constructor */
    obj: SchemaDefinition<SchemaDefinitionType<EnforcedDocType>>;

    /** Gets/sets schema paths. */
    path<ResultType extends SchemaType = SchemaType<any, HydratedDocument<DocType, TInstanceMethods>>>(path: string): ResultType;
    path<pathGeneric extends keyof EnforcedDocType>(path: pathGeneric): SchemaType<EnforcedDocType[pathGeneric]>;
    path(path: string, constructor: any): this;

    /** Lists all paths and their type in the schema. */
    paths: {
      [key: string]: SchemaType;
    };

    /** Returns the pathType of `path` for this schema. */
    pathType(path: string): string;

    /** Registers a plugin for this schema. */
    plugin<PFunc extends PluginFunction<DocType, M, any, any, any, any>, POptions extends Parameters<PFunc>[1] = Parameters<PFunc>[1]>(fn: PFunc, opts?: POptions): this;

    /** Defines a post hook for the model. */
    post<T = Query<any, any>>(method: MongooseQueryMiddleware | MongooseQueryMiddleware[] | RegExp, fn: PostMiddlewareFunction<T, QueryResultType<T>>): this;
    post<T = Query<any, any>>(method: MongooseQueryMiddleware | MongooseQueryMiddleware[] | RegExp, options: SchemaPostOptions, fn: PostMiddlewareFunction<T, QueryResultType<T>>): this;
    post<T = HydratedDocument<DocType, TInstanceMethods>>(method: MongooseDocumentMiddleware | MongooseDocumentMiddleware[] | RegExp, fn: PostMiddlewareFunction<T, T>): this;
    post<T = HydratedDocument<DocType, TInstanceMethods>>(method: MongooseDocumentMiddleware | MongooseDocumentMiddleware[] | RegExp, options: SchemaPostOptions, fn: PostMiddlewareFunction<T, T>): this;
    post<T extends Aggregate<any>>(method: 'aggregate' | RegExp, fn: PostMiddlewareFunction<T, Array<AggregateExtract<T>>>): this;
    post<T extends Aggregate<any>>(method: 'aggregate' | RegExp, options: SchemaPostOptions, fn: PostMiddlewareFunction<T, Array<AggregateExtract<T>>>): this;
    post<T = M>(method: 'insertMany' | RegExp, fn: PostMiddlewareFunction<T, T>): this;
    post<T = M>(method: 'insertMany' | RegExp, options: SchemaPostOptions, fn: PostMiddlewareFunction<T, T>): this;

    post<T = Query<any, any>>(method: MongooseQueryMiddleware | MongooseQueryMiddleware[] | RegExp, fn: ErrorHandlingMiddlewareFunction<T>): this;
    post<T = Query<any, any>>(method: MongooseQueryMiddleware | MongooseQueryMiddleware[] | RegExp, options: SchemaPostOptions, fn: ErrorHandlingMiddlewareFunction<T>): this;
    post<T = HydratedDocument<DocType, TInstanceMethods>>(method: MongooseDocumentMiddleware | MongooseDocumentMiddleware[] | RegExp, fn: ErrorHandlingMiddlewareFunction<T>): this;
    post<T = HydratedDocument<DocType, TInstanceMethods>>(method: MongooseDocumentMiddleware | MongooseDocumentMiddleware[] | RegExp, options: SchemaPostOptions, fn: ErrorHandlingMiddlewareFunction<T>): this;
    post<T extends Aggregate<any>>(method: 'aggregate' | RegExp, fn: ErrorHandlingMiddlewareFunction<T, Array<any>>): this;
    post<T extends Aggregate<any>>(method: 'aggregate' | RegExp, options: SchemaPostOptions, fn: ErrorHandlingMiddlewareFunction<T, Array<any>>): this;
    post<T = M>(method: 'insertMany' | RegExp, fn: ErrorHandlingMiddlewareFunction<T>): this;
    post<T = M>(method: 'insertMany' | RegExp, options: SchemaPostOptions, fn: ErrorHandlingMiddlewareFunction<T>): this;

    /** Defines a pre hook for the model. */
    pre<T = HydratedDocument<DocType, TInstanceMethods>>(method: 'save', fn: PreSaveMiddlewareFunction<T>): this;
    pre<T = HydratedDocument<DocType, TInstanceMethods>>(method: 'save', options: SchemaPreOptions, fn: PreSaveMiddlewareFunction<T>): this;
    pre<T = Query<any, any>>(method: MongooseQueryMiddleware | MongooseQueryMiddleware[] | RegExp, fn: PreMiddlewareFunction<T>): this;
    pre<T = Query<any, any>>(method: MongooseQueryMiddleware | MongooseQueryMiddleware[] | RegExp, options: SchemaPreOptions, fn: PreMiddlewareFunction<T>): this;
    pre<T = HydratedDocument<DocType, TInstanceMethods>>(method: MongooseDocumentMiddleware | MongooseDocumentMiddleware[] | RegExp, fn: PreMiddlewareFunction<T>): this;
    pre<T = HydratedDocument<DocType, TInstanceMethods>>(method: MongooseDocumentMiddleware | MongooseDocumentMiddleware[] | RegExp, options: SchemaPreOptions, fn: PreMiddlewareFunction<T>): this;
    pre<T extends Aggregate<any>>(method: 'aggregate' | RegExp, fn: PreMiddlewareFunction<T>): this;
    pre<T extends Aggregate<any>>(method: 'aggregate' | RegExp, options: SchemaPreOptions, fn: PreMiddlewareFunction<T>): this;
    pre<T = M>(method: 'insertMany' | RegExp, fn: (this: T, next: (err?: CallbackError) => void, docs: any | Array<any>) => void | Promise<void>): this;
    pre<T = M>(method: 'insertMany' | RegExp, options: SchemaPreOptions, fn: (this: T, next: (err?: CallbackError) => void, docs: any | Array<any>) => void | Promise<void>): this;

    /** Object of currently defined query helpers on this schema. */
    query: TQueryHelpers;

    /** Adds a method call to the queue. */
    queue(name: string, args: any[]): this;

    /** Removes the given `path` (or [`paths`]). */
    remove(paths: string | Array<string>): this;

    /** Removes index by name or index spec */
    remove(index: string | AnyObject): this;

    /** Returns an Array of path strings that are required by this schema. */
    requiredPaths(invalidate?: boolean): string[];

    /** Sets a schema option. */
    set<K extends keyof SchemaOptions>(key: K, value: SchemaOptions[K], _tags?: any): this;

    /** Adds static "class" methods to Models compiled from this schema. */
    static<K extends keyof TStaticMethods>(name: K, fn: TStaticMethods[K]): this;
    static(obj: { [F in keyof TStaticMethods]: TStaticMethods[F] } & { [name: string]: (this: M, ...args: any[]) => any }): this;
    static(name: string, fn: (this: M, ...args: any[]) => any): this;

    /** Object of currently defined statics on this schema. */
    statics: { [F in keyof TStaticMethods]: TStaticMethods[F] } & { [name: string]: (this: M, ...args: any[]) => any };

    /** Creates a virtual type with the given name. */
    virtual<T = HydratedDocument<DocType, TInstanceMethods>>(
      name: keyof TVirtuals | string,
      options?: VirtualTypeOptions<T, DocType>
    ): VirtualType<T>;

    /** Object of currently defined virtuals on this schema */
    virtuals: TVirtuals;

    /** Returns the virtual type with the given `name`. */
    virtualpath<T = HydratedDocument<DocType, TInstanceMethods>>(name: string): VirtualType<T> | null;
  }

  export type NumberSchemaDefinition = typeof Number | 'number' | 'Number' | typeof Schema.Types.Number;
  export type StringSchemaDefinition = typeof String | 'string' | 'String' | typeof Schema.Types.String;
  export type BooleanSchemaDefinition = typeof Boolean | 'boolean' | 'Boolean' | typeof Schema.Types.Boolean;
  export type DateSchemaDefinition = typeof NativeDate | 'date' | 'Date' | typeof Schema.Types.Date;
  export type ObjectIdSchemaDefinition = 'ObjectId' | 'ObjectID' | typeof Schema.Types.ObjectId;

  export type SchemaDefinitionWithBuiltInClass<T> = T extends number
    ? NumberSchemaDefinition
    : T extends string
      ? StringSchemaDefinition
      : T extends boolean
        ? BooleanSchemaDefinition
        : T extends NativeDate
          ? DateSchemaDefinition
          : (Function | string);

  export type SchemaDefinitionProperty<T = undefined> = SchemaDefinitionWithBuiltInClass<T> |
  SchemaTypeOptions<T extends undefined ? any : T> |
    typeof SchemaType |
  Schema<any, any, any> |
  Schema<any, any, any>[] |
  SchemaTypeOptions<T extends undefined ? any : Unpacked<T>>[] |
  Function[] |
  SchemaDefinition<T> |
  SchemaDefinition<Unpacked<T>>[] |
    typeof Schema.Types.Mixed |
  MixedSchemaTypeOptions;

  export type SchemaDefinition<T = undefined> = T extends undefined
    ? { [path: string]: SchemaDefinitionProperty; }
    : { [path in keyof T]?: SchemaDefinitionProperty<T[path]>; };

  export type AnyArray<T> = T[] | ReadonlyArray<T>;
  export type ExtractMongooseArray<T> = T extends Types.Array<any> ? AnyArray<Unpacked<T>> : T;

  export interface MixedSchemaTypeOptions extends SchemaTypeOptions<Schema.Types.Mixed> {
    type: typeof Schema.Types.Mixed;
  }

  export type RefType =
    | number
    | string
    | Buffer
    | undefined
    | Types.ObjectId
    | Types.Buffer
    | typeof Schema.Types.Number
    | typeof Schema.Types.String
    | typeof Schema.Types.Buffer
    | typeof Schema.Types.ObjectId;


  export type InferId<T> = T extends { _id?: any } ? T['_id'] : Types.ObjectId;

  export interface VirtualTypeOptions<HydratedDocType = Document, DocType = unknown> {
    /** If `ref` is not nullish, this becomes a populated virtual. */
    ref?: string | Function;

    /** The local field to populate on if this is a populated virtual. */
    localField?: string | ((this: HydratedDocType, doc: HydratedDocType) => string);

    /** The foreign field to populate on if this is a populated virtual. */
    foreignField?: string | ((this: HydratedDocType, doc: HydratedDocType) => string);

    /**
     * By default, a populated virtual is an array. If you set `justOne`,
     * the populated virtual will be a single doc or `null`.
     */
    justOne?: boolean;

    /** If you set this to `true`, Mongoose will call any custom getters you defined on this virtual. */
    getters?: boolean;

    /**
     * If you set this to `true`, `populate()` will set this virtual to the number of populated
     * documents, as opposed to the documents themselves, using `Query#countDocuments()`.
     */
    count?: boolean;

    /** Add an extra match condition to `populate()`. */
    match?: FilterQuery<any> | Function;

    /** Add a default `limit` to the `populate()` query. */
    limit?: number;

    /** Add a default `skip` to the `populate()` query. */
    skip?: number;

    /**
     * For legacy reasons, `limit` with `populate()` may give incorrect results because it only
     * executes a single query for every document being populated. If you set `perDocumentLimit`,
     * Mongoose will ensure correct `limit` per document by executing a separate query for each
     * document to `populate()`. For example, `.find().populate({ path: 'test', perDocumentLimit: 2 })`
     * will execute 2 additional queries if `.find()` returns 2 documents.
     */
    perDocumentLimit?: number;

    /** Additional options like `limit` and `lean`. */
    options?: QueryOptions<DocType> & { match?: AnyObject };

    /** Additional options for plugins */
    [extra: string]: any;
  }

  export class VirtualType<HydratedDocType> {
    /** Applies getters to `value`. */
    applyGetters(value: any, doc: Document): any;

    /** Applies setters to `value`. */
    applySetters(value: any, doc: Document): any;

    /** Adds a custom getter to this virtual. */
    get<T = HydratedDocType>(fn: (this: T, value: any, virtualType: VirtualType<T>, doc: T) => any): this;

    /** Adds a custom setter to this virtual. */
    set<T = HydratedDocType>(fn: (this: T, value: any, virtualType: VirtualType<T>, doc: T) => void): this;
  }

  export type ReturnsNewDoc = { new: true } | { returnOriginal: false } | { returnDocument: 'after' };

  export type ProjectionElementType = number | string;
  export type ProjectionType<T> = { [P in keyof T]?: ProjectionElementType } | AnyObject | string;

  export type SortValues = SortOrder;

  export type SortOrder = -1 | 1 | 'asc' | 'ascending' | 'desc' | 'descending';

  type _UpdateQuery<TSchema> = {
    /** @see https://docs.mongodb.com/manual/reference/operator/update-field/ */
    $currentDate?: AnyKeys<TSchema> & AnyObject;
    $inc?: AnyKeys<TSchema> & AnyObject;
    $min?: AnyKeys<TSchema> & AnyObject;
    $max?: AnyKeys<TSchema> & AnyObject;
    $mul?: AnyKeys<TSchema> & AnyObject;
    $rename?: Record<string, string>;
    $set?: AnyKeys<TSchema> & AnyObject;
    $setOnInsert?: AnyKeys<TSchema> & AnyObject;
    $unset?: AnyKeys<TSchema> & AnyObject;

    /** @see https://docs.mongodb.com/manual/reference/operator/update-array/ */
    $addToSet?: AnyKeys<TSchema> & AnyObject;
    $pop?: AnyKeys<TSchema> & AnyObject;
    $pull?: AnyKeys<TSchema> & AnyObject;
    $push?: AnyKeys<TSchema> & AnyObject;
    $pullAll?: AnyKeys<TSchema> & AnyObject;

    /** @see https://docs.mongodb.com/manual/reference/operator/update-bitwise/ */
    $bit?: Record<string, mongodb.NumericType>;
  };

  export type UpdateWithAggregationPipeline = UpdateAggregationStage[];
  export type UpdateAggregationStage = { $addFields: any } |
  { $set: any } |
  { $project: any } |
  { $unset: any } |
  { $replaceRoot: any } |
  { $replaceWith: any };

  /**
   * Update query command to perform on the document
   * @example
   * ```js
   * { age: 30 }
   * ```
   */
  export type UpdateQuery<T> = _UpdateQuery<T> & AnyObject;

  export type DocumentDefinition<T> = {
    [K in keyof Omit<T, Exclude<keyof Document, '_id' | 'id' | '__v'>>]:
    [Extract<T[K], mongodb.ObjectId>] extends [never]
      ? T[K] extends TreatAsPrimitives
        ? T[K]
        : LeanDocumentElement<T[K]>
      : T[K] | string;
  };

  export type FlattenMaps<T> = {
    [K in keyof T]: T[K] extends Map<any, any>
      ? AnyObject : T[K] extends TreatAsPrimitives
        ? T[K] : FlattenMaps<T[K]>;
  };

  export type actualPrimitives = string | boolean | number | bigint | symbol | null | undefined;
  export type TreatAsPrimitives = actualPrimitives | NativeDate | RegExp | symbol | Error | BigInt | Types.ObjectId;

  export type LeanType<T> =
    0 extends (1 & T) ? T : // any
      T extends TreatAsPrimitives ? T : // primitives
        T extends Types.Subdocument ? Omit<LeanDocument<T>, '$isSingleNested' | 'ownerDocument' | 'parent'> :
          LeanDocument<T>; // Documents and everything else

  export type LeanArray<T extends unknown[]> = T extends unknown[][] ? LeanArray<T[number]>[] : LeanType<T[number]>[];

  export type _LeanDocument<T> = {
    [K in keyof T]: LeanDocumentElement<T[K]>;
  };

  // Keep this a separate type, to ensure that T is a naked type.
  // This way, the conditional type is distributive over union types.
  // This is required for PopulatedDoc.
  export type LeanDocumentElement<T> =
    T extends unknown[] ? LeanArray<T> : // Array
      T extends Document ? LeanDocument<T> : // Subdocument
        T;

  export type SchemaDefinitionType<T> = T extends Document ? Omit<T, Exclude<keyof Document, '_id' | 'id' | '__v'>> : T;

<<<<<<< HEAD
=======
  // Helpers to simplify checks
  type IfUnknown<IFTYPE, THENTYPE> = unknown extends IFTYPE ? THENTYPE : IFTYPE;

>>>>>>> 6f4fbeee
  // tests for these two types are located in test/types/lean.test.ts
  export type DocTypeFromUnion<T> = T extends (Document<infer T1, infer T2, infer T3> & infer U) ?
    [U] extends [Document<T1, T2, T3> & infer U] ? IfUnknown<IfAny<U, false>, false> : false : false;

  export type DocTypeFromGeneric<T> = T extends Document<infer IdType, infer TQueryHelpers, infer DocType> ?
    IfUnknown<IfAny<DocType, false>, false> : false;

  /**
   * Helper to choose the best option between two type helpers
   */
  export type _pickObject<T1, T2, Fallback> = T1 extends false ? T2 extends false ? Fallback : T2 : T1;

  /**
   * There may be a better way to do this, but the goal is to return the DocType if it can be infered
   * and if not to return a type which is easily identified as "not valid" so we fall back to
   * "strip out known things added by extending Document"
   * There are three basic ways to mix in Document -- "Document & T", "Document<ObjId, mixins, T>",
   * and "T extends Document". In the last case there is no type without Document mixins, so we can only
   * strip things out. In the other two cases we can infer the type, so we should
   */
  export type BaseDocumentType<T> = _pickObject<DocTypeFromUnion<T>, DocTypeFromGeneric<T>, false>;

  /**
   * Documents returned from queries with the lean option enabled.
   * Plain old JavaScript object documents (POJO).
   * @see https://mongoosejs.com/docs/tutorials/lean.html
   */
  export type LeanDocument<T> = Omit<_LeanDocument<T>, Exclude<keyof Document, '_id' | 'id' | '__v'> | '$isSingleNested'>;

  export type LeanDocumentOrArray<T> = 0 extends (1 & T) ? T :
    T extends unknown[] ? LeanDocument<T[number]>[] :
      T extends Document ? LeanDocument<T> :
        T;

  export type LeanDocumentOrArrayWithRawType<T, RawDocType> = 0 extends (1 & T) ? T :
    T extends unknown[] ? LeanDocument<RawDocType>[] :
      T extends Document ? LeanDocument<RawDocType> :
        T;

  /* for ts-mongoose */
  export class mquery { }

  export default mongoose;
}<|MERGE_RESOLUTION|>--- conflicted
+++ resolved
@@ -551,12 +551,6 @@
 
   export type SchemaDefinitionType<T> = T extends Document ? Omit<T, Exclude<keyof Document, '_id' | 'id' | '__v'>> : T;
 
-<<<<<<< HEAD
-=======
-  // Helpers to simplify checks
-  type IfUnknown<IFTYPE, THENTYPE> = unknown extends IFTYPE ? THENTYPE : IFTYPE;
-
->>>>>>> 6f4fbeee
   // tests for these two types are located in test/types/lean.test.ts
   export type DocTypeFromUnion<T> = T extends (Document<infer T1, infer T2, infer T3> & infer U) ?
     [U] extends [Document<T1, T2, T3> & infer U] ? IfUnknown<IfAny<U, false>, false> : false : false;
