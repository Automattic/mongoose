--- conflicted
+++ resolved
@@ -237,11 +237,7 @@
     /**
      * Create a new schema
      */
-<<<<<<< HEAD
     constructor(definition?: TSchemaDefinition, options?: SchemaOptions<DocType, TInstanceMethods, TQueryHelpers, TStaticMethods, TVirtuals, THydratedDocumentType> | ResolveSchemaOptions<TSchemaOptions>);
-=======
-    constructor(definition?: SchemaDefinition<SchemaDefinitionType<EnforcedDocType>, EnforcedDocType> | DocType, options?: SchemaOptions<DocType, TInstanceMethods, TQueryHelpers, TStaticMethods, TVirtuals, THydratedDocumentType> | ResolveSchemaOptions<TSchemaOptions>);
->>>>>>> 01202a5a
 
     /** Adds key path / schema type pairs to this schema. */
     add(obj: SchemaDefinition<SchemaDefinitionType<EnforcedDocType>> | Schema, prefix?: string): this;
@@ -305,11 +301,7 @@
     methods: { [F in keyof TInstanceMethods]: TInstanceMethods[F] } & AnyObject;
 
     /** The original object passed to the schema constructor */
-<<<<<<< HEAD
     obj: TSchemaDefinition;
-=======
-    obj: SchemaDefinition<SchemaDefinitionType<EnforcedDocType>, EnforcedDocType>;
->>>>>>> 01202a5a
 
     /** Gets/sets schema paths. */
     path<ResultType extends SchemaType = SchemaType<any, THydratedDocumentType>>(path: string): ResultType;
