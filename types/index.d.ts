/// <reference path="./aggregate.d.ts" />
/// <reference path="./connection.d.ts" />
/// <reference path="./cursor.d.ts" />
/// <reference path="./document.d.ts" />
/// <reference path="./error.d.ts" />
/// <reference path="./mongooseoptions.d.ts" />
/// <reference path="./pipelinestage.d.ts" />
/// <reference path="./schemaoptions.d.ts" />

declare class NativeDate extends global.Date { }

declare module 'mongoose' {
  import events = require('events');
  import mongodb = require('mongodb');
  import mongoose = require('mongoose');

  /** The Mongoose Date [SchemaType](/docs/schematypes.html). */
  export type Date = Schema.Types.Date;

  /**
   * The Mongoose Decimal128 [SchemaType](/docs/schematypes.html). Used for
   * declaring paths in your schema that should be
   * [128-bit decimal floating points](http://thecodebarbarian.com/a-nodejs-perspective-on-mongodb-34-decimal.html).
   * Do not use this to create a new Decimal128 instance, use `mongoose.Types.Decimal128`
   * instead.
   */
  export type Decimal128 = Schema.Types.Decimal128;

  /**
   * The Mongoose Mixed [SchemaType](/docs/schematypes.html). Used for
   * declaring paths in your schema that Mongoose's change tracking, casting,
   * and validation should ignore.
   */
  export type Mixed = Schema.Types.Mixed;

  export type Mongoose = typeof mongoose;

  /**
   * Mongoose constructor. The exports object of the `mongoose` module is an instance of this
   * class. Most apps will only use this one instance.
   */
  export const Mongoose: new (options?: MongooseOptions | null) => Mongoose;

  /**
   * The Mongoose Number [SchemaType](/docs/schematypes.html). Used for
   * declaring paths in your schema that Mongoose should cast to numbers.
   */
  export type Number = Schema.Types.Number;

  /**
   * The Mongoose ObjectId [SchemaType](/docs/schematypes.html). Used for
   * declaring paths in your schema that should be
   * [MongoDB ObjectIds](https://docs.mongodb.com/manual/reference/method/ObjectId/).
   * Do not use this to create a new ObjectId instance, use `mongoose.Types.ObjectId`
   * instead.
   */
  export type ObjectId = Schema.Types.ObjectId;

  export let Promise: any;
  export const PromiseProvider: any;

  /** The various Mongoose SchemaTypes. */
  export const SchemaTypes: typeof Schema.Types;

  /** Opens Mongoose's default connection to MongoDB, see [connections docs](https://mongoosejs.com/docs/connections.html) */
  export function connect(uri: string, options: ConnectOptions, callback: CallbackWithoutResult): void;
  export function connect(uri: string, callback: CallbackWithoutResult): void;
  export function connect(uri: string, options?: ConnectOptions): Promise<Mongoose>;

  /**
     * Makes the indexes in MongoDB match the indexes defined in every model's
     * schema. This function will drop any indexes that are not defined in
     * the model's schema except the `_id` index, and build any indexes that
     * are in your schema but not in MongoDB.
     */
  export function syncIndexes(options?: SyncIndexesOptions): Promise<ConnectionSyncIndexesResult>;
  export function syncIndexes(options: SyncIndexesOptions | null, callback: Callback<ConnectionSyncIndexesResult>): void;

  /* Tells `sanitizeFilter()` to skip the given object when filtering out potential query selector injection attacks.
   * Use this method when you have a known query selector that you want to use. */
  export function trusted<T>(obj: T): T;

  /** The Mongoose module's default connection. Equivalent to `mongoose.connections[0]`, see [`connections`](#mongoose_Mongoose-connections). */
  export const connection: Connection;

  /** An array containing all connections associated with this Mongoose instance. */
  export const connections: Connection[];

  /**
   * Can be extended to explicitly type specific models.
   */
  export interface Models {
    [modelName: string]: Model<any>
  }

  /** An array containing all models associated with this Mongoose instance. */
  export const models: Models;

  /** Creates a Connection instance. */
  export function createConnection(uri: string, options: ConnectOptions, callback: Callback<Connection>): void;
  export function createConnection(uri: string, options?: ConnectOptions): Connection;
  export function createConnection(): Connection;

  /**
   * Removes the model named `name` from the default connection, if it exists.
   * You can use this function to clean up any models you created in your tests to
   * prevent OverwriteModelErrors.
   */
  export function deleteModel(name: string | RegExp): Mongoose;

  export function disconnect(): Promise<void>;
  export function disconnect(cb: CallbackWithoutResult): void;

  /** Gets mongoose options */
  export function get<K extends keyof MongooseOptions>(key: K): MongooseOptions[K];

  /* ! ignore */
  export type CompileModelOptions = { overwriteModels?: boolean, connection?: Connection };

  /**
   * Returns true if Mongoose can cast the given value to an ObjectId, or
   * false otherwise.
   */
  export function isValidObjectId(v: Types.ObjectId): true;
  export function isValidObjectId(v: any): boolean;

  /**
   * Returns true if the given value is a Mongoose ObjectId (using `instanceof`) or if the
   * given value is a 24 character hex string, which is the most commonly used string representation
   * of an ObjectId.
   */
  export function isObjectIdOrHexString(v: any): boolean;

  export function model<T>(name: string, schema?: Schema<T, any, any> | Schema<T & Document, any, any>, collection?: string, options?: CompileModelOptions): Model<T>;
  export function model<T, U, TQueryHelpers = {}>(
    name: string,
    schema?: Schema<T, U, TQueryHelpers>,
    collection?: string,
    options?: CompileModelOptions
  ): U;

  /** Returns an array of model names created on this instance of Mongoose. */
  export function modelNames(): Array<string>;

  /** The node-mongodb-native driver Mongoose uses. */
  export const mongo: typeof mongodb;

  /**
   * Mongoose uses this function to get the current time when setting
   * [timestamps](/docs/guide.html#timestamps). You may stub out this function
   * using a tool like [Sinon](https://www.npmjs.com/package/sinon) for testing.
   */
  export function now(): NativeDate;

  /** Declares a global plugin executed on all Schemas. */
  export function plugin(fn: (schema: Schema, opts?: any) => void, opts?: any): Mongoose;

  /** Getter/setter around function for pluralizing collection names. */
  export function pluralize(fn?: ((str: string) => string) | null): ((str: string) => string) | null;

  /** Sets mongoose options */
  export function set<K extends keyof MongooseOptions>(key: K, value: MongooseOptions[K]): Mongoose;

  /**
   * _Requires MongoDB >= 3.6.0._ Starts a [MongoDB session](https://docs.mongodb.com/manual/release-notes/3.6/#client-sessions)
   * for benefits like causal consistency, [retryable writes](https://docs.mongodb.com/manual/core/retryable-writes/),
   * and [transactions](http://thecodebarbarian.com/a-node-js-perspective-on-mongodb-4-transactions.html).
   */
  export function startSession(options?: mongodb.ClientSessionOptions): Promise<mongodb.ClientSession>;
  export function startSession(options: mongodb.ClientSessionOptions, cb: Callback<mongodb.ClientSession>): void;

  /** The Mongoose version */
  export const version: string;

  export type CastError = Error.CastError;
  export type SyncIndexesError = Error.SyncIndexesError;

  export type ClientSession = mongodb.ClientSession;

  /*
   * section collection.js
   * http://mongoosejs.com/docs/api.html#collection-js
   */
<<<<<<< HEAD
  export interface CollectionBase<T> extends mongodb.Collection<T> {
=======
  interface CollectionBase<T extends mongodb.Document> extends mongodb.Collection<T> {
>>>>>>> 6ab6a331
    /*
      * Abstract methods. Some of these are already defined on the
      * mongodb.Collection interface so they've been commented out.
      */
    ensureIndex(...args: any[]): any;
    findAndModify(...args: any[]): any;
    getIndexes(...args: any[]): any;

    /** The collection name */
    collectionName: string;
    /** The Connection instance */
    conn: Connection;
    /** The collection name */
    name: string;
  }

  /*
   * section drivers/node-mongodb-native/collection.js
   * http://mongoosejs.com/docs/api.html#drivers-node-mongodb-native-collection-js
   */
<<<<<<< HEAD
  export let Collection: Collection;
  export interface Collection<T = AnyObject> extends CollectionBase<T> {
=======
  let Collection: Collection;
  interface Collection<T extends mongodb.Document = mongodb.Document> extends CollectionBase<T> {
>>>>>>> 6ab6a331
    /**
     * Collection constructor
     * @param name name of the collection
     * @param conn A MongooseConnection instance
     * @param opts optional collection options
     */
    // eslint-disable-next-line @typescript-eslint/no-misused-new
    new(name: string, conn: Connection, opts?: any): Collection<T>;
    /** Formatter for debug print args */
    $format(arg: any): string;
    /** Debug print helper */
    $print(name: any, i: any, args: any[]): void;
    /** Retrieves information about this collections indexes. */
    getIndexes(): any;
  }

  /** A list of paths to validate. If set, Mongoose will validate only the modified paths that are in the given list. */
  export type pathsToValidate = string[] | string;

  export interface AcceptsDiscriminator {
    /** Adds a discriminator type. */
    discriminator<D>(name: string | number, schema: Schema, value?: string | number | ObjectId): Model<D>;
    discriminator<T, U>(name: string | number, schema: Schema<T, U>, value?: string | number | ObjectId): U;
  }

  export type AnyKeys<T> = { [P in keyof T]?: T[P] | any };
  export interface AnyObject {
    [k: string]: any
  }
  export type Require_id<T> = T extends { _id?: any } ? (T & { _id: T['_id'] }) : (T & { _id: Types.ObjectId });

  export type HydratedDocument<DocType, TMethodsAndOverrides = {}, TVirtuals = {}> = DocType extends Document ? Require_id<DocType> : (Document<unknown, any, DocType> & Require_id<DocType> & TVirtuals & TMethodsAndOverrides);

  interface IndexesDiff {
    /** Indexes that would be created in mongodb. */
    toCreate: Array<any>
    /** Indexes that would be dropped in mongodb. */
    toDrop: Array<any>
  }

  export interface ModifyResult<T> {
    value: Require_id<T> | null;
    /** see https://www.mongodb.com/docs/manual/reference/command/findAndModify/#lasterrorobject */
    lastErrorObject?: {
      updatedExisting?: boolean;
      upserted?: mongodb.ObjectId;
    };
    ok: 0 | 1;
  }

  export const Model: Model<any>;
  export interface Model<T, TQueryHelpers = {}, TMethodsAndOverrides = {}, TVirtuals = {}> extends NodeJS.EventEmitter, AcceptsDiscriminator {
    new <DocType = AnyKeys<T> & AnyObject>(doc?: DocType, fields?: any | null, options?: boolean | AnyObject): HydratedDocument<T, TMethodsAndOverrides, TVirtuals>;

    aggregate<R = any>(pipeline?: PipelineStage[], options?: mongodb.AggregateOptions, callback?: Callback<R[]>): Aggregate<Array<R>>;
    aggregate<R = any>(pipeline: PipelineStage[], cb: Function): Aggregate<Array<R>>;

    /** Base Mongoose instance the model uses. */
    base: Mongoose;

    /**
     * If this is a discriminator model, `baseModelName` is the name of
     * the base model.
     */
    baseModelName: string | undefined;

    /**
     * Sends multiple `insertOne`, `updateOne`, `updateMany`, `replaceOne`,
     * `deleteOne`, and/or `deleteMany` operations to the MongoDB server in one
     * command. This is faster than sending multiple independent operations (e.g.
     * if you use `create()`) because with `bulkWrite()` there is only one network
     * round trip to the MongoDB server.
     */
    bulkWrite(writes: Array<any>, options?: mongodb.BulkWriteOptions): Promise<mongodb.BulkWriteResult>;
    bulkWrite(writes: Array<any>, options?: mongodb.BulkWriteOptions, cb?: Callback<mongodb.BulkWriteResult>): void;

    /**
     * Sends multiple `save()` calls in a single `bulkWrite()`. This is faster than
     * sending multiple `save()` calls because with `bulkSave()` there is only one
     * network round trip to the MongoDB server.
     */
    bulkSave(documents: Array<Document>, options?: mongodb.BulkWriteOptions): Promise<mongodb.BulkWriteResult>;

    /** Collection the model uses. */
    collection: Collection;

    /** Creates a `count` query: counts the number of documents that match `filter`. */
    count(callback?: Callback<number>): QueryWithHelpers<number, HydratedDocument<T, TMethodsAndOverrides, TVirtuals>, TQueryHelpers, T>;
    count(filter: FilterQuery<T>, callback?: Callback<number>): QueryWithHelpers<number, HydratedDocument<T, TMethodsAndOverrides, TVirtuals>, TQueryHelpers, T>;

    /** Creates a `countDocuments` query: counts the number of documents that match `filter`. */
    countDocuments(callback?: Callback<number>): QueryWithHelpers<number, HydratedDocument<T, TMethodsAndOverrides, TVirtuals>, TQueryHelpers, T>;
    countDocuments(filter: FilterQuery<T>, options?: QueryOptions<T>, callback?: Callback<number>): QueryWithHelpers<number, HydratedDocument<T, TMethodsAndOverrides, TVirtuals>, TQueryHelpers, T>;

    /** Creates a new document or documents */
    create(docs: (AnyKeys<T> | AnyObject)[], options?: SaveOptions): Promise<HydratedDocument<T, TMethodsAndOverrides, TVirtuals>[]>;
    create(docs: (AnyKeys<T> | AnyObject)[], callback: Callback<HydratedDocument<T, TMethodsAndOverrides, TVirtuals>[]>): void;
    create(doc: AnyKeys<T> | AnyObject): Promise<HydratedDocument<T, TMethodsAndOverrides, TVirtuals>>;
    create(doc: AnyKeys<T> | AnyObject, callback: Callback<HydratedDocument<T, TMethodsAndOverrides, TVirtuals>>): void;
    create<DocContents = AnyKeys<T>>(docs: DocContents[], options?: SaveOptions): Promise<HydratedDocument<T, TMethodsAndOverrides, TVirtuals>[]>;
    create<DocContents = AnyKeys<T>>(docs: DocContents[], callback: Callback<HydratedDocument<T, TMethodsAndOverrides, TVirtuals>[]>): void;
    create<DocContents = AnyKeys<T>>(doc: DocContents): Promise<HydratedDocument<T, TMethodsAndOverrides, TVirtuals>>;
    create<DocContents = AnyKeys<T>>(...docs: DocContents[]): Promise<HydratedDocument<T, TMethodsAndOverrides, TVirtuals>[]>;
    create<DocContents = AnyKeys<T>>(doc: DocContents, callback: Callback<HydratedDocument<T, TMethodsAndOverrides, TVirtuals>>): void;

    /**
     * Create the collection for this model. By default, if no indexes are specified,
     * mongoose will not create the collection for the model until any documents are
     * created. Use this method to create the collection explicitly.
     */
    createCollection<T extends mongodb.Document>(options?: mongodb.CreateCollectionOptions & Pick<SchemaOptions, 'expires'>): Promise<mongodb.Collection<T>>;
    createCollection<T extends mongodb.Document>(options: mongodb.CreateCollectionOptions & Pick<SchemaOptions, 'expires'> | null, callback: Callback<mongodb.Collection<T>>): void;

    /**
     * Similar to `ensureIndexes()`, except for it uses the [`createIndex`](http://mongodb.github.io/node-mongodb-native/2.2/api/Collection.html#createIndex)
     * function.
     */
    createIndexes(callback?: CallbackWithoutResult): Promise<void>;
    createIndexes(options?: any, callback?: CallbackWithoutResult): Promise<void>;

    /** Connection the model uses. */
    db: Connection;

    /**
     * Deletes all of the documents that match `conditions` from the collection.
     * Behaves like `remove()`, but deletes all documents that match `conditions`
     * regardless of the `single` option.
     */
    deleteMany(filter?: FilterQuery<T>, options?: QueryOptions<T>, callback?: CallbackWithoutResult): QueryWithHelpers<mongodb.DeleteResult, HydratedDocument<T, TMethodsAndOverrides, TVirtuals>, TQueryHelpers, T>;
    deleteMany(filter: FilterQuery<T>, callback: CallbackWithoutResult): QueryWithHelpers<mongodb.DeleteResult, HydratedDocument<T, TMethodsAndOverrides, TVirtuals>, TQueryHelpers, T>;
    deleteMany(callback: CallbackWithoutResult): QueryWithHelpers<mongodb.DeleteResult, HydratedDocument<T, TMethodsAndOverrides, TVirtuals>, TQueryHelpers, T>;

    /**
     * Deletes the first document that matches `conditions` from the collection.
     * Behaves like `remove()`, but deletes at most one document regardless of the
     * `single` option.
     */
    deleteOne(filter?: FilterQuery<T>, options?: QueryOptions<T>, callback?: CallbackWithoutResult): QueryWithHelpers<mongodb.DeleteResult, HydratedDocument<T, TMethodsAndOverrides, TVirtuals>, TQueryHelpers, T>;
    deleteOne(filter: FilterQuery<T>, callback: CallbackWithoutResult): QueryWithHelpers<mongodb.DeleteResult, HydratedDocument<T, TMethodsAndOverrides, TVirtuals>, TQueryHelpers, T>;
    deleteOne(callback: CallbackWithoutResult): QueryWithHelpers<mongodb.DeleteResult, HydratedDocument<T, TMethodsAndOverrides, TVirtuals>, TQueryHelpers, T>;

    /**
     * Sends `createIndex` commands to mongo for each index declared in the schema.
     * The `createIndex` commands are sent in series.
     */
    ensureIndexes(callback?: CallbackWithoutResult): Promise<void>;
    ensureIndexes(options?: any, callback?: CallbackWithoutResult): Promise<void>;

    /**
     * Event emitter that reports any errors that occurred. Useful for global error
     * handling.
     */
    events: NodeJS.EventEmitter;

    /**
     * Finds a single document by its _id field. `findById(id)` is almost*
     * equivalent to `findOne({ _id: id })`. If you want to query by a document's
     * `_id`, use `findById()` instead of `findOne()`.
     */
    findById<ResultDoc = HydratedDocument<T, TMethodsAndOverrides, TVirtuals>>(
      id: any,
      projection?: ProjectionType<T> | null,
      options?: QueryOptions<T> | null,
      callback?: Callback<ResultDoc | null>
    ): QueryWithHelpers<ResultDoc | null, ResultDoc, TQueryHelpers, T>;
    findById<ResultDoc = HydratedDocument<T, TMethodsAndOverrides, TVirtuals>>(
      id: any,
      projection?: ProjectionType<T> | null,
      callback?: Callback<ResultDoc | null>
    ): QueryWithHelpers<ResultDoc | null, ResultDoc, TQueryHelpers, T>;

    /** Finds one document. */
    findOne<ResultDoc = HydratedDocument<T, TMethodsAndOverrides, TVirtuals>>(
      filter?: FilterQuery<T>,
      projection?: ProjectionType<T> | null,
      options?: QueryOptions<T> | null,
      callback?: Callback<ResultDoc | null>
    ): QueryWithHelpers<ResultDoc | null, ResultDoc, TQueryHelpers, T>;
    findOne<ResultDoc = HydratedDocument<T, TMethodsAndOverrides, TVirtuals>>(
      filter?: FilterQuery<T>,
      projection?: ProjectionType<T> | null,
      callback?: Callback<ResultDoc | null>
    ): QueryWithHelpers<ResultDoc | null, ResultDoc, TQueryHelpers, T>;
    findOne<ResultDoc = HydratedDocument<T, TMethodsAndOverrides, TVirtuals>>(
      filter?: FilterQuery<T>,
      callback?: Callback<ResultDoc | null>
    ): QueryWithHelpers<ResultDoc | null, ResultDoc, TQueryHelpers, T>;

    /**
     * Shortcut for creating a new Document from existing raw data, pre-saved in the DB.
     * The document returned has no paths marked as modified initially.
     */
    hydrate(obj: any): HydratedDocument<T, TMethodsAndOverrides, TVirtuals>;

    /**
     * This function is responsible for building [indexes](https://docs.mongodb.com/manual/indexes/),
     * unless [`autoIndex`](http://mongoosejs.com/docs/guide.html#autoIndex) is turned off.
     * Mongoose calls this function automatically when a model is created using
     * [`mongoose.model()`](/docs/api.html#mongoose_Mongoose-model) or
     * [`connection.model()`](/docs/api.html#connection_Connection-model), so you
     * don't need to call it.
     */
    init(callback?: CallbackWithoutResult): Promise<HydratedDocument<T, TMethodsAndOverrides, TVirtuals>>;

    /** Inserts one or more new documents as a single `insertMany` call to the MongoDB server. */
    insertMany(docs: Array<AnyKeys<T> | AnyObject>, options: InsertManyOptions & { rawResult: true }): Promise<InsertManyResult<T>>;
    insertMany(docs: Array<AnyKeys<T> | AnyObject>, options?: InsertManyOptions): Promise<Array<HydratedDocument<T, TMethodsAndOverrides, TVirtuals>>>;
    insertMany(doc: AnyKeys<T> | AnyObject, options: InsertManyOptions & { rawResult: true }): Promise<InsertManyResult<T>>;
    insertMany(doc: AnyKeys<T> | AnyObject, options?: InsertManyOptions): Promise<HydratedDocument<T, TMethodsAndOverrides, TVirtuals>[]>;
    insertMany(doc: AnyKeys<T> | AnyObject, options?: InsertManyOptions, callback?: Callback<HydratedDocument<T, TMethodsAndOverrides, TVirtuals>[] | InsertManyResult<T>>): void;
    insertMany(docs: Array<AnyKeys<T> | AnyObject>, options?: InsertManyOptions, callback?: Callback<Array<HydratedDocument<T, TMethodsAndOverrides, TVirtuals>> | InsertManyResult<T>>): void;

    /**
     * Lists the indexes currently defined in MongoDB. This may or may not be
     * the same as the indexes defined in your schema depending on whether you
     * use the [`autoIndex` option](/docs/guide.html#autoIndex) and if you
     * build indexes manually.
     */
    listIndexes(callback: Callback<Array<any>>): void;
    listIndexes(): Promise<Array<any>>;

    /** The name of the model */
    modelName: string;

    /** Populates document references. */
    populate(docs: Array<any>, options: PopulateOptions | Array<PopulateOptions> | string,
      callback?: Callback<(HydratedDocument<T, TMethodsAndOverrides, TVirtuals>)[]>): Promise<Array<HydratedDocument<T, TMethodsAndOverrides, TVirtuals>>>;
    populate(doc: any, options: PopulateOptions | Array<PopulateOptions> | string,
      callback?: Callback<HydratedDocument<T, TMethodsAndOverrides, TVirtuals>>): Promise<HydratedDocument<T, TMethodsAndOverrides, TVirtuals>>;

    /**
     * Makes the indexes in MongoDB match the indexes defined in this model's
     * schema. This function will drop any indexes that are not defined in
     * the model's schema except the `_id` index, and build any indexes that
     * are in your schema but not in MongoDB.
     */
    syncIndexes(options?: Record<string, unknown>): Promise<Array<string>>;
    syncIndexes(options: Record<string, unknown> | null, callback: Callback<Array<string>>): void;

    /**
     * Does a dry-run of Model.syncIndexes(), meaning that
     * the result of this function would be the result of
     * Model.syncIndexes().
     */
    diffIndexes(options?: Record<string, unknown>): Promise<IndexesDiff>
    diffIndexes(options: Record<string, unknown> | null, callback: (err: CallbackError, diff: IndexesDiff) => void): void

    /**
     * Starts a [MongoDB session](https://docs.mongodb.com/manual/release-notes/3.6/#client-sessions)
     * for benefits like causal consistency, [retryable writes](https://docs.mongodb.com/manual/core/retryable-writes/),
     * and [transactions](http://thecodebarbarian.com/a-node-js-perspective-on-mongodb-4-transactions.html).
     * */
    startSession(options?: mongodb.ClientSessionOptions, cb?: Callback<mongodb.ClientSession>): Promise<mongodb.ClientSession>;

    /** Casts and validates the given object against this model's schema, passing the given `context` to custom validators. */
    validate(callback?: CallbackWithoutResult): Promise<void>;
    validate(optional: any, callback?: CallbackWithoutResult): Promise<void>;
    validate(optional: any, pathsToValidate: pathsToValidate, callback?: CallbackWithoutResult): Promise<void>;

    /** Watches the underlying collection for changes using [MongoDB change streams](https://docs.mongodb.com/manual/changeStreams/). */
    watch<ResultType extends mongodb.Document = any>(pipeline?: Array<Record<string, unknown>>, options?: mongodb.ChangeStreamOptions): mongodb.ChangeStream<ResultType>;

    /** Adds a `$where` clause to this query */
    $where(argument: string | Function): QueryWithHelpers<Array<HydratedDocument<T, TMethodsAndOverrides, TVirtuals>>, HydratedDocument<T, TMethodsAndOverrides, TVirtuals>, TQueryHelpers, T>;

    /** Registered discriminators for this model. */
    discriminators: { [name: string]: Model<any> } | undefined;

    /** Translate any aliases fields/conditions so the final query or document object is pure */
    translateAliases(raw: any): any;

    /** Creates a `distinct` query: returns the distinct values of the given `field` that match `filter`. */
    distinct<ReturnType = any>(field: string, filter?: FilterQuery<T>, callback?: Callback<number>): QueryWithHelpers<Array<ReturnType>, HydratedDocument<T, TMethodsAndOverrides, TVirtuals>, TQueryHelpers, T>;

    /** Creates a `estimatedDocumentCount` query: counts the number of documents in the collection. */
    estimatedDocumentCount(options?: QueryOptions<T>, callback?: Callback<number>): QueryWithHelpers<number, HydratedDocument<T, TMethodsAndOverrides, TVirtuals>, TQueryHelpers, T>;

    /**
     * Returns a document with its `_id` if at least one document exists in the database that matches
     * the given `filter`, and `null` otherwise.
     */
    exists(filter: FilterQuery<T>): QueryWithHelpers<Pick<Document<T>, '_id'> | null, HydratedDocument<T, TMethodsAndOverrides, TVirtuals>, TQueryHelpers, T>;
    exists(filter: FilterQuery<T>, callback: Callback<Pick<Document<T>, '_id'> | null>): QueryWithHelpers<Pick<Document<T>, '_id'> | null, HydratedDocument<T, TMethodsAndOverrides, TVirtuals>, TQueryHelpers, T>;

    /** Creates a `find` query: gets a list of documents that match `filter`. */
    find<ResultDoc = HydratedDocument<T, TMethodsAndOverrides, TVirtuals>>(callback?: Callback<ResultDoc[]>): QueryWithHelpers<Array<ResultDoc>, ResultDoc, TQueryHelpers, T>;
    find<ResultDoc = HydratedDocument<T, TMethodsAndOverrides, TVirtuals>>(
      filter: FilterQuery<T>,
      projection?: ProjectionType<T> | null,
      callback?: Callback<ResultDoc[]>
    ): QueryWithHelpers<Array<ResultDoc>, ResultDoc, TQueryHelpers, T>;
    find<ResultDoc = HydratedDocument<T, TMethodsAndOverrides, TVirtuals>>(filter: FilterQuery<T>, callback?: Callback<ResultDoc[]>): QueryWithHelpers<Array<ResultDoc>, ResultDoc, TQueryHelpers, T>;
    find<ResultDoc = HydratedDocument<T, TMethodsAndOverrides, TVirtuals>>(filter: FilterQuery<T>, projection?: ProjectionType<T> | null, options?: QueryOptions<T> | null, callback?: Callback<ResultDoc[]>): QueryWithHelpers<Array<ResultDoc>, ResultDoc, TQueryHelpers, T>;

    /** Creates a `findByIdAndDelete` query, filtering by the given `_id`. */
    findByIdAndDelete<ResultDoc = HydratedDocument<T, TMethodsAndOverrides, TVirtuals>>(id?: mongodb.ObjectId | any, options?: QueryOptions<T> | null, callback?: (err: CallbackError, doc: ResultDoc | null, res: any) => void): QueryWithHelpers<ResultDoc | null, ResultDoc, TQueryHelpers, T>;

    /** Creates a `findByIdAndRemove` query, filtering by the given `_id`. */
    findByIdAndRemove<ResultDoc = HydratedDocument<T, TMethodsAndOverrides, TVirtuals>>(id?: mongodb.ObjectId | any, options?: QueryOptions<T> | null, callback?: (err: CallbackError, doc: ResultDoc | null, res: any) => void): QueryWithHelpers<ResultDoc | null, ResultDoc, TQueryHelpers, T>;

    /** Creates a `findOneAndUpdate` query, filtering by the given `_id`. */
    findByIdAndUpdate<ResultDoc = HydratedDocument<T, TMethodsAndOverrides, TVirtuals>>(id: mongodb.ObjectId | any, update: UpdateQuery<T>, options: QueryOptions<T> & { rawResult: true }, callback?: (err: CallbackError, doc: any, res: any) => void): QueryWithHelpers<ModifyResult<ResultDoc>, ResultDoc, TQueryHelpers, T>;
    findByIdAndUpdate<ResultDoc = HydratedDocument<T, TMethodsAndOverrides, TVirtuals>>(id: mongodb.ObjectId | any, update: UpdateQuery<T>, options: QueryOptions<T> & { upsert: true } & ReturnsNewDoc, callback?: (err: CallbackError, doc: ResultDoc, res: any) => void): QueryWithHelpers<ResultDoc, ResultDoc, TQueryHelpers, T>;
    findByIdAndUpdate<ResultDoc = HydratedDocument<T, TMethodsAndOverrides, TVirtuals>>(id?: mongodb.ObjectId | any, update?: UpdateQuery<T>, options?: QueryOptions<T> | null, callback?: (err: CallbackError, doc: ResultDoc | null, res: any) => void): QueryWithHelpers<ResultDoc | null, ResultDoc, TQueryHelpers, T>;
    findByIdAndUpdate<ResultDoc = HydratedDocument<T, TMethodsAndOverrides, TVirtuals>>(id: mongodb.ObjectId | any, update: UpdateQuery<T>, callback: (err: CallbackError, doc: ResultDoc | null, res: any) => void): QueryWithHelpers<ResultDoc | null, ResultDoc, TQueryHelpers, T>;

    /** Creates a `findOneAndDelete` query: atomically finds the given document, deletes it, and returns the document as it was before deletion. */
    findOneAndDelete<ResultDoc = HydratedDocument<T, TMethodsAndOverrides, TVirtuals>>(filter?: FilterQuery<T>, options?: QueryOptions<T> | null, callback?: (err: CallbackError, doc: ResultDoc | null, res: any) => void): QueryWithHelpers<ResultDoc | null, ResultDoc, TQueryHelpers, T>;

    /** Creates a `findOneAndRemove` query: atomically finds the given document and deletes it. */
    findOneAndRemove<ResultDoc = HydratedDocument<T, TMethodsAndOverrides, TVirtuals>>(filter?: FilterQuery<T>, options?: QueryOptions<T> | null, callback?: (err: CallbackError, doc: ResultDoc | null, res: any) => void): QueryWithHelpers<ResultDoc | null, ResultDoc, TQueryHelpers, T>;

    /** Creates a `findOneAndReplace` query: atomically finds the given document and replaces it with `replacement`. */
    findOneAndReplace<ResultDoc = HydratedDocument<T, TMethodsAndOverrides, TVirtuals>>(filter: FilterQuery<T>, replacement: T | AnyObject, options: QueryOptions<T> & { upsert: true } & ReturnsNewDoc, callback?: (err: CallbackError, doc: ResultDoc, res: any) => void): QueryWithHelpers<ResultDoc, ResultDoc, TQueryHelpers, T>;
    findOneAndReplace<ResultDoc = HydratedDocument<T, TMethodsAndOverrides, TVirtuals>>(filter?: FilterQuery<T>, replacement?: T | AnyObject, options?: QueryOptions<T> | null, callback?: (err: CallbackError, doc: ResultDoc | null, res: any) => void): QueryWithHelpers<ResultDoc | null, ResultDoc, TQueryHelpers, T>;

    /** Creates a `findOneAndUpdate` query: atomically find the first document that matches `filter` and apply `update`. */
    findOneAndUpdate<ResultDoc = HydratedDocument<T, TMethodsAndOverrides, TVirtuals>>(
      filter: FilterQuery<T>,
      update: UpdateQuery<T>,
      options: QueryOptions<T> & { rawResult: true },
      callback?: (err: CallbackError, doc: any, res: any) => void
    ): QueryWithHelpers<ModifyResult<ResultDoc>, ResultDoc, TQueryHelpers, T>;
    findOneAndUpdate<ResultDoc = HydratedDocument<T, TMethodsAndOverrides, TVirtuals>>(
      filter: FilterQuery<T>,
      update: UpdateQuery<T>,
      options: QueryOptions<T> & { upsert: true } & ReturnsNewDoc,
      callback?: (err: CallbackError, doc: ResultDoc, res: any) => void
    ): QueryWithHelpers<ResultDoc, ResultDoc, TQueryHelpers, T>;
    findOneAndUpdate<ResultDoc = HydratedDocument<T, TMethodsAndOverrides, TVirtuals>>(
      filter?: FilterQuery<T>,
      update?: UpdateQuery<T>,
      options?: QueryOptions<T> | null,
      callback?: (err: CallbackError, doc: T | null, res: any) => void
    ): QueryWithHelpers<ResultDoc | null, ResultDoc, TQueryHelpers, T>;

    geoSearch<ResultDoc = HydratedDocument<T, TMethodsAndOverrides, TVirtuals>>(
      filter?: FilterQuery<T>,
      options?: GeoSearchOptions,
      callback?: Callback<Array<ResultDoc>>
    ): QueryWithHelpers<Array<ResultDoc>, ResultDoc, TQueryHelpers, T>;

    /** Executes a mapReduce command. */
    mapReduce<Key, Value>(
      o: MapReduceOptions<T, Key, Value>,
      callback?: Callback
    ): Promise<any>;

    remove<ResultDoc = HydratedDocument<T, TMethodsAndOverrides, TVirtuals>>(filter?: any, callback?: CallbackWithoutResult): QueryWithHelpers<any, ResultDoc, TQueryHelpers, T>;

    /** Creates a `replaceOne` query: finds the first document that matches `filter` and replaces it with `replacement`. */
    replaceOne<ResultDoc = HydratedDocument<T, TMethodsAndOverrides, TVirtuals>>(
      filter?: FilterQuery<T>,
      replacement?: T | AnyObject,
      options?: QueryOptions<T> | null,
      callback?: Callback
    ): QueryWithHelpers<any, ResultDoc, TQueryHelpers, T>;
    replaceOne<ResultDoc = HydratedDocument<T, TMethodsAndOverrides, TVirtuals>>(
      filter?: FilterQuery<T>,
      replacement?: T | AnyObject,
      options?: QueryOptions<T> | null,
      callback?: Callback
    ): QueryWithHelpers<any, ResultDoc, TQueryHelpers, T>;

    /** Schema the model uses. */
    schema: Schema<T>;

    /**
     * @deprecated use `updateOne` or `updateMany` instead.
     * Creates a `update` query: updates one or many documents that match `filter` with `update`, based on the `multi` option.
     */
    update<ResultDoc = HydratedDocument<T, TMethodsAndOverrides, TVirtuals>>(
      filter?: FilterQuery<T>,
      update?: UpdateQuery<T> | UpdateWithAggregationPipeline,
      options?: QueryOptions<T> | null,
      callback?: Callback
    ): QueryWithHelpers<UpdateWriteOpResult, ResultDoc, TQueryHelpers, T>;

    /** Creates a `updateMany` query: updates all documents that match `filter` with `update`. */
    updateMany<ResultDoc = HydratedDocument<T, TMethodsAndOverrides, TVirtuals>>(
      filter?: FilterQuery<T>,
      update?: UpdateQuery<T> | UpdateWithAggregationPipeline,
      options?: QueryOptions<T> | null,
      callback?: Callback
    ): QueryWithHelpers<UpdateWriteOpResult, ResultDoc, TQueryHelpers, T>;

    /** Creates a `updateOne` query: updates the first document that matches `filter` with `update`. */
    updateOne<ResultDoc = HydratedDocument<T, TMethodsAndOverrides, TVirtuals>>(
      filter?: FilterQuery<T>,
      update?: UpdateQuery<T> | UpdateWithAggregationPipeline,
      options?: QueryOptions<T> | null,
      callback?: Callback
    ): QueryWithHelpers<UpdateWriteOpResult, ResultDoc, TQueryHelpers, T>;

    /** Creates a Query, applies the passed conditions, and returns the Query. */
    where<ResultDoc = HydratedDocument<T, TMethodsAndOverrides, TVirtuals>>(path: string, val?: any): QueryWithHelpers<Array<ResultDoc>, ResultDoc, TQueryHelpers, T>;
    where<ResultDoc = HydratedDocument<T, TMethodsAndOverrides, TVirtuals>>(obj: object): QueryWithHelpers<Array<ResultDoc>, ResultDoc, TQueryHelpers, T>;
    where<ResultDoc = HydratedDocument<T, TMethodsAndOverrides, TVirtuals>>(): QueryWithHelpers<Array<ResultDoc>, ResultDoc, TQueryHelpers, T>;
  }

  export type UpdateWriteOpResult = mongodb.UpdateResult;

<<<<<<< HEAD
  export interface QueryOptions {
=======
  interface QueryOptions<DocType = unknown> {
>>>>>>> 6ab6a331
    arrayFilters?: { [key: string]: any }[];
    batchSize?: number;
    collation?: mongodb.CollationOptions;
    comment?: any;
    context?: string;
    explain?: any;
    fields?: any | string;
    hint?: any;
    /**
     * If truthy, mongoose will return the document as a plain JavaScript object rather than a mongoose document.
     */
    lean?: boolean | any;
    limit?: number;
    maxTimeMS?: number;
    maxscan?: number;
    multi?: boolean;
    multipleCastError?: boolean;
    /**
     * By default, `findOneAndUpdate()` returns the document as it was **before**
     * `update` was applied. If you set `new: true`, `findOneAndUpdate()` will
     * instead give you the object after `update` was applied.
     */
    new?: boolean;
    overwrite?: boolean;
    overwriteDiscriminatorKey?: boolean;
    populate?: string | string[] | PopulateOptions | PopulateOptions[];
    projection?: ProjectionType<DocType>;
    /**
     * if true, returns the raw result from the MongoDB driver
     */
    rawResult?: boolean;
    readPreference?: string | mongodb.ReadPreferenceMode;
    /**
     * An alias for the `new` option. `returnOriginal: false` is equivalent to `new: true`.
     */
    returnOriginal?: boolean;
    /**
     * Another alias for the `new` option. `returnOriginal` is deprecated so this should be used.
     */
    returnDocument?: string;
    runValidators?: boolean;
    /* Set to `true` to automatically sanitize potentially unsafe user-generated query projections */
    sanitizeProjection?: boolean;
    /**
     * Set to `true` to automatically sanitize potentially unsafe query filters by stripping out query selectors that
     * aren't explicitly allowed using `mongoose.trusted()`.
     */
    sanitizeFilter?: boolean;
    /** The session associated with this query. */
    session?: mongodb.ClientSession;
    setDefaultsOnInsert?: boolean;
    skip?: number;
    snapshot?: any;
    sort?: any;
    /** overwrites the schema's strict mode option */
    strict?: boolean | string;
    /**
     * equal to `strict` by default, may be `false`, `true`, or `'throw'`. Sets the default
     * [strictQuery](https://mongoosejs.com/docs/guide.html#strictQuery) mode for schemas.
     */
    strictQuery?: boolean | 'throw';
    tailable?: number;
    /**
     * If set to `false` and schema-level timestamps are enabled,
     * skip timestamps for this update. Note that this allows you to overwrite
     * timestamps. Does nothing if schema-level timestamps are not set.
     */
    timestamps?: boolean;
    upsert?: boolean;
    writeConcern?: any;

    [other: string]: any;
  }

<<<<<<< HEAD
  export type MongooseQueryOptions = Pick<QueryOptions, 'populate' | 'lean' | 'strict' | 'sanitizeProjection' | 'sanitizeFilter'>;
=======
  type MongooseQueryOptions<DocType = unknown> = Pick<QueryOptions<DocType>, 'populate' | 'lean' | 'strict' | 'sanitizeProjection' | 'sanitizeFilter'>;
>>>>>>> 6ab6a331

  export interface SaveOptions {
    checkKeys?: boolean;
    j?: boolean;
    safe?: boolean | WriteConcern;
    session?: ClientSession | null;
    timestamps?: boolean;
    validateBeforeSave?: boolean;
    validateModifiedOnly?: boolean;
    w?: number | string;
    wtimeout?: number;
  }

  export interface WriteConcern {
    j?: boolean;
    w?: number | 'majority' | TagSet;
    wtimeout?: number;
  }

  export interface TagSet {
    [k: string]: string;
  }

  export interface InsertManyOptions {
    limit?: number;
    rawResult?: boolean;
    ordered?: boolean;
    lean?: boolean;
    session?: mongodb.ClientSession;
    populate?: string | string[] | PopulateOptions | PopulateOptions[];
  }

  export type InferIdType<T> = T extends { _id?: any } ? T['_id'] : Types.ObjectId;
  export type InsertManyResult<T> = mongodb.InsertManyResult<T> & {
    insertedIds: {
      [key: number]: InferIdType<T>;
    };
    mongoose?: { validationErrors?: Array<Error.CastError | Error.ValidatorError> };
  };

  export interface MapReduceOptions<T, Key, Val> {
    map: Function | string;
    reduce: (key: Key, vals: T[]) => Val;
    /** query filter object. */
    query?: any;
    /** sort input objects using this key */
    sort?: any;
    /** max number of documents */
    limit?: number;
    /** keep temporary data default: false */
    keeptemp?: boolean;
    /** finalize function */
    finalize?: (key: Key, val: Val) => Val;
    /** scope variables exposed to map/reduce/finalize during execution */
    scope?: any;
    /** it is possible to make the execution stay in JS. Provided in MongoDB > 2.0.X default: false */
    jsMode?: boolean;
    /** provide statistics on job execution time. default: false */
    verbose?: boolean;
    readPreference?: string;
    /** sets the output target for the map reduce job. default: {inline: 1} */
    out?: {
      /** the results are returned in an array */
      inline?: number;
      /**
       * {replace: 'collectionName'} add the results to collectionName: the
       * results replace the collection
       */
      replace?: string;
      /**
       * {reduce: 'collectionName'} add the results to collectionName: if
       * dups are detected, uses the reducer / finalize functions
       */
      reduce?: string;
      /**
       * {merge: 'collectionName'} add the results to collectionName: if
       * dups exist the new docs overwrite the old
       */
      merge?: string;
    };
  }

  export interface GeoSearchOptions {
    /** x,y point to search for */
    near: number[];
    /** the maximum distance from the point near that a result can be */
    maxDistance: number;
    /** The maximum number of results to return */
    limit?: number;
    /** return the raw object instead of the Mongoose Model */
    lean?: boolean;
  }

  export interface PopulateOptions {
    /** space delimited path(s) to populate */
    path: string;
    /** fields to select */
    select?: any;
    /** query conditions to match */
    match?: any;
    /** optional model to use for population */
    model?: string | Model<any>;
    /** optional query options like sort, limit, etc */
    options?: any;
    /** optional boolean, set to `false` to allow populating paths that aren't in the schema */
    strictPopulate?: boolean;
    /** deep populate */
    populate?: string | PopulateOptions | (string | PopulateOptions)[];
    /**
     * If true Mongoose will always set `path` to an array, if false Mongoose will
     * always set `path` to a document. Inferred from schema by default.
     */
    justOne?: boolean;
    /** transform function to call on every populated doc */
    transform?: (doc: any, id: any) => any;
  }

  export interface ToObjectOptions {
    /** apply all getters (path and virtual getters) */
    getters?: boolean;
    /** apply virtual getters (can override getters option) */
    virtuals?: boolean | string[];
    /** if `options.virtuals = true`, you can set `options.aliases = false` to skip applying aliases. This option is a no-op if `options.virtuals = false`. */
    aliases?: boolean;
    /** remove empty objects (defaults to true) */
    minimize?: boolean;
    /** if set, mongoose will call this function to allow you to transform the returned object */
    transform?: boolean | ((doc: any, ret: any, options: any) => any);
    /** if true, replace any conventionally populated paths with the original id in the output. Has no affect on virtual populated paths. */
    depopulate?: boolean;
    /** if false, exclude the version key (`__v` by default) from the output */
    versionKey?: boolean;
    /** if true, convert Maps to POJOs. Useful if you want to `JSON.stringify()` the result of `toObject()`. */
    flattenMaps?: boolean;
    /** If true, omits fields that are excluded in this document's projection. Unless you specified a projection, this will omit any field that has `select: false` in the schema. */
    useProjection?: boolean;
  }

  export type MongooseDocumentMiddleware = 'validate' | 'save' | 'remove' | 'updateOne' | 'deleteOne' | 'init';
  export type MongooseQueryMiddleware = 'count' | 'deleteMany' | 'deleteOne' | 'distinct' | 'find' | 'findOne' | 'findOneAndDelete' | 'findOneAndRemove' | 'findOneAndUpdate' | 'remove' | 'update' | 'updateOne' | 'updateMany';

  export type SchemaPreOptions = { document?: boolean, query?: boolean };
  export type SchemaPostOptions = { document?: boolean, query?: boolean };

  export type IndexDirection = 1 | -1 | '2d' | '2dsphere' | 'geoHaystack' | 'hashed' | 'text';
  export type IndexDefinition = Record<string, IndexDirection>;

  export type PreMiddlewareFunction<ThisType = any> = (this: ThisType, next: CallbackWithoutResultAndOptionalError) => void | Promise<void>;
  export type PreSaveMiddlewareFunction<ThisType = any> = (this: ThisType, next: CallbackWithoutResultAndOptionalError, opts: SaveOptions) => void | Promise<void>;
  export type PostMiddlewareFunction<ThisType = any, ResType = any> = (this: ThisType, res: ResType, next: CallbackWithoutResultAndOptionalError) => void | Promise<void>;
  export type ErrorHandlingMiddlewareFunction<ThisType = any, ResType = any> = (this: ThisType, err: NativeError, res: ResType, next: CallbackWithoutResultAndOptionalError) => void;

  export class Schema<DocType = any, M = Model<DocType, any, any, any>, TInstanceMethods = {}, TQueryHelpers = {}> extends events.EventEmitter {
    /**
     * Create a new schema
     */
    constructor(definition?: SchemaDefinition<SchemaDefinitionType<DocType>>, options?: SchemaOptions);

    /** Adds key path / schema type pairs to this schema. */
    add(obj: SchemaDefinition<SchemaDefinitionType<DocType>> | Schema, prefix?: string): this;

    /**
     * Array of child schemas (from document arrays and single nested subdocs)
     * and their corresponding compiled models. Each element of the array is
     * an object with 2 properties: `schema` and `model`.
     */
    childSchemas: { schema: Schema, model: any }[];

    /** Removes all indexes on this schema */
    clearIndexes(): this;

    /** Returns a copy of this schema */
    clone<T = this>(): T;

    /** Returns a new schema that has the picked `paths` from this schema. */
    pick<T = this>(paths: string[], options?: SchemaOptions): T;

    /** Object containing discriminators defined on this schema */
    discriminators?: { [name: string]: Schema };

    /** Iterates the schemas paths similar to Array#forEach. */
    eachPath(fn: (path: string, type: SchemaType) => void): this;

    /** Defines an index (most likely compound) for this schema. */
    index(fields: IndexDefinition, options?: IndexOptions): this;

    /**
     * Returns a list of indexes that this schema declares, via `schema.index()`
     * or by `index: true` in a path's options.
     */
    indexes(): Array<IndexDefinition>;

    /** Gets a schema option. */
    get<K extends keyof SchemaOptions>(key: K): SchemaOptions[K];

    /**
     * Loads an ES6 class into a schema. Maps [setters](https://developer.mozilla.org/en-US/docs/Web/JavaScript/Reference/Functions/set) + [getters](https://developer.mozilla.org/en-US/docs/Web/JavaScript/Reference/Functions/get), [static methods](https://developer.mozilla.org/en-US/docs/Web/JavaScript/Reference/Classes/static),
     * and [instance methods](https://developer.mozilla.org/en-US/docs/Web/JavaScript/Reference/Classes#Class_body_and_method_definitions)
     * to schema [virtuals](http://mongoosejs.com/docs/guide.html#virtuals),
     * [statics](http://mongoosejs.com/docs/guide.html#statics), and
     * [methods](http://mongoosejs.com/docs/guide.html#methods).
     */
    loadClass(model: Function, onlyVirtuals?: boolean): this;

    /** Adds an instance method to documents constructed from Models compiled from this schema. */
    method<Context = any>(name: string, fn: (this: Context, ...args: any[]) => any, opts?: any): this;
    method(obj: Partial<TInstanceMethods>): this;

    /** Object of currently defined methods on this schema. */
    methods: { [F in keyof TInstanceMethods]: TInstanceMethods[F] } & AnyObject;

    /** The original object passed to the schema constructor */
    obj: SchemaDefinition<SchemaDefinitionType<DocType>>;

    /** Gets/sets schema paths. */
    path<ResultType extends SchemaType = SchemaType>(path: string): ResultType;
    path(path: string, constructor: any): this;

    /** Lists all paths and their type in the schema. */
    paths: {
      [key: string]: SchemaType;
    };

    /** Returns the pathType of `path` for this schema. */
    pathType(path: string): string;

    /** Registers a plugin for this schema. */
    plugin(fn: (schema: Schema<DocType>, opts?: any) => void, opts?: any): this;

    /** Defines a post hook for the model. */
    post<T = HydratedDocument<DocType, TInstanceMethods>>(method: MongooseDocumentMiddleware | MongooseDocumentMiddleware[] | RegExp, fn: PostMiddlewareFunction<T>): this;
    post<T = HydratedDocument<DocType, TInstanceMethods>>(method: MongooseDocumentMiddleware | MongooseDocumentMiddleware[] | RegExp, options: SchemaPostOptions, fn: PostMiddlewareFunction<T>): this;
    post<T extends Query<any, any>>(method: MongooseQueryMiddleware | MongooseQueryMiddleware[] | string | RegExp, fn: PostMiddlewareFunction<T>): this;
    post<T extends Query<any, any>>(method: MongooseQueryMiddleware | MongooseQueryMiddleware[] | string | RegExp, options: SchemaPostOptions, fn: PostMiddlewareFunction<T>): this;
    post<T extends Aggregate<any>>(method: 'aggregate' | RegExp, fn: PostMiddlewareFunction<T, Array<any>>): this;
    post<T extends Aggregate<any>>(method: 'aggregate' | RegExp, options: SchemaPostOptions, fn: PostMiddlewareFunction<T, Array<any>>): this;
    post<T = M>(method: 'insertMany' | RegExp, fn: PostMiddlewareFunction<T>): this;
    post<T = M>(method: 'insertMany' | RegExp, options: SchemaPostOptions, fn: PostMiddlewareFunction<T>): this;

    post<T = HydratedDocument<DocType, TInstanceMethods>>(method: MongooseDocumentMiddleware | MongooseDocumentMiddleware[] | RegExp, fn: ErrorHandlingMiddlewareFunction<T>): this;
    post<T = HydratedDocument<DocType, TInstanceMethods>>(method: MongooseDocumentMiddleware | MongooseDocumentMiddleware[] | RegExp, options: SchemaPostOptions, fn: ErrorHandlingMiddlewareFunction<T>): this;
    post<T extends Query<any, any>>(method: MongooseQueryMiddleware | MongooseQueryMiddleware[] | string | RegExp, fn: ErrorHandlingMiddlewareFunction<T>): this;
    post<T extends Query<any, any>>(method: MongooseQueryMiddleware | MongooseQueryMiddleware[] | string | RegExp, options: SchemaPostOptions, fn: ErrorHandlingMiddlewareFunction<T>): this;
    post<T extends Aggregate<any>>(method: 'aggregate' | RegExp, fn: ErrorHandlingMiddlewareFunction<T, Array<any>>): this;
    post<T extends Aggregate<any>>(method: 'aggregate' | RegExp, options: SchemaPostOptions, fn: ErrorHandlingMiddlewareFunction<T, Array<any>>): this;
    post<T = M>(method: 'insertMany' | RegExp, fn: ErrorHandlingMiddlewareFunction<T>): this;
    post<T = M>(method: 'insertMany' | RegExp, options: SchemaPostOptions, fn: ErrorHandlingMiddlewareFunction<T>): this;

    /** Defines a pre hook for the model. */
    pre<T = HydratedDocument<DocType, TInstanceMethods>>(method: 'save', fn: PreSaveMiddlewareFunction<T>): this;
    pre<T = HydratedDocument<DocType, TInstanceMethods>>(method: 'save', options: SchemaPreOptions, fn: PreSaveMiddlewareFunction<T>): this;
    pre<T = HydratedDocument<DocType, TInstanceMethods>>(method: MongooseDocumentMiddleware | MongooseDocumentMiddleware[] | RegExp, fn: PreMiddlewareFunction<T>): this;
    pre<T = HydratedDocument<DocType, TInstanceMethods>>(method: MongooseDocumentMiddleware | MongooseDocumentMiddleware[] | RegExp, options: SchemaPreOptions, fn: PreMiddlewareFunction<T>): this;
    pre<T extends Query<any, any>>(method: MongooseDocumentMiddleware | MongooseDocumentMiddleware[] | RegExp, options: SchemaPreOptions, fn: PreMiddlewareFunction<T>): this;
    pre<T extends Query<any, any>>(method: MongooseQueryMiddleware | MongooseQueryMiddleware[] | string | RegExp, fn: PreMiddlewareFunction<T>): this;
    pre<T extends Query<any, any>>(method: MongooseQueryMiddleware | MongooseQueryMiddleware[] | string | RegExp, options: SchemaPreOptions, fn: PreMiddlewareFunction<T>): this;
    pre<T extends Aggregate<any>>(method: 'aggregate' | RegExp, fn: PreMiddlewareFunction<T>): this;
    pre<T extends Aggregate<any>>(method: 'aggregate' | RegExp, options: SchemaPreOptions, fn: PreMiddlewareFunction<T>): this;
    pre<T = M>(method: 'insertMany' | RegExp, fn: (this: T, next: (err?: CallbackError) => void, docs: any | Array<any>) => void | Promise<void>): this;
    pre<T = M>(method: 'insertMany' | RegExp, options: SchemaPreOptions, fn: (this: T, next: (err?: CallbackError) => void, docs: any | Array<any>) => void | Promise<void>): this;

    /** Object of currently defined query helpers on this schema. */
    query: TQueryHelpers;

    /** Adds a method call to the queue. */
    queue(name: string, args: any[]): this;

    /** Removes the given `path` (or [`paths`]). */
    remove(paths: string | Array<string>): this;

    /** Removes index by name or index spec */
    remove(index: string | AnyObject): this;

    /** Returns an Array of path strings that are required by this schema. */
    requiredPaths(invalidate?: boolean): string[];

    /** Sets a schema option. */
    set<K extends keyof SchemaOptions>(key: K, value: SchemaOptions[K], _tags?: any): this;

    /** Adds static "class" methods to Models compiled from this schema. */
    static(name: string, fn: (this: M, ...args: any[]) => any): this;
    static(obj: { [name: string]: (this: M, ...args: any[]) => any }): this;

    /** Object of currently defined statics on this schema. */
    statics: { [name: string]: (this: M, ...args: any[]) => any };

    /** Creates a virtual type with the given name. */
    virtual<T = HydratedDocument<DocType, TInstanceMethods>>(
      name: string,
      options?: VirtualTypeOptions<T, DocType>
    ): VirtualType<T>;

    /** Object of currently defined virtuals on this schema */
    virtuals: any;

    /** Returns the virtual type with the given `name`. */
    virtualpath<T = HydratedDocument<DocType, TInstanceMethods>>(name: string): VirtualType<T> | null;
  }

  type NumberSchemaDefinition = typeof Number | 'number' | 'Number' | typeof Schema.Types.Number;
  type StringSchemaDefinition = typeof String | 'string' | 'String' | typeof Schema.Types.String;
  type BooleanSchemaDefinition = typeof Boolean | 'boolean' | 'Boolean' | typeof Schema.Types.Boolean;
  type DateSchemaDefinition = typeof NativeDate | 'date' | 'Date' | typeof Schema.Types.Date;
  type ObjectIdSchemaDefinition = 'ObjectId' | 'ObjectID' | typeof Schema.Types.ObjectId;

  type SchemaDefinitionWithBuiltInClass<T> = T extends number
    ? NumberSchemaDefinition
    : T extends string
      ? StringSchemaDefinition
      : T extends boolean
        ? BooleanSchemaDefinition
        : T extends NativeDate
          ? DateSchemaDefinition
          : (Function | string);

  type SchemaDefinitionProperty<T = undefined> = SchemaDefinitionWithBuiltInClass<T> |
  SchemaTypeOptions<T extends undefined ? any : T> |
    typeof SchemaType |
  Schema<any, any, any> |
  Schema<any, any, any>[] |
  SchemaTypeOptions<T extends undefined ? any : Unpacked<T>>[] |
  Function[] |
  SchemaDefinition<T> |
  SchemaDefinition<Unpacked<T>>[] |
    typeof Schema.Types.Mixed |
  MixedSchemaTypeOptions;

  export type SchemaDefinition<T = undefined> = T extends undefined
    ? { [path: string]: SchemaDefinitionProperty; }
    : { [path in keyof T]?: SchemaDefinitionProperty<T[path]>; };

  export type Unpacked<T> = T extends (infer U)[] ?
    U :
    T extends ReadonlyArray<infer U> ? U : T;

  export type AnyArray<T> = T[] | ReadonlyArray<T>;
  export type SchemaValidator<T> = RegExp | [RegExp, string] | Function | [Function, string] | ValidateOpts<T> | ValidateOpts<T>[];

  export type ExtractMongooseArray<T> = T extends Types.Array<any> ? AnyArray<Unpacked<T>> : T;

<<<<<<< HEAD
  export interface SchemaTypeOptions<T> {
=======
  class MixedSchemaTypeOptions extends SchemaTypeOptions<Schema.Types.Mixed> {
    type: typeof Schema.Types.Mixed;
  }

  export class SchemaTypeOptions<T> {
>>>>>>> 6ab6a331
    type?:
    T extends string ? StringSchemaDefinition :
      T extends number ? NumberSchemaDefinition :
        T extends boolean ? BooleanSchemaDefinition :
          T extends NativeDate ? DateSchemaDefinition :
            T extends Map<any, any> ? SchemaDefinition<typeof Map> :
              T extends Buffer ? SchemaDefinition<typeof Buffer> :
                T extends Types.ObjectId ? ObjectIdSchemaDefinition :
                  T extends Types.ObjectId[] ? AnyArray<ObjectIdSchemaDefinition> | AnyArray<SchemaTypeOptions<ObjectId>> :
                    T extends object[] ? (AnyArray<Schema<any, any, any>> | AnyArray<SchemaDefinition<Unpacked<T>>> | AnyArray<SchemaTypeOptions<Unpacked<T>>>) :
                      T extends string[] ? AnyArray<StringSchemaDefinition> | AnyArray<SchemaTypeOptions<string>> :
                        T extends number[] ? AnyArray<NumberSchemaDefinition> | AnyArray<SchemaTypeOptions<number>> :
                          T extends boolean[] ? AnyArray<BooleanSchemaDefinition> | AnyArray<SchemaTypeOptions<boolean>> :
                            T extends Function[] ? AnyArray<Function | string> | AnyArray<SchemaTypeOptions<Unpacked<T>>> :
                              T | typeof SchemaType | Schema<any, any, any> | SchemaDefinition<T> | Function | AnyArray<Function>;

    /** Defines a virtual with the given name that gets/sets this path. */
    alias?: string;

    /** Function or object describing how to validate this schematype. See [validation docs](https://mongoosejs.com/docs/validation.html). */
    validate?: SchemaValidator<T> | AnyArray<SchemaValidator<T>>;

    /** Allows overriding casting logic for this individual path. If a string, the given string overwrites Mongoose's default cast error message. */
    cast?: string;

    /**
     * If true, attach a required validator to this path, which ensures this path
     * path cannot be set to a nullish value. If a function, Mongoose calls the
     * function and only checks for nullish values if the function returns a truthy value.
     */
    required?: boolean | (() => boolean) | [boolean, string] | [() => boolean, string];

    /**
     * The default value for this path. If a function, Mongoose executes the function
     * and uses the return value as the default.
     */
    default?: T extends Schema.Types.Mixed ? ({} | ((this: any, doc: any) => any)) : (ExtractMongooseArray<T> | ((this: any, doc: any) => Partial<ExtractMongooseArray<T>>));

    /**
     * The model that `populate()` should use if populating this path.
     */
    ref?: string | Model<any> | ((this: any, doc: any) => string | Model<any>);

    /**
     * Whether to include or exclude this path by default when loading documents
     * using `find()`, `findOne()`, etc.
     */
    select?: boolean | number;

    /**
     * If [truthy](https://masteringjs.io/tutorials/fundamentals/truthy), Mongoose will
     * build an index on this path when the model is compiled.
     */
    index?: boolean | number | IndexOptions | '2d' | '2dsphere' | 'hashed' | 'text';

    /**
     * If [truthy](https://masteringjs.io/tutorials/fundamentals/truthy), Mongoose
     * will build a unique index on this path when the
     * model is compiled. [The `unique` option is **not** a validator](/docs/validation.html#the-unique-option-is-not-a-validator).
     */
    unique?: boolean | number;

    /**
     * If [truthy](https://masteringjs.io/tutorials/fundamentals/truthy), Mongoose will
     * disallow changes to this path once the document is saved to the database for the first time. Read more
     * about [immutability in Mongoose here](http://thecodebarbarian.com/whats-new-in-mongoose-5-6-immutable-properties.html).
     */
    immutable?: boolean | ((this: any, doc: any) => boolean);

    /**
     * If [truthy](https://masteringjs.io/tutorials/fundamentals/truthy), Mongoose will
     * build a sparse index on this path.
     */
    sparse?: boolean | number;

    /**
     * If [truthy](https://masteringjs.io/tutorials/fundamentals/truthy), Mongoose
     * will build a text index on this path.
     */
    text?: boolean | number | any;

    /**
     * Define a transform function for this individual schema type.
     * Only called when calling `toJSON()` or `toObject()`.
     */
    transform?: (this: any, val: T) => any;

    /** defines a custom getter for this property using [`Object.defineProperty()`](https://developer.mozilla.org/en-US/docs/Web/JavaScript/Reference/Global_Objects/Object/defineProperty). */
    get?: (value: T, doc?: this) => any;

    /** defines a custom setter for this property using [`Object.defineProperty()`](https://developer.mozilla.org/en-US/docs/Web/JavaScript/Reference/Global_Objects/Object/defineProperty). */
    set?: (value: any, priorVal?: T, doc?: this) => any;

    /** array of allowed values for this path. Allowed for strings, numbers, and arrays of strings */
    enum?: Array<string | number | null> | ReadonlyArray<string | number | null> | { values: Array<string | number | null> | ReadonlyArray<string | number | null>, message?: string } | { [path: string]: string | number | null };

    /** The default [subtype](http://bsonspec.org/spec.html) associated with this buffer when it is stored in MongoDB. Only allowed for buffer paths */
    subtype?: number;

    /** The minimum value allowed for this path. Only allowed for numbers and dates. */
    min?: number | NativeDate | [number, string] | [NativeDate, string] | readonly [number, string] | readonly [NativeDate, string];

    /** The maximum value allowed for this path. Only allowed for numbers and dates. */
    max?: number | NativeDate | [number, string] | [NativeDate, string] | readonly [number, string] | readonly [NativeDate, string];

    /** Defines a TTL index on this path. Only allowed for dates. */
    expires?: string | number;

    /** If `true`, Mongoose will skip gathering indexes on subpaths. Only allowed for subdocuments and subdocument arrays. */
    excludeIndexes?: boolean;

    /** If set, overrides the child schema's `_id` option. Only allowed for subdocuments and subdocument arrays. */
    _id?: boolean;

    /** If set, specifies the type of this map's values. Mongoose will cast this map's values to the given type. */
    of?: Function | SchemaDefinitionProperty<any>;

    /** If true, uses Mongoose's default `_id` settings. Only allowed for ObjectIds */
    auto?: boolean;

    /** Attaches a validator that succeeds if the data string matches the given regular expression, and fails otherwise. */
    match?: RegExp | [RegExp, string] | readonly [RegExp, string];

    /** If truthy, Mongoose will add a custom setter that lowercases this string using JavaScript's built-in `String#toLowerCase()`. */
    lowercase?: boolean;

    /** If truthy, Mongoose will add a custom setter that removes leading and trailing whitespace using JavaScript's built-in `String#trim()`. */
    trim?: boolean;

    /** If truthy, Mongoose will add a custom setter that uppercases this string using JavaScript's built-in `String#toUpperCase()`. */
    uppercase?: boolean;

    /** If set, Mongoose will add a custom validator that ensures the given string's `length` is at least the given number. */
    minlength?: number | [number, string] | readonly [number, string];

    /** If set, Mongoose will add a custom validator that ensures the given string's `length` is at most the given number. */
    maxlength?: number | [number, string] | readonly [number, string];

    [other: string]: any;
  }

  export type RefType =
    | number
    | string
    | Buffer
    | undefined
    | Types.ObjectId
    | Types.Buffer
    | typeof Schema.Types.Number
    | typeof Schema.Types.String
    | typeof Schema.Types.Buffer
    | typeof Schema.Types.ObjectId;

  /**
   * Reference another Model
   */
  export type PopulatedDoc<
    PopulatedType,
    RawId extends RefType = (PopulatedType extends { _id?: RefType; } ? NonNullable<PopulatedType['_id']> : Types.ObjectId) | undefined
  > = PopulatedType | RawId;

  export interface IndexOptions extends mongodb.CreateIndexesOptions {
    /**
     * `expires` utilizes the `ms` module from [guille](https://github.com/guille/) allowing us to use a friendlier syntax:
     *
     * @example
     * ```js
     * const schema = new Schema({ prop1: Date });
     *
     * // expire in 24 hours
     * schema.index({ prop1: 1 }, { expires: 60*60*24 })
     *
     * // expire in 24 hours
     * schema.index({ prop1: 1 }, { expires: '24h' })
     *
     * // expire in 1.5 hours
     * schema.index({ prop1: 1 }, { expires: '1.5h' })
     *
     * // expire in 7 days
     * schema.index({ prop1: 1 }, { expires: '7d' })
     * ```
     */
    expires?: number | string;
    weights?: AnyObject;
  }

  export interface ValidatorProps {
    path: string;
    value: any;
  }

  export interface ValidatorMessageFn {
    (props: ValidatorProps): string;
  }

  export interface ValidateFn<T> {
    (value: T): boolean;
  }

  export interface LegacyAsyncValidateFn<T> {
    (value: T, done: (result: boolean) => void): void;
  }

  export interface AsyncValidateFn<T> {
    (value: any): Promise<boolean>;
  }

  export interface ValidateOpts<T> {
    msg?: string;
    message?: string | ValidatorMessageFn;
    type?: string;
    validator: ValidateFn<T> | LegacyAsyncValidateFn<T> | AsyncValidateFn<T>;
  }

  export type InferId<T> = T extends { _id?: any } ? T['_id'] : Types.ObjectId;

<<<<<<< HEAD
  export interface VirtualTypeOptions<HydratedDocType = Document> {
=======
  interface VirtualTypeOptions<HydratedDocType = Document, DocType = unknown> {
>>>>>>> 6ab6a331
    /** If `ref` is not nullish, this becomes a populated virtual. */
    ref?: string | Function;

    /**  The local field to populate on if this is a populated virtual. */
    localField?: string | ((this: HydratedDocType, doc: HydratedDocType) => string);

    /** The foreign field to populate on if this is a populated virtual. */
    foreignField?: string | ((this: HydratedDocType, doc: HydratedDocType) => string);

    /**
     * By default, a populated virtual is an array. If you set `justOne`,
     * the populated virtual will be a single doc or `null`.
     */
    justOne?: boolean;

    /** If you set this to `true`, Mongoose will call any custom getters you defined on this virtual. */
    getters?: boolean;

    /**
     * If you set this to `true`, `populate()` will set this virtual to the number of populated
     * documents, as opposed to the documents themselves, using `Query#countDocuments()`.
     */
    count?: boolean;

    /** Add an extra match condition to `populate()`. */
    match?: FilterQuery<any> | Function;

    /** Add a default `limit` to the `populate()` query. */
    limit?: number;

    /** Add a default `skip` to the `populate()` query. */
    skip?: number;

    /**
     * For legacy reasons, `limit` with `populate()` may give incorrect results because it only
     * executes a single query for every document being populated. If you set `perDocumentLimit`,
     * Mongoose will ensure correct `limit` per document by executing a separate query for each
     * document to `populate()`. For example, `.find().populate({ path: 'test', perDocumentLimit: 2 })`
     * will execute 2 additional queries if `.find()` returns 2 documents.
     */
    perDocumentLimit?: number;

    /** Additional options like `limit` and `lean`. */
    options?: QueryOptions<DocType> & { match?: AnyObject };

    /** Additional options for plugins */
    [extra: string]: any;
  }

<<<<<<< HEAD
  export class VirtualType {
=======
  class VirtualType<HydratedDocType> {
>>>>>>> 6ab6a331
    /** Applies getters to `value`. */
    applyGetters(value: any, doc: Document): any;

    /** Applies setters to `value`. */
    applySetters(value: any, doc: Document): any;

    /** Adds a custom getter to this virtual. */
    get<T = HydratedDocType>(fn: (this: T, value: any, virtualType: VirtualType<T>, doc: T) => any): this;

    /** Adds a custom setter to this virtual. */
    set<T = HydratedDocType>(fn: (this: T, value: any, virtualType: VirtualType<T>, doc: T) => void): this;
  }

  export namespace Schema {
    namespace Types {
      class Array extends SchemaType implements AcceptsDiscriminator {
        /** This schema type's name, to defend against minifiers that mangle function names. */
        static schemaName: string;

        static options: { castNonArrays: boolean; };

        discriminator<D>(name: string | number, schema: Schema, value?: string): Model<D>;
        discriminator<T, U>(name: string | number, schema: Schema<T, U>, value?: string): U;

        /** The schematype embedded in this array */
        caster?: SchemaType;

        /**
         * Adds an enum validator if this is an array of strings or numbers. Equivalent to
         * `SchemaString.prototype.enum()` or `SchemaNumber.prototype.enum()`
         */
        enum(vals: string[] | number[]): this;
      }

      class Boolean extends SchemaType {
        /** This schema type's name, to defend against minifiers that mangle function names. */
        static schemaName: string;

        /** Configure which values get casted to `true`. */
        static convertToTrue: Set<any>;

        /** Configure which values get casted to `false`. */
        static convertToFalse: Set<any>;
      }

      class Buffer extends SchemaType {
        /** This schema type's name, to defend against minifiers that mangle function names. */
        static schemaName: string;

        /**
         * Sets the default [subtype](https://studio3t.com/whats-new/best-practices-uuid-mongodb/)
         * for this buffer. You can find a [list of allowed subtypes here](http://api.mongodb.com/python/current/api/bson/binary.html).
         */
        subtype(subtype: number): this;
      }

      class Date extends SchemaType {
        /** This schema type's name, to defend against minifiers that mangle function names. */
        static schemaName: string;

        /** Declares a TTL index (rounded to the nearest second) for _Date_ types only. */
        expires(when: number | string): this;

        /** Sets a maximum date validator. */
        max(value: NativeDate, message: string): this;

        /** Sets a minimum date validator. */
        min(value: NativeDate, message: string): this;
      }

      class Decimal128 extends SchemaType {
        /** This schema type's name, to defend against minifiers that mangle function names. */
        static schemaName: string;
      }

      class DocumentArray extends SchemaType implements AcceptsDiscriminator {
        /** This schema type's name, to defend against minifiers that mangle function names. */
        static schemaName: string;

        static options: { castNonArrays: boolean; };

        discriminator<D>(name: string | number, schema: Schema, value?: string): Model<D>;
        discriminator<T, U>(name: string | number, schema: Schema<T, U>, value?: string): U;

        /** The schema used for documents in this array */
        schema: Schema;

        /** The constructor used for subdocuments in this array */
        caster?: typeof Types.Subdocument;
      }

      class Map extends SchemaType {
        /** This schema type's name, to defend against minifiers that mangle function names. */
        static schemaName: string;
      }

      class Mixed extends SchemaType {
        /** This schema type's name, to defend against minifiers that mangle function names. */
        static schemaName: string;
      }

      class Number extends SchemaType {
        /** This schema type's name, to defend against minifiers that mangle function names. */
        static schemaName: string;

        /** Sets a enum validator */
        enum(vals: number[]): this;

        /** Sets a maximum number validator. */
        max(value: number, message: string): this;

        /** Sets a minimum number validator. */
        min(value: number, message: string): this;
      }

      class ObjectId extends SchemaType {
        /** This schema type's name, to defend against minifiers that mangle function names. */
        static schemaName: string;

        /** Adds an auto-generated ObjectId default if turnOn is true. */
        auto(turnOn: boolean): this;
      }

      class Subdocument extends SchemaType implements AcceptsDiscriminator {
        /** This schema type's name, to defend against minifiers that mangle function names. */
        static schemaName: string;

        /** The document's schema */
        schema: Schema;

        discriminator<D>(name: string | number, schema: Schema, value?: string): Model<D>;
        discriminator<T, U>(name: string | number, schema: Schema<T, U>, value?: string): U;
      }

      class String extends SchemaType {
        /** This schema type's name, to defend against minifiers that mangle function names. */
        static schemaName: string;

        /** Adds an enum validator */
        enum(vals: string[] | any): this;

        /** Adds a lowercase [setter](http://mongoosejs.com/docs/api.html#schematype_SchemaType-set). */
        lowercase(shouldApply?: boolean): this;

        /** Sets a regexp validator. */
        match(value: RegExp, message: string): this;

        /** Sets a maximum length validator. */
        maxlength(value: number, message: string): this;

        /** Sets a minimum length validator. */
        minlength(value: number, message: string): this;

        /** Adds a trim [setter](http://mongoosejs.com/docs/api.html#schematype_SchemaType-set). */
        trim(shouldTrim?: boolean): this;

        /** Adds an uppercase [setter](http://mongoosejs.com/docs/api.html#schematype_SchemaType-set). */
        uppercase(shouldApply?: boolean): this;
      }
    }
  }

  export namespace Types {
    class Array<T> extends global.Array<T> {
      /** Pops the array atomically at most one time per document `save()`. */
      $pop(): T;

      /** Atomically shifts the array at most one time per document `save()`. */
      $shift(): T;

      /** Adds values to the array if not already present. */
      addToSet(...args: any[]): any[];

      isMongooseArray: true;

      /** Pushes items to the array non-atomically. */
      nonAtomicPush(...args: any[]): number;

      /** Wraps [`Array#push`](https://developer.mozilla.org/en/JavaScript/Reference/Global_Objects/Array/push) with proper change tracking. */
      push(...args: any[]): number;

      /**
       * Pulls items from the array atomically. Equality is determined by casting
       * the provided value to an embedded document and comparing using
       * [the `Document.equals()` function.](./api.html#document_Document-equals)
       */
      pull(...args: any[]): this;

      /**
       * Alias of [pull](#mongoosearray_MongooseArray-pull)
       */
      remove(...args: any[]): this;

      /** Sets the casted `val` at index `i` and marks the array modified. */
      set(i: number, val: T): this;

      /** Atomically shifts the array at most one time per document `save()`. */
      shift(): T;

      /** Returns a native js Array. */
      toObject(options?: ToObjectOptions): any;
      toObject<T>(options?: ToObjectOptions): T;

      /** Wraps [`Array#unshift`](https://developer.mozilla.org/en/JavaScript/Reference/Global_Objects/Array/unshift) with proper change tracking. */
      unshift(...args: any[]): number;
    }

    class Buffer extends global.Buffer {
      /** Sets the subtype option and marks the buffer modified. */
      subtype(subtype: number | ToObjectOptions): void;

      /** Converts this buffer to its Binary type representation. */
      toObject(subtype?: number): mongodb.Binary;
    }

    class Decimal128 extends mongodb.Decimal128 { }

    class DocumentArray<T> extends Types.Array<T extends Types.Subdocument ? T : Types.Subdocument<InferId<T>> & T> {
      /** DocumentArray constructor */
      constructor(values: any[]);

      isMongooseDocumentArray: true;

      /** Creates a subdocument casted to this schema. */
      create(obj: any): T extends Types.Subdocument ? T : Types.Subdocument<InferId<T>> & T;

      /** Searches array items for the first document with a matching _id. */
      id(id: any): (T extends Types.Subdocument ? T : Types.Subdocument<InferId<T>> & T) | null;

      push(...args: (AnyKeys<T> & AnyObject)[]): number;
    }

    class Map<V> extends global.Map<string, V> {
      /** Converts a Mongoose map into a vanilla JavaScript map. */
      toObject(options?: ToObjectOptions & { flattenMaps?: boolean }): any;
    }

    class ObjectId extends mongodb.ObjectId {
      _id: this;
    }

    class Subdocument<IdType = any> extends Document<IdType> {
      $isSingleNested: true;

      /** Returns the top level document of this sub-document. */
      ownerDocument(): Document;

      /** Returns this sub-documents parent document. */
      parent(): Document;

      /** Returns this sub-documents parent document. */
      $parent(): Document;
    }

    class ArraySubdocument<IdType = any> extends Subdocument<IdType> {
      /** Returns this sub-documents parent array. */
      parentArray(): Types.DocumentArray<unknown>;
    }
  }

  export type ReturnsNewDoc = { new: true } | { returnOriginal: false } | { returnDocument: 'after' };

  export type QueryWithHelpers<ResultType, DocType, THelpers = {}, RawDocType = DocType> = Query<ResultType, DocType, THelpers, RawDocType> & THelpers;

  export type UnpackedIntersection<T, U> = T extends null ? null : T extends (infer A)[]
    ? (Omit<A, keyof U> & U)[]
    : keyof U extends never
      ? T
      : Omit<T, keyof U> & U;

  export type ProjectionFields<DocType> = { [Key in keyof Omit<LeanDocument<DocType>, '__v'>]?: any } & Record<string, any>;

<<<<<<< HEAD
  export class Query<ResultType, DocType, THelpers = {}, RawDocType = DocType> {
    _mongooseOptions: MongooseQueryOptions;
=======
  class Query<ResultType, DocType, THelpers = {}, RawDocType = DocType> {
    _mongooseOptions: MongooseQueryOptions<DocType>;
>>>>>>> 6ab6a331

    /**
     * Returns a wrapper around a [mongodb driver cursor](http://mongodb.github.io/node-mongodb-native/2.1/api/Cursor.html).
     * A QueryCursor exposes a Streams3 interface, as well as a `.next()` function.
     * This is equivalent to calling `.cursor()` with no arguments.
     */
    [Symbol.asyncIterator](): AsyncIterableIterator<DocType>;

    /** Executes the query */
    exec(): Promise<ResultType>;
    exec(callback?: Callback<ResultType>): void;
    // @todo: this doesn't seem right
    exec(callback?: Callback<ResultType>): Promise<ResultType> | any;

    $where(argument: string | Function): QueryWithHelpers<DocType[], DocType, THelpers, RawDocType>;

    /** Specifies an `$all` query condition. When called with one argument, the most recent path passed to `where()` is used. */
    all(val: Array<any>): this;
    all(path: string, val: Array<any>): this;

    /** Sets the allowDiskUse option for the query (ignored for < 4.4.0) */
    allowDiskUse(value: boolean): this;

    /** Specifies arguments for an `$and` condition. */
    and(array: FilterQuery<DocType>[]): this;

    /** Specifies the batchSize option. */
    batchSize(val: number): this;

    /** Specifies a `$box` condition */
    box(val: any): this;
    box(lower: number[], upper: number[]): this;

    /**
     * Casts this query to the schema of `model`.
     *
     * @param {Model} [model] the model to cast to. If not set, defaults to `this.model`
     * @param {Object} [obj] If not set, defaults to this query's conditions
     * @return {Object} the casted `obj`
     */
    cast(model?: Model<any, THelpers> | null, obj?: any): any;

    /**
     * Executes the query returning a `Promise` which will be
     * resolved with either the doc(s) or rejected with the error.
     * Like `.then()`, but only takes a rejection handler.
     */
    catch: Promise<ResultType>['catch'];

    /** Specifies a `$center` or `$centerSphere` condition. */
    circle(area: any): this;
    circle(path: string, area: any): this;

    /** Make a copy of this query so you can re-execute it. */
    clone(): this;

    /** Adds a collation to this op (MongoDB 3.4 and up) */
    collation(value: mongodb.CollationOptions): this;

    /** Specifies the `comment` option. */
    comment(val: string): this;

    /** Specifies this query as a `count` query. */
    count(callback?: Callback<number>): QueryWithHelpers<number, DocType, THelpers, RawDocType>;
    count(criteria: FilterQuery<DocType>, callback?: Callback<number>): QueryWithHelpers<number, DocType, THelpers, RawDocType>;

    /** Specifies this query as a `countDocuments` query. */
    countDocuments(callback?: Callback<number>): QueryWithHelpers<number, DocType, THelpers, RawDocType>;
    countDocuments(
      criteria: FilterQuery<DocType>,
      options?: QueryOptions<DocType>,
      callback?: Callback<number>
    ): QueryWithHelpers<number, DocType, THelpers, RawDocType>;

    /**
     * Returns a wrapper around a [mongodb driver cursor](http://mongodb.github.io/node-mongodb-native/2.1/api/Cursor.html).
     * A QueryCursor exposes a Streams3 interface, as well as a `.next()` function.
     */
    cursor(options?: QueryOptions<DocType>): Cursor<DocType, QueryOptions<DocType>>;

    /**
     * Declare and/or execute this query as a `deleteMany()` operation. Works like
     * remove, except it deletes _every_ document that matches `filter` in the
     * collection, regardless of the value of `single`.
     */
    deleteMany(filter?: FilterQuery<DocType>, options?: QueryOptions<DocType>, callback?: Callback): QueryWithHelpers<any, DocType, THelpers, RawDocType>;
    deleteMany(filter: FilterQuery<DocType>, callback: Callback): QueryWithHelpers<any, DocType, THelpers, RawDocType>;
    deleteMany(callback: Callback): QueryWithHelpers<any, DocType, THelpers, RawDocType>;

    /**
     * Declare and/or execute this query as a `deleteOne()` operation. Works like
     * remove, except it deletes at most one document regardless of the `single`
     * option.
     */
    deleteOne(filter?: FilterQuery<DocType>, options?: QueryOptions<DocType>, callback?: Callback): QueryWithHelpers<any, DocType, THelpers, RawDocType>;
    deleteOne(filter: FilterQuery<DocType>, callback: Callback): QueryWithHelpers<any, DocType, THelpers, RawDocType>;
    deleteOne(callback: Callback): QueryWithHelpers<any, DocType, THelpers, RawDocType>;

    /** Creates a `distinct` query: returns the distinct values of the given `field` that match `filter`. */
    distinct<ReturnType = any>(field: string, filter?: FilterQuery<DocType>, callback?: Callback<number>): QueryWithHelpers<Array<ReturnType>, DocType, THelpers, RawDocType>;

    /** Specifies a `$elemMatch` query condition. When called with one argument, the most recent path passed to `where()` is used. */
    elemMatch(val: Function | any): this;
    elemMatch(path: string, val: Function | any): this;

    /**
     * Gets/sets the error flag on this query. If this flag is not null or
     * undefined, the `exec()` promise will reject without executing.
     */
    error(): NativeError | null;
    error(val: NativeError | null): this;

    /** Specifies the complementary comparison value for paths specified with `where()` */
    equals(val: any): this;

    /** Creates a `estimatedDocumentCount` query: counts the number of documents in the collection. */
    estimatedDocumentCount(options?: QueryOptions<DocType>, callback?: Callback<number>): QueryWithHelpers<number, DocType, THelpers, RawDocType>;

    /** Specifies a `$exists` query condition. When called with one argument, the most recent path passed to `where()` is used. */
    exists(val: boolean): this;
    exists(path: string, val: boolean): this;

    /**
     * Sets the [`explain` option](https://docs.mongodb.com/manual/reference/method/cursor.explain/),
     * which makes this query return detailed execution stats instead of the actual
     * query result. This method is useful for determining what index your queries
     * use.
     */
    explain(verbose?: string): this;

    /** Creates a `find` query: gets a list of documents that match `filter`. */
    find(callback?: Callback<DocType[]>): QueryWithHelpers<Array<DocType>, DocType, THelpers, RawDocType>;
    find(
      filter: FilterQuery<DocType>,
      callback?: Callback<DocType[]>
    ): QueryWithHelpers<Array<DocType>, DocType, THelpers, RawDocType>;
    find(
      filter: FilterQuery<DocType>,
      projection?: ProjectionType<DocType> | null,
      callback?: Callback<DocType[]>
    ): QueryWithHelpers<Array<DocType>, DocType, THelpers, RawDocType>;
    find(
      filter: FilterQuery<DocType>,
      projection?: ProjectionType<DocType> | null,
      options?: QueryOptions<DocType> | null,
      callback?: Callback<DocType[]>
    ): QueryWithHelpers<Array<DocType>, DocType, THelpers, RawDocType>;

    /** Declares the query a findOne operation. When executed, the first found document is passed to the callback. */
    findOne(
      filter?: FilterQuery<DocType>,
      projection?: ProjectionType<DocType> | null,
      options?: QueryOptions<DocType> | null,
      callback?: Callback<DocType | null>
    ): QueryWithHelpers<DocType | null, DocType, THelpers, RawDocType>;
    findOne(
      filter?: FilterQuery<DocType>,
      projection?: ProjectionType<DocType> | null,
      callback?: Callback<DocType | null>
    ): QueryWithHelpers<DocType | null, DocType, THelpers, RawDocType>;
    findOne(
      filter?: FilterQuery<DocType>,
      callback?: Callback<DocType | null>
    ): QueryWithHelpers<DocType | null, DocType, THelpers, RawDocType>;

    /** Creates a `findOneAndDelete` query: atomically finds the given document, deletes it, and returns the document as it was before deletion. */
    findOneAndDelete(
      filter?: FilterQuery<DocType>,
      options?: QueryOptions<DocType> | null,
      callback?: (err: CallbackError, doc: DocType | null, res: any) => void
    ): QueryWithHelpers<DocType | null, DocType, THelpers, RawDocType>;

    /** Creates a `findOneAndRemove` query: atomically finds the given document and deletes it. */
    findOneAndRemove(
      filter?: FilterQuery<DocType>,
      options?: QueryOptions<DocType> | null,
      callback?: (err: CallbackError, doc: DocType | null, res: any) => void
    ): QueryWithHelpers<DocType | null, DocType, THelpers, RawDocType>;

    /** Creates a `findOneAndUpdate` query: atomically find the first document that matches `filter` and apply `update`. */
    findOneAndUpdate(
      filter: FilterQuery<DocType>,
      update: UpdateQuery<DocType>,
      options: QueryOptions<DocType> & { rawResult: true },
      callback?: (err: CallbackError, doc: DocType | null, res: ModifyResult<DocType>) => void
    ): QueryWithHelpers<ModifyResult<DocType>, DocType, THelpers, RawDocType>;
    findOneAndUpdate(
      filter: FilterQuery<DocType>,
      update: UpdateQuery<DocType>,
      options: QueryOptions<DocType> & { upsert: true } & ReturnsNewDoc,
      callback?: (err: CallbackError, doc: DocType, res: ModifyResult<DocType>) => void
    ): QueryWithHelpers<DocType, DocType, THelpers, RawDocType>;
    findOneAndUpdate(
      filter?: FilterQuery<DocType>,
      update?: UpdateQuery<DocType>,
      options?: QueryOptions<DocType> | null,
      callback?: (err: CallbackError, doc: DocType | null, res: ModifyResult<DocType>) => void
    ): QueryWithHelpers<DocType | null, DocType, THelpers, RawDocType>;

    /** Creates a `findByIdAndDelete` query, filtering by the given `_id`. */
    findByIdAndDelete(id?: mongodb.ObjectId | any, options?: QueryOptions<DocType> | null, callback?: (err: CallbackError, doc: DocType | null, res: any) => void): QueryWithHelpers<DocType | null, DocType, THelpers, RawDocType>;

    /** Creates a `findOneAndUpdate` query, filtering by the given `_id`. */
    findByIdAndUpdate(id: mongodb.ObjectId | any, update: UpdateQuery<DocType>, options: QueryOptions<DocType> & { rawResult: true }, callback?: (err: CallbackError, doc: any, res?: any) => void): QueryWithHelpers<any, DocType, THelpers, RawDocType>;
    findByIdAndUpdate(id: mongodb.ObjectId | any, update: UpdateQuery<DocType>, options: QueryOptions<DocType> & { upsert: true } & ReturnsNewDoc, callback?: (err: CallbackError, doc: DocType, res?: any) => void): QueryWithHelpers<DocType, DocType, THelpers, RawDocType>;
    findByIdAndUpdate(id?: mongodb.ObjectId | any, update?: UpdateQuery<DocType>, options?: QueryOptions<DocType> | null, callback?: (CallbackError: any, doc: DocType | null, res?: any) => void): QueryWithHelpers<DocType | null, DocType, THelpers, RawDocType>;
    findByIdAndUpdate(id: mongodb.ObjectId | any, update: UpdateQuery<DocType>, callback: (CallbackError: any, doc: DocType | null, res?: any) => void): QueryWithHelpers<DocType | null, DocType, THelpers, RawDocType>;

    /** Specifies a `$geometry` condition */
    geometry(object: { type: string, coordinates: any[] }): this;

    /**
     * For update operations, returns the value of a path in the update's `$set`.
     * Useful for writing getters/setters that can work with both update operations
     * and `save()`.
     */
    get(path: string): any;

    /** Returns the current query filter (also known as conditions) as a POJO. */
    getFilter(): FilterQuery<DocType>;

    /** Gets query options. */
    getOptions(): QueryOptions<DocType>;

    /** Gets a list of paths to be populated by this query */
    getPopulatedPaths(): Array<string>;

    /** Returns the current query filter. Equivalent to `getFilter()`. */
    getQuery(): FilterQuery<DocType>;

    /** Returns the current update operations as a JSON object. */
    getUpdate(): UpdateQuery<DocType> | UpdateWithAggregationPipeline | null;

    /** Specifies a `$gt` query condition. When called with one argument, the most recent path passed to `where()` is used. */
    gt(val: number): this;
    gt(path: string, val: number): this;

    /** Specifies a `$gte` query condition. When called with one argument, the most recent path passed to `where()` is used. */
    gte(val: number): this;
    gte(path: string, val: number): this;

    /** Sets query hints. */
    hint(val: any): this;

    /** Specifies an `$in` query condition. When called with one argument, the most recent path passed to `where()` is used. */
    in(val: Array<any>): this;
    in(path: string, val: Array<any>): this;

    /** Declares an intersects query for `geometry()`. */
    intersects(arg?: any): this;

    /** Requests acknowledgement that this operation has been persisted to MongoDB's on-disk journal. */
    j(val: boolean | null): this;

    /** Sets the lean option. */
    lean<LeanResultType = RawDocType extends Document ? LeanDocumentOrArray<ResultType> : LeanDocumentOrArrayWithRawType<ResultType, Require_id<RawDocType>>>(val?: boolean | any): QueryWithHelpers<LeanResultType, DocType, THelpers, RawDocType>;

    /** Specifies the maximum number of documents the query will return. */
    limit(val: number): this;

    /** Specifies a `$lt` query condition. When called with one argument, the most recent path passed to `where()` is used. */
    lt(val: number): this;
    lt(path: string, val: number): this;

    /** Specifies a `$lte` query condition. When called with one argument, the most recent path passed to `where()` is used. */
    lte(val: number): this;
    lte(path: string, val: number): this;

    /**
     * Runs a function `fn` and treats the return value of `fn` as the new value
     * for the query to resolve to.
     */
    transform<MappedType>(fn: (doc: ResultType) => MappedType): QueryWithHelpers<MappedType, DocType, THelpers, RawDocType>;

    /** Specifies an `$maxDistance` query condition. When called with one argument, the most recent path passed to `where()` is used. */
    maxDistance(val: number): this;
    maxDistance(path: string, val: number): this;

    /** Specifies the maxScan option. */
    maxScan(val: number): this;

    /**
     * Sets the [maxTimeMS](https://docs.mongodb.com/manual/reference/method/cursor.maxTimeMS/)
     * option. This will tell the MongoDB server to abort if the query or write op
     * has been running for more than `ms` milliseconds.
     */
    maxTimeMS(ms: number): this;

    /** Merges another Query or conditions object into this one. */
    merge(source: Query<any, any> | FilterQuery<DocType>): this;

    /** Specifies a `$mod` condition, filters documents for documents whose `path` property is a number that is equal to `remainder` modulo `divisor`. */
    mod(val: Array<number>): this;
    mod(path: string, val: Array<number>): this;

    /** The model this query was created from */
    model: typeof Model;

    /**
     * Getter/setter around the current mongoose-specific options for this query
     * Below are the current Mongoose-specific options.
     */
    mongooseOptions(val?: MongooseQueryOptions): MongooseQueryOptions;

    /** Specifies a `$ne` query condition. When called with one argument, the most recent path passed to `where()` is used. */
    ne(val: any): this;
    ne(path: string, val: any): this;

    /** Specifies a `$near` or `$nearSphere` condition */
    near(val: any): this;
    near(path: string, val: any): this;

    /** Specifies an `$nin` query condition. When called with one argument, the most recent path passed to `where()` is used. */
    nin(val: Array<any>): this;
    nin(path: string, val: Array<any>): this;

    /** Specifies arguments for an `$nor` condition. */
    nor(array: Array<FilterQuery<DocType>>): this;

    /** Specifies arguments for an `$or` condition. */
    or(array: Array<FilterQuery<DocType>>): this;

    /**
     * Make this query throw an error if no documents match the given `filter`.
     * This is handy for integrating with async/await, because `orFail()` saves you
     * an extra `if` statement to check if no document was found.
     */
    orFail(err?: NativeError | (() => NativeError)): QueryWithHelpers<NonNullable<ResultType>, DocType, THelpers, RawDocType>;

    /** Specifies a `$polygon` condition */
    polygon(...coordinatePairs: number[][]): this;
    polygon(path: string, ...coordinatePairs: number[][]): this;

    /** Specifies paths which should be populated with other documents. */
    populate<Paths = {}>(path: string | string[], select?: string | any, model?: string | Model<any, THelpers>, match?: any): QueryWithHelpers<UnpackedIntersection<ResultType, Paths>, DocType, THelpers, UnpackedIntersection<RawDocType, Paths>>;
    populate<Paths = {}>(options: PopulateOptions | (PopulateOptions | string)[]): QueryWithHelpers<UnpackedIntersection<ResultType, Paths>, DocType, THelpers, UnpackedIntersection<RawDocType, Paths>>;

    /** Get/set the current projection (AKA fields). Pass `null` to remove the current projection. */
    projection(): ProjectionFields<DocType> | null;
    projection(fields: null): null;
    projection(fields?: ProjectionFields<DocType> | string): ProjectionFields<DocType>;

    /** Determines the MongoDB nodes from which to read. */
    read(pref: string | mongodb.ReadPreferenceMode, tags?: any[]): this;

    /** Sets the readConcern option for the query. */
    readConcern(level: string): this;

    /** Specifies a `$regex` query condition. When called with one argument, the most recent path passed to `where()` is used. */
    regex(val: string | RegExp): this;
    regex(path: string, val: string | RegExp): this;

    /**
     * Declare and/or execute this query as a remove() operation. `remove()` is
     * deprecated, you should use [`deleteOne()`](#query_Query-deleteOne)
     * or [`deleteMany()`](#query_Query-deleteMany) instead.
     */
    remove(filter?: FilterQuery<DocType>, callback?: Callback<mongodb.UpdateResult>): Query<mongodb.UpdateResult, DocType, THelpers, RawDocType>;

    /**
     * Declare and/or execute this query as a replaceOne() operation. Same as
     * `update()`, except MongoDB will replace the existing document and will
     * not accept any [atomic](https://docs.mongodb.com/manual/tutorial/model-data-for-atomic-operations/#pattern) operators (`$set`, etc.)
     */
    replaceOne(filter?: FilterQuery<DocType>, replacement?: DocType | AnyObject, options?: QueryOptions<DocType> | null, callback?: Callback): QueryWithHelpers<any, DocType, THelpers, RawDocType>;
    replaceOne(filter?: FilterQuery<DocType>, replacement?: DocType | AnyObject, options?: QueryOptions<DocType> | null, callback?: Callback): QueryWithHelpers<any, DocType, THelpers, RawDocType>;

    /** Specifies which document fields to include or exclude (also known as the query "projection") */
    select(arg: string | any): this;

    /** Determines if field selection has been made. */
    selected(): boolean;

    /** Determines if exclusive field selection has been made. */
    selectedExclusively(): boolean;

    /** Determines if inclusive field selection has been made. */
    selectedInclusively(): boolean;

    /**
     * Sets the [MongoDB session](https://docs.mongodb.com/manual/reference/server-sessions/)
     * associated with this query. Sessions are how you mark a query as part of a
     * [transaction](/docs/transactions.html).
     */
    session(session: mongodb.ClientSession | null): this;

    /**
     * Adds a `$set` to this query's update without changing the operation.
     * This is useful for query middleware so you can add an update regardless
     * of whether you use `updateOne()`, `updateMany()`, `findOneAndUpdate()`, etc.
     */
    set(path: string | Record<string, unknown>, value?: any): this;

    /** Sets query options. Some options only make sense for certain operations. */
    setOptions(options: QueryOptions<DocType>, overwrite?: boolean): this;

    /** Sets the query conditions to the provided JSON object. */
    setQuery(val: FilterQuery<DocType> | null): void;

    setUpdate(update: UpdateQuery<DocType> | UpdateWithAggregationPipeline): void;

    /** Specifies an `$size` query condition. When called with one argument, the most recent path passed to `where()` is used. */
    size(val: number): this;
    size(path: string, val: number): this;

    /** Specifies the number of documents to skip. */
    skip(val: number): this;

    /** Specifies a `$slice` projection for an array. */
    slice(val: number | Array<number>): this;
    slice(path: string, val: number | Array<number>): this;

    /** Specifies this query as a `snapshot` query. */
    snapshot(val?: boolean): this;

    /** Sets the sort order. If an object is passed, values allowed are `asc`, `desc`, `ascending`, `descending`, `1`, and `-1`. */
    sort(arg: string | any): this;

    /** Sets the tailable option (for use with capped collections). */
    tailable(bool?: boolean, opts?: {
      numberOfRetries?: number;
      tailableRetryInterval?: number;
    }): this;

    /**
     * Executes the query returning a `Promise` which will be
     * resolved with either the doc(s) or rejected with the error.
     */
    then: Promise<ResultType>['then'];

    /** Converts this query to a customized, reusable query constructor with all arguments and options retained. */
    toConstructor(): new (...args: any[]) => QueryWithHelpers<ResultType, DocType, THelpers, RawDocType>;

    /** Declare and/or execute this query as an update() operation. */
    update(filter?: FilterQuery<DocType>, update?: UpdateQuery<DocType> | UpdateWithAggregationPipeline, options?: QueryOptions<DocType> | null, callback?: Callback<UpdateWriteOpResult>): QueryWithHelpers<UpdateWriteOpResult, DocType, THelpers, RawDocType>;

    /**
     * Declare and/or execute this query as an updateMany() operation. Same as
     * `update()`, except MongoDB will update _all_ documents that match
     * `filter` (as opposed to just the first one) regardless of the value of
     * the `multi` option.
     */
    updateMany(filter?: FilterQuery<DocType>, update?: UpdateQuery<DocType> | UpdateWithAggregationPipeline, options?: QueryOptions<DocType> | null, callback?: Callback<UpdateWriteOpResult>): QueryWithHelpers<UpdateWriteOpResult, DocType, THelpers, RawDocType>;

    /**
     * Declare and/or execute this query as an updateOne() operation. Same as
     * `update()`, except it does not support the `multi` or `overwrite` options.
     */
    updateOne(filter?: FilterQuery<DocType>, update?: UpdateQuery<DocType> | UpdateWithAggregationPipeline, options?: QueryOptions<DocType> | null, callback?: Callback<UpdateWriteOpResult>): QueryWithHelpers<UpdateWriteOpResult, DocType, THelpers, RawDocType>;

    /**
     * Sets the specified number of `mongod` servers, or tag set of `mongod` servers,
     * that must acknowledge this write before this write is considered successful.
     */
    w(val: string | number | null): this;

    /** Specifies a path for use with chaining. */
    where(path: string, val?: any): this;
    where(obj: object): this;
    where(): this;

    /** Defines a `$within` or `$geoWithin` argument for geo-spatial queries. */
    within(val?: any): this;

    /**
     * If [`w > 1`](/docs/api.html#query_Query-w), the maximum amount of time to
     * wait for this write to propagate through the replica set before this
     * operation fails. The default is `0`, which means no timeout.
     */
    wtimeout(ms: number): this;
  }

  type ProjectionElementType = number | string;
  export type ProjectionType<T> = { [P in keyof T]?: ProjectionElementType } | AnyObject | string;

  export type QuerySelector<T> = {
    // Comparison
    $eq?: T;
    $gt?: T;
    $gte?: T;
    $in?: [T] extends AnyArray<any> ? Unpacked<T>[] : T[];
    $lt?: T;
    $lte?: T;
    $ne?: T;
    $nin?: [T] extends AnyArray<any> ? Unpacked<T>[] : T[];
    // Logical
    $not?: T extends string ? QuerySelector<T> | RegExp : QuerySelector<T>;
    // Element
    /**
     * When `true`, `$exists` matches the documents that contain the field,
     * including documents where the field value is null.
     */
    $exists?: boolean;
    $type?: string | number;
    // Evaluation
    $expr?: any;
    $jsonSchema?: any;
    $mod?: T extends number ? [number, number] : never;
    $regex?: T extends string ? RegExp | string : never;
    $options?: T extends string ? string : never;
    // Geospatial
    // TODO: define better types for geo queries
    $geoIntersects?: { $geometry: object };
    $geoWithin?: object;
    $near?: object;
    $nearSphere?: object;
    $maxDistance?: number;
    // Array
    // TODO: define better types for $all and $elemMatch
    $all?: T extends AnyArray<any> ? any[] : never;
    $elemMatch?: T extends AnyArray<any> ? object : never;
    $size?: T extends AnyArray<any> ? number : never;
    // Bitwise
    $bitsAllClear?: number | mongodb.Binary | number[];
    $bitsAllSet?: number | mongodb.Binary | number[];
    $bitsAnyClear?: number | mongodb.Binary | number[];
    $bitsAnySet?: number | mongodb.Binary | number[];
  };

  export type RootQuerySelector<T> = {
    /** @see https://docs.mongodb.com/manual/reference/operator/query/and/#op._S_and */
    $and?: Array<FilterQuery<T>>;
    /** @see https://docs.mongodb.com/manual/reference/operator/query/nor/#op._S_nor */
    $nor?: Array<FilterQuery<T>>;
    /** @see https://docs.mongodb.com/manual/reference/operator/query/or/#op._S_or */
    $or?: Array<FilterQuery<T>>;
    /** @see https://docs.mongodb.com/manual/reference/operator/query/text */
    $text?: {
      $search: string;
      $language?: string;
      $caseSensitive?: boolean;
      $diacriticSensitive?: boolean;
    };
    /** @see https://docs.mongodb.com/manual/reference/operator/query/where/#op._S_where */
    $where?: string | Function;
    /** @see https://docs.mongodb.com/manual/reference/operator/query/comment/#op._S_comment */
    $comment?: string;
    // we could not find a proper TypeScript generic to support nested queries e.g. 'user.friends.name'
    // this will mark all unrecognized properties as any (including nested queries)
    [key: string]: any;
  };

  export type ApplyBasicQueryCasting<T> = T | T[] | any;
  export type Condition<T> = ApplyBasicQueryCasting<T> | QuerySelector<ApplyBasicQueryCasting<T>>;

  export type _FilterQuery<T> = {
    [P in keyof T]?: Condition<T[P]>;
  } &
  RootQuerySelector<T>;

  /**
   * Filter query to select the documents that match the query
   * @example
   * ```js
   * { age: { $gte: 30 } }
   * ```
   */
  export type FilterQuery<T> = _FilterQuery<T>;

  export type SortValues = -1 | 1 | 'asc' | 'ascending' | 'desc' | 'descending';

  type _UpdateQuery<TSchema> = {
    /** @see https://docs.mongodb.com/manual/reference/operator/update-field/ */
    $currentDate?: AnyKeys<TSchema> & AnyObject;
    $inc?: AnyKeys<TSchema> & AnyObject;
    $min?: AnyKeys<TSchema> & AnyObject;
    $max?: AnyKeys<TSchema> & AnyObject;
    $mul?: AnyKeys<TSchema> & AnyObject;
    $rename?: { [key: string]: string };
    $set?: AnyKeys<TSchema> & AnyObject;
    $setOnInsert?: AnyKeys<TSchema> & AnyObject;
    $unset?: AnyKeys<TSchema> & AnyObject;

    /** @see https://docs.mongodb.com/manual/reference/operator/update-array/ */
    $addToSet?: AnyKeys<TSchema> & AnyObject;
    $pop?: AnyKeys<TSchema> & AnyObject;
    $pull?: AnyKeys<TSchema> & AnyObject;
    $push?: AnyKeys<TSchema> & AnyObject;
    $pullAll?: AnyKeys<TSchema> & AnyObject;

    /** @see https://docs.mongodb.com/manual/reference/operator/update-bitwise/ */
    $bit?: {
      [key: string]: { [key in 'and' | 'or' | 'xor']?: number };
    };
  };

  export type UpdateWithAggregationPipeline = UpdateAggregationStage[];
  export type UpdateAggregationStage = { $addFields: any } |
  { $set: any } |
  { $project: any } |
  { $unset: any } |
  { $replaceRoot: any } |
  { $replaceWith: any };

  export type __UpdateDefProperty<T> =
    [Extract<T, mongodb.ObjectId>] extends [never] ? T :
      T | string;
  export type _UpdateQueryDef<T> = {
    [K in keyof T]?: __UpdateDefProperty<T[K]>;
  };

  /**
   * Update query command to perform on the document
   * @example
   * ```js
   * { age: 30 }
   * ```
   */
  export type UpdateQuery<T> = _UpdateQuery<_UpdateQueryDef<T>> & AnyObject;

  export type DocumentDefinition<T> = {
    [K in keyof Omit<T, Exclude<keyof Document, '_id' | 'id' | '__v'>>]:
    [Extract<T[K], mongodb.ObjectId>] extends [never]
      ? T[K] extends TreatAsPrimitives
        ? T[K]
        : LeanDocumentElement<T[K]>
      : T[K] | string;
  };

  export type FlattenMaps<T> = {
    [K in keyof T]: T[K] extends Map<any, any>
      ? AnyObject : T[K] extends TreatAsPrimitives
        ? T[K] : FlattenMaps<T[K]>;
  };

  export type actualPrimitives = string | boolean | number | bigint | symbol | null | undefined;
  export type TreatAsPrimitives = actualPrimitives |
  NativeDate | RegExp | symbol | Error | BigInt | Types.ObjectId;

  export type LeanType<T> =
    0 extends (1 & T) ? T : // any
      T extends TreatAsPrimitives ? T : // primitives
        T extends Types.Subdocument ? Omit<LeanDocument<T>, '$isSingleNested' | 'ownerDocument' | 'parent'> : // subdocs
          LeanDocument<T>; // Documents and everything else

  export type LeanArray<T extends unknown[]> = T extends unknown[][] ? LeanArray<T[number]>[] : LeanType<T[number]>[];

  export type _LeanDocument<T> = {
    [K in keyof T]: LeanDocumentElement<T[K]>;
  };

  // Keep this a separate type, to ensure that T is a naked type.
  // This way, the conditional type is distributive over union types.
  // This is required for PopulatedDoc.
  export type LeanDocumentElement<T> =
    T extends unknown[] ? LeanArray<T> : // Array
      T extends Document ? LeanDocument<T> : // Subdocument
        T;

  export type SchemaDefinitionType<T> = T extends Document ? Omit<T, Exclude<keyof Document, '_id' | 'id' | '__v'>> : T;

  /**
   * Documents returned from queries with the lean option enabled.
   * Plain old JavaScript object documents (POJO).
   * @see https://mongoosejs.com/docs/tutorials/lean.html
   */
  export type LeanDocument<T> = Omit<_LeanDocument<T>, Exclude<keyof Document, '_id' | 'id' | '__v'> | '$isSingleNested'>;

  export type LeanDocumentOrArray<T> = 0 extends (1 & T) ? T :
    T extends unknown[] ? LeanDocument<T[number]>[] :
      T extends Document ? LeanDocument<T> :
        T;

  export type LeanDocumentOrArrayWithRawType<T, RawDocType> = 0 extends (1 & T) ? T :
    T extends unknown[] ? RawDocType[] :
      T extends Document ? RawDocType :
        T;

  export class SchemaType<T = any> {
    /** SchemaType constructor */
    constructor(path: string, options?: AnyObject, instance?: string);

    /** Get/set the function used to cast arbitrary values to this type. */
    static cast(caster?: Function | boolean): Function;

    static checkRequired(checkRequired?: (v: any) => boolean): (v: any) => boolean;

    /** Sets a default option for this schema type. */
    static set(option: string, value: any): void;

    /** Attaches a getter for all instances of this schema type. */
    static get(getter: (value: any) => any): void;

    /** The class that Mongoose uses internally to instantiate this SchemaType's `options` property. */
    OptionsConstructor: SchemaTypeOptions<T>;

    /** Cast `val` to this schema type. Each class that inherits from schema type should implement this function. */
    cast(val: any, doc: Document<any>, init: boolean, prev?: any, options?: any): any;

    /** Sets a default value for this SchemaType. */
    default(val: any): any;

    /** Adds a getter to this schematype. */
    get(fn: Function): this;

    /**
     * Defines this path as immutable. Mongoose prevents you from changing
     * immutable paths unless the parent document has [`isNew: true`](/docs/api.html#document_Document-isNew).
     */
    immutable(bool: boolean): this;

    /** Declares the index options for this schematype. */
    index(options: any): this;

    /** String representation of what type this is, like 'ObjectID' or 'Number' */
    instance: string;

    /** True if this SchemaType has a required validator. False otherwise. */
    isRequired?: boolean;

    /** The options this SchemaType was instantiated with */
    options: AnyObject;

    /** The path to this SchemaType in a Schema. */
    path: string;

    /**
     * Set the model that this path refers to. This is the option that [populate](https://mongoosejs.com/docs/populate.html)
     * looks at to determine the foreign collection it should query.
     */
    ref(ref: string | boolean | Model<any>): this;

    /**
     * Adds a required validator to this SchemaType. The validator gets added
     * to the front of this SchemaType's validators array using unshift().
     */
    required(required: boolean, message?: string): this;

    /** The schema this SchemaType instance is part of */
    schema: Schema<any>;

    /** Sets default select() behavior for this path. */
    select(val: boolean): this;

    /** Adds a setter to this schematype. */
    set(fn: Function): this;

    /** Declares a sparse index. */
    sparse(bool: boolean): this;

    /** Declares a full text index. */
    text(bool: boolean): this;

    /** Defines a custom function for transforming this path when converting a document to JSON. */
    transform(fn: (value: any) => any): this;

    /** Declares an unique index. */
    unique(bool: boolean): this;

    /** The validators that Mongoose should run to validate properties at this SchemaType's path. */
    validators: { message?: string; type?: string; validator?: Function }[];

    /** Adds validator(s) for this document path. */
    validate(obj: RegExp | Function | any, errorMsg?: string,
      type?: string): this;
  }

  export interface SyncIndexesOptions extends mongodb.CreateIndexesOptions {
    continueOnError?: boolean
  }
  export type ConnectionSyncIndexesResult = Record<string, OneCollectionSyncIndexesResult>;
  type OneCollectionSyncIndexesResult = Array<string> & mongodb.MongoServerError;
  export type Callback<T = any> = (error: CallbackError, result: T) => void;

  export type CallbackWithoutResult = (error: CallbackError) => void;
  export type CallbackWithoutResultAndOptionalError = (error?: CallbackError) => void;

  /* for ts-mongoose */
  export class mquery { }

  export default mongoose;
}<|MERGE_RESOLUTION|>--- conflicted
+++ resolved
@@ -181,11 +181,7 @@
    * section collection.js
    * http://mongoosejs.com/docs/api.html#collection-js
    */
-<<<<<<< HEAD
-  export interface CollectionBase<T> extends mongodb.Collection<T> {
-=======
-  interface CollectionBase<T extends mongodb.Document> extends mongodb.Collection<T> {
->>>>>>> 6ab6a331
+  export interface CollectionBase<T extends mongodb.Document> extends mongodb.Collection<T> {
     /*
       * Abstract methods. Some of these are already defined on the
       * mongodb.Collection interface so they've been commented out.
@@ -206,13 +202,8 @@
    * section drivers/node-mongodb-native/collection.js
    * http://mongoosejs.com/docs/api.html#drivers-node-mongodb-native-collection-js
    */
-<<<<<<< HEAD
   export let Collection: Collection;
-  export interface Collection<T = AnyObject> extends CollectionBase<T> {
-=======
-  let Collection: Collection;
-  interface Collection<T extends mongodb.Document = mongodb.Document> extends CollectionBase<T> {
->>>>>>> 6ab6a331
+  export interface Collection<T extends mongodb.Document = mongodb.Document> extends CollectionBase<T> {
     /**
      * Collection constructor
      * @param name name of the collection
@@ -615,11 +606,7 @@
 
   export type UpdateWriteOpResult = mongodb.UpdateResult;
 
-<<<<<<< HEAD
-  export interface QueryOptions {
-=======
-  interface QueryOptions<DocType = unknown> {
->>>>>>> 6ab6a331
+  export interface QueryOptions<DocType = unknown> {
     arrayFilters?: { [key: string]: any }[];
     batchSize?: number;
     collation?: mongodb.CollationOptions;
@@ -694,11 +681,7 @@
     [other: string]: any;
   }
 
-<<<<<<< HEAD
-  export type MongooseQueryOptions = Pick<QueryOptions, 'populate' | 'lean' | 'strict' | 'sanitizeProjection' | 'sanitizeFilter'>;
-=======
-  type MongooseQueryOptions<DocType = unknown> = Pick<QueryOptions<DocType>, 'populate' | 'lean' | 'strict' | 'sanitizeProjection' | 'sanitizeFilter'>;
->>>>>>> 6ab6a331
+  export type MongooseQueryOptions<DocType = unknown> = Pick<QueryOptions<DocType>, 'populate' | 'lean' | 'strict' | 'sanitizeProjection' | 'sanitizeFilter'>;
 
   export interface SaveOptions {
     checkKeys?: boolean;
@@ -1039,15 +1022,11 @@
 
   export type ExtractMongooseArray<T> = T extends Types.Array<any> ? AnyArray<Unpacked<T>> : T;
 
-<<<<<<< HEAD
+  export interface MixedSchemaTypeOptions extends SchemaTypeOptions<Schema.Types.Mixed> {
+    type: typeof Schema.Types.Mixed;
+  }
+
   export interface SchemaTypeOptions<T> {
-=======
-  class MixedSchemaTypeOptions extends SchemaTypeOptions<Schema.Types.Mixed> {
-    type: typeof Schema.Types.Mixed;
-  }
-
-  export class SchemaTypeOptions<T> {
->>>>>>> 6ab6a331
     type?:
     T extends string ? StringSchemaDefinition :
       T extends number ? NumberSchemaDefinition :
@@ -1264,11 +1243,7 @@
 
   export type InferId<T> = T extends { _id?: any } ? T['_id'] : Types.ObjectId;
 
-<<<<<<< HEAD
-  export interface VirtualTypeOptions<HydratedDocType = Document> {
-=======
-  interface VirtualTypeOptions<HydratedDocType = Document, DocType = unknown> {
->>>>>>> 6ab6a331
+  export interface VirtualTypeOptions<HydratedDocType = Document, DocType = unknown> {
     /** If `ref` is not nullish, this becomes a populated virtual. */
     ref?: string | Function;
 
@@ -1318,11 +1293,7 @@
     [extra: string]: any;
   }
 
-<<<<<<< HEAD
-  export class VirtualType {
-=======
-  class VirtualType<HydratedDocType> {
->>>>>>> 6ab6a331
+  export class VirtualType<HydratedDocType> {
     /** Applies getters to `value`. */
     applyGetters(value: any, doc: Document): any;
 
@@ -1595,13 +1566,8 @@
 
   export type ProjectionFields<DocType> = { [Key in keyof Omit<LeanDocument<DocType>, '__v'>]?: any } & Record<string, any>;
 
-<<<<<<< HEAD
   export class Query<ResultType, DocType, THelpers = {}, RawDocType = DocType> {
-    _mongooseOptions: MongooseQueryOptions;
-=======
-  class Query<ResultType, DocType, THelpers = {}, RawDocType = DocType> {
     _mongooseOptions: MongooseQueryOptions<DocType>;
->>>>>>> 6ab6a331
 
     /**
      * Returns a wrapper around a [mongodb driver cursor](http://mongodb.github.io/node-mongodb-native/2.1/api/Cursor.html).
