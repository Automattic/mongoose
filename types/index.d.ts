--- conflicted
+++ resolved
@@ -139,14 +139,6 @@
     TOverrides = {},
     TQueryHelpers = {}
   > = IfAny<
-<<<<<<< HEAD
-  DocType,
-  any,
-  Document<unknown, TQueryHelpers, DocType> & MergeType<
-  Require_id<DocType>,
-  IfAny<TOverrides, {}>
-  >
-=======
     DocType,
     any,
     Document<unknown, TQueryHelpers, DocType> & MergeType<
@@ -155,7 +147,6 @@
         {} :
         IfAny<TOverrides, {}>
     >
->>>>>>> 3d2dc419
   >;
   export type HydratedSingleSubdocument<DocType, TOverrides = {}> = Types.Subdocument<unknown> & Require_id<DocType> & TOverrides;
   export type HydratedArraySubdocument<DocType, TOverrides = {}> = Types.ArraySubdocument<unknown> & Require_id<DocType> & TOverrides;
