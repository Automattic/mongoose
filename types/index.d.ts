--- conflicted
+++ resolved
@@ -310,105 +310,78 @@
     post<T extends Aggregate<any>>(method: 'aggregate' | RegExp, options: SchemaPostOptions & { errorHandler: true }, fn: ErrorHandlingMiddlewareWithOption<T, Array<any>>): this;
     post<T = M>(method: 'insertMany' | RegExp, options: SchemaPostOptions & { errorHandler: true }, fn: ErrorHandlingMiddlewareWithOption<T>): this;
 
-<<<<<<< HEAD
     // this = never since it never happens
-    post<T = never>(method: MongooseQueryOrDocumentMiddleware | MongooseQueryOrDocumentMiddleware[] | RegExp, options: { document: false, query: false }, fn: PostMiddlewareFunction<never, never>): this;
-    post<T = never>(method: MongooseDistinctQueryMiddleware|MongooseDistinctQueryMiddleware[], options: { document: boolean, query: false }, fn: PostMiddlewareFunction<T, QueryResultType<T>>): this;
-    post<T = never>(method: MongooseDistinctDocumentMiddleware | MongooseDistinctDocumentMiddleware[] | RegExp, options: { document: false, query: true }, fn: PostMiddlewareFunction<T, T>): this;
+    post<T = never>(method: MongooseQueryOrDocumentMiddleware | MongooseQueryOrDocumentMiddleware[] | RegExp, options: SchemaPostOptions & { document: false, query: false }, fn: PostMiddlewareFunction<never, never>): this;
+    post<T = never>(method: MongooseDistinctQueryMiddleware|MongooseDistinctQueryMiddleware[], options: SchemaPostOptions & { document: boolean, query: false }, fn: PostMiddlewareFunction<T, QueryResultType<T>>): this;
+    post<T = never>(method: MongooseDistinctDocumentMiddleware | MongooseDistinctDocumentMiddleware[] | RegExp, options: SchemaPostOptions & { document: false, query: true }, fn: PostMiddlewareFunction<T, T>): this;
     // this = Document
-    post<T = HydratedDocument<DocType, TInstanceMethods>>(method: MongooseDefaultDocumentMiddleware|MongooseDefaultDocumentMiddleware[], fn: PostMiddlewareFunction<T, T>): this;
-    post<T = HydratedDocument<DocType, TInstanceMethods>>(method: MongooseDistinctDocumentMiddleware|MongooseDistinctDocumentMiddleware[], options: SchemaPostOptions, fn: PostMiddlewareFunction<T, T>): this;
-    post<T = HydratedDocument<DocType, TInstanceMethods>>(method: MongooseQueryOrDocumentMiddleware | MongooseQueryOrDocumentMiddleware[] | RegExp, options: { document: true, query: false }, fn: PostMiddlewareFunction<T, T>): this;
+    post<T = THydratedDocumentType>(method: MongooseDefaultDocumentMiddleware|MongooseDefaultDocumentMiddleware[], fn: PostMiddlewareFunction<T, T>): this;
+    post<T = THydratedDocumentType>(method: MongooseDistinctDocumentMiddleware|MongooseDistinctDocumentMiddleware[], options: SchemaPostOptions & SchemaPostOptions, fn: PostMiddlewareFunction<T, T>): this;
+    post<T = THydratedDocumentType>(method: MongooseQueryOrDocumentMiddleware | MongooseQueryOrDocumentMiddleware[] | RegExp, options: SchemaPostOptions & { document: true, query: false }, fn: PostMiddlewareFunction<T, T>): this;
     // this = Query
     post<T = Query<any, any>>(method: MongooseDefaultQueryMiddleware|MongooseDefaultQueryMiddleware[], fn: PostMiddlewareFunction<T, QueryResultType<T>>): this;
     post<T = Query<any, any>>(method: MongooseDistinctQueryMiddleware|MongooseDistinctQueryMiddleware[], options: SchemaPostOptions, fn: PostMiddlewareFunction<T, QueryResultType<T>>): this;
-    post<T = Query<any, any>>(method: MongooseQueryOrDocumentMiddleware | MongooseQueryOrDocumentMiddleware[] | RegExp, options: { document: false, query: true }, fn: PostMiddlewareFunction<T, QueryResultType<T>>): this;
+    post<T = Query<any, any>>(method: MongooseQueryOrDocumentMiddleware | MongooseQueryOrDocumentMiddleware[] | RegExp, options: SchemaPostOptions & { document: false, query: true }, fn: PostMiddlewareFunction<T, QueryResultType<T>>): this;
     // this = Union of Document and Query, could be called with any of them
-    post<T = HydratedDocument<DocType, TInstanceMethods>|Query<any, any>>(method: MongooseQueryOrDocumentMiddleware | MongooseQueryOrDocumentMiddleware[] | RegExp, options: { document: true, query: true }, fn: PostMiddlewareFunction<T, T|QueryResultType<T>>): this;
-    post<T = HydratedDocument<DocType, TInstanceMethods>|Query<any, any>>(method: MongooseQueryOrDocumentMiddleware | MongooseQueryOrDocumentMiddleware[] | RegExp, fn: PostMiddlewareFunction<T, T|QueryResultType<T>>): this;
+    post<T = THydratedDocumentType|Query<any, any>>(method: MongooseQueryOrDocumentMiddleware | MongooseQueryOrDocumentMiddleware[] | RegExp, options: SchemaPostOptions & { document: true, query: true }, fn: PostMiddlewareFunction<T, T|QueryResultType<T>>): this;
+    post<T = THydratedDocumentType|Query<any, any>>(method: MongooseQueryOrDocumentMiddleware | MongooseQueryOrDocumentMiddleware[] | RegExp, fn: PostMiddlewareFunction<T, T|QueryResultType<T>>): this;
 
     // ErrorHandlingMiddlewareFunction
     // this = never since it never happens
-    post<T = never>(method: MongooseDistinctQueryMiddleware|MongooseDistinctQueryMiddleware[], options: { document: boolean, query: false }, fn: ErrorHandlingMiddlewareFunction<T>): this;
-    post<T = never>(method: MongooseDistinctDocumentMiddleware|MongooseDistinctDocumentMiddleware[], options: { document: false, query: boolean }, fn: ErrorHandlingMiddlewareFunction<T>): this;
-    post<T = never>(method: MongooseQueryOrDocumentMiddleware | MongooseQueryOrDocumentMiddleware[] | RegExp, options: { document: false, query: false }, fn: ErrorHandlingMiddlewareFunction<T>): this;
+    post<T = never>(method: MongooseDistinctQueryMiddleware|MongooseDistinctQueryMiddleware[], options: SchemaPostOptions & { document: boolean, query: false }, fn: ErrorHandlingMiddlewareFunction<T>): this;
+    post<T = never>(method: MongooseDistinctDocumentMiddleware|MongooseDistinctDocumentMiddleware[], options: SchemaPostOptions & { document: false, query: boolean }, fn: ErrorHandlingMiddlewareFunction<T>): this;
+    post<T = never>(method: MongooseQueryOrDocumentMiddleware | MongooseQueryOrDocumentMiddleware[] | RegExp, options: SchemaPostOptions & { document: false, query: false }, fn: ErrorHandlingMiddlewareFunction<T>): this;
     // this = Document
-    post<T = HydratedDocument<DocType, TInstanceMethods>>(method: MongooseDefaultDocumentMiddleware|MongooseDefaultDocumentMiddleware[], fn: ErrorHandlingMiddlewareFunction<T>): this;
-    post<T = HydratedDocument<DocType, TInstanceMethods>>(method: MongooseDistinctDocumentMiddleware|MongooseDistinctDocumentMiddleware[], options: SchemaPostOptions, fn: ErrorHandlingMiddlewareFunction<T>): this;
-    post<T = HydratedDocument<DocType, TInstanceMethods>>(method: MongooseQueryOrDocumentMiddleware | MongooseQueryOrDocumentMiddleware[] | RegExp, options: { document: true, query: false }, fn: ErrorHandlingMiddlewareFunction<T>): this;
+    post<T = THydratedDocumentType>(method: MongooseDefaultDocumentMiddleware|MongooseDefaultDocumentMiddleware[], fn: ErrorHandlingMiddlewareFunction<T>): this;
+    post<T = THydratedDocumentType>(method: MongooseDistinctDocumentMiddleware|MongooseDistinctDocumentMiddleware[], options: SchemaPostOptions, fn: ErrorHandlingMiddlewareFunction<T>): this;
+    post<T = THydratedDocumentType>(method: MongooseQueryOrDocumentMiddleware | MongooseQueryOrDocumentMiddleware[] | RegExp, options: SchemaPostOptions & { document: true, query: false }, fn: ErrorHandlingMiddlewareFunction<T>): this;
     // this = Query
     post<T = Query<any, any>>(method: MongooseDefaultQueryMiddleware|MongooseDefaultQueryMiddleware[], fn: ErrorHandlingMiddlewareFunction<T>): this;
     post<T = Query<any, any>>(method: MongooseDistinctQueryMiddleware|MongooseDistinctQueryMiddleware[], options: SchemaPostOptions, fn: ErrorHandlingMiddlewareFunction<T>): this;
-    post<T = Query<any, any>>(method: MongooseQueryOrDocumentMiddleware | MongooseQueryOrDocumentMiddleware[] | RegExp, options: { document: false, query: true }, fn: ErrorHandlingMiddlewareFunction<T>): this;
+    post<T = Query<any, any>>(method: MongooseQueryOrDocumentMiddleware | MongooseQueryOrDocumentMiddleware[] | RegExp, options: SchemaPostOptions & { document: false, query: true }, fn: ErrorHandlingMiddlewareFunction<T>): this;
     // this = Union of Document and Query, could be called with any of them
-    post<T = HydratedDocument<DocType, TInstanceMethods>|Query<any, any>>(method: MongooseQueryOrDocumentMiddleware | MongooseQueryOrDocumentMiddleware[] | RegExp, options: { document: true, query: true }, fn: ErrorHandlingMiddlewareFunction<T>): this;
-    post<T = HydratedDocument<DocType, TInstanceMethods>|Query<any, any>>(method: MongooseQueryOrDocumentMiddleware | MongooseQueryOrDocumentMiddleware[] | RegExp, fn: ErrorHandlingMiddlewareFunction<T>): this;
+    post<T = THydratedDocumentType|Query<any, any>>(method: MongooseQueryOrDocumentMiddleware | MongooseQueryOrDocumentMiddleware[] | RegExp, options: SchemaPostOptions & { document: true, query: true }, fn: ErrorHandlingMiddlewareFunction<T>): this;
+    post<T = THydratedDocumentType|Query<any, any>>(method: MongooseQueryOrDocumentMiddleware | MongooseQueryOrDocumentMiddleware[] | RegExp, fn: ErrorHandlingMiddlewareFunction<T>): this;
 
     // method aggregate and insertMany with PostMiddlewareFunction
 
-=======
-    post<T = Query<any, any>>(method: MongooseQueryMiddleware | MongooseQueryMiddleware[] | RegExp, fn: PostMiddlewareFunction<T, QueryResultType<T>>): this;
-    post<T = Query<any, any>>(method: MongooseQueryMiddleware | MongooseQueryMiddleware[] | RegExp, options: SchemaPostOptions, fn: PostMiddlewareFunction<T, QueryResultType<T>>): this;
-    post<T = THydratedDocumentType>(method: MongooseDocumentMiddleware | MongooseDocumentMiddleware[] | RegExp, fn: PostMiddlewareFunction<T, T>): this;
-    post<T = THydratedDocumentType>(method: MongooseDocumentMiddleware | MongooseDocumentMiddleware[] | RegExp, options: SchemaPostOptions, fn: PostMiddlewareFunction<T, T>): this;
->>>>>>> ca070a9a
+
     post<T extends Aggregate<any>>(method: 'aggregate' | RegExp, fn: PostMiddlewareFunction<T, Array<AggregateExtract<T>>>): this;
     post<T extends Aggregate<any>>(method: 'aggregate' | RegExp, options: SchemaPostOptions, fn: PostMiddlewareFunction<T, Array<AggregateExtract<T>>>): this;
     post<T = M>(method: 'insertMany' | RegExp, fn: PostMiddlewareFunction<T, T>): this;
     post<T = M>(method: 'insertMany' | RegExp, options: SchemaPostOptions, fn: PostMiddlewareFunction<T, T>): this;
-<<<<<<< HEAD
-    // method aggregate and insertMany with ErrorHandlingMiddlewareFunction
-=======
-
+    // methods except aggregate and insertMany with ErrorHandlingMiddlewareFunction 
     post<T = Query<any, any>>(method: MongooseQueryMiddleware | MongooseQueryMiddleware[] | RegExp, fn: ErrorHandlingMiddlewareFunction<T>): this;
     post<T = Query<any, any>>(method: MongooseQueryMiddleware | MongooseQueryMiddleware[] | RegExp, options: SchemaPostOptions, fn: ErrorHandlingMiddlewareFunction<T>): this;
     post<T = THydratedDocumentType>(method: MongooseDocumentMiddleware | MongooseDocumentMiddleware[] | RegExp, fn: ErrorHandlingMiddlewareFunction<T>): this;
     post<T = THydratedDocumentType>(method: MongooseDocumentMiddleware | MongooseDocumentMiddleware[] | RegExp, options: SchemaPostOptions, fn: ErrorHandlingMiddlewareFunction<T>): this;
->>>>>>> ca070a9a
+
+    // method aggregate and insertMany with ErrorHandlingMiddlewareFunction
     post<T extends Aggregate<any>>(method: 'aggregate' | RegExp, fn: ErrorHandlingMiddlewareFunction<T, Array<any>>): this;
     post<T extends Aggregate<any>>(method: 'aggregate' | RegExp, options: SchemaPostOptions, fn: ErrorHandlingMiddlewareFunction<T, Array<any>>): this;
     post<T = M>(method: 'insertMany' | RegExp, fn: ErrorHandlingMiddlewareFunction<T>): this;
     post<T = M>(method: 'insertMany' | RegExp, options: SchemaPostOptions, fn: ErrorHandlingMiddlewareFunction<T>): this;
 
     /** Defines a pre hook for the model. */
-<<<<<<< HEAD
     // this = never since it never happens
-    pre<T = never>(method: 'save', options: { document: false, query: boolean }, fn: PreSaveMiddlewareFunction<T>): this;
-    pre<T = never>(method: MongooseQueryOrDocumentMiddleware | MongooseQueryOrDocumentMiddleware[] | RegExp, options: { document: false, query: false }, fn: PreMiddlewareFunction<T>): this;
-    pre<T = never>(method: MongooseDistinctQueryMiddleware|MongooseDistinctQueryMiddleware[], options: { document: boolean, query: false }, fn: PreMiddlewareFunction<T>): this;
-    pre<T = never>(method: MongooseDistinctDocumentMiddleware | MongooseDistinctDocumentMiddleware[] | RegExp, options: { document: false, query: boolean }, fn: PreMiddlewareFunction<T>): this;
+    pre<T = never>(method: 'save', options: SchemaPreOptions & { document: false, query: boolean }, fn: PreSaveMiddlewareFunction<T>): this;
+    pre<T = never>(method: MongooseQueryOrDocumentMiddleware | MongooseQueryOrDocumentMiddleware[] | RegExp, options: SchemaPreOptions & { document: false, query: false }, fn: PreMiddlewareFunction<T>): this;
+    pre<T = never>(method: MongooseDistinctQueryMiddleware|MongooseDistinctQueryMiddleware[], options: SchemaPreOptions & { document: boolean, query: false }, fn: PreMiddlewareFunction<T>): this;
+    pre<T = never>(method: MongooseDistinctDocumentMiddleware | MongooseDistinctDocumentMiddleware[] | RegExp, options: SchemaPreOptions & { document: false, query: boolean }, fn: PreMiddlewareFunction<T>): this;
     // this = Document
-    pre<T = HydratedDocument<DocType, TInstanceMethods>>(method: 'save', fn: PreSaveMiddlewareFunction<T>): this;
-    pre<T = HydratedDocument<DocType, TInstanceMethods>>(method: 'save', options: SchemaPreOptions, fn: PreSaveMiddlewareFunction<T>): this;
-    pre<T = HydratedDocument<DocType, TInstanceMethods>>(method: MongooseDefaultDocumentMiddleware|MongooseDefaultDocumentMiddleware[], fn: PreMiddlewareFunction<T>): this;
-    pre<T = HydratedDocument<DocType, TInstanceMethods>>(method: MongooseDistinctDocumentMiddleware|MongooseDistinctDocumentMiddleware[], options: SchemaPreOptions, fn: PreMiddlewareFunction<T>): this;
-    pre<T = HydratedDocument<DocType, TInstanceMethods>>(method: MongooseQueryOrDocumentMiddleware | MongooseQueryOrDocumentMiddleware[] | RegExp, options: { document: true, query: false }, fn: PreMiddlewareFunction<T>): this;
+    pre<T = THydratedDocumentType>(method: 'save', fn: PreSaveMiddlewareFunction<T>): this;
+    pre<T = THydratedDocumentType>(method: 'save', options: SchemaPreOptions, fn: PreSaveMiddlewareFunction<T>): this;
+    pre<T = THydratedDocumentType>(method: MongooseDefaultDocumentMiddleware|MongooseDefaultDocumentMiddleware[], fn: PreMiddlewareFunction<T>): this;
+    pre<T = THydratedDocumentType>(method: MongooseDistinctDocumentMiddleware|MongooseDistinctDocumentMiddleware[], options: SchemaPreOptions, fn: PreMiddlewareFunction<T>): this;
+    pre<T = THydratedDocumentType>(method: MongooseQueryOrDocumentMiddleware | MongooseQueryOrDocumentMiddleware[] | RegExp, options: SchemaPreOptions & { document: true, query: false }, fn: PreMiddlewareFunction<T>): this;
     // this = Query
     pre<T = Query<any, any>>(method: MongooseDefaultQueryMiddleware|MongooseDefaultQueryMiddleware[], fn: PreMiddlewareFunction<T>): this;
     pre<T = Query<any, any>>(method: MongooseDistinctQueryMiddleware|MongooseDistinctQueryMiddleware[], options: SchemaPreOptions, fn: PreMiddlewareFunction<T>): this;
-    pre<T = Query<any, any>>(method: MongooseQueryOrDocumentMiddleware | MongooseQueryOrDocumentMiddleware[] | RegExp, options: { document: false, query: true }, fn: PreMiddlewareFunction<T>): this;
+    pre<T = Query<any, any>>(method: MongooseQueryOrDocumentMiddleware | MongooseQueryOrDocumentMiddleware[] | RegExp, options: SchemaPreOptions & { document: false, query: true }, fn: PreMiddlewareFunction<T>): this;
     // this = Union of Document and Query, could be called with any of them
-    pre<T = HydratedDocument<DocType, TInstanceMethods>|Query<any, any>>(method: MongooseQueryOrDocumentMiddleware | MongooseQueryOrDocumentMiddleware[] | RegExp, options: { document: true, query: true }, fn: PreMiddlewareFunction<T>): this;
-    pre<T = HydratedDocument<DocType, TInstanceMethods>|Query<any, any>>(method: MongooseQueryOrDocumentMiddleware | MongooseQueryOrDocumentMiddleware[] | RegExp, fn: PreMiddlewareFunction<T>): this;
+    pre<T = THydratedDocumentType|Query<any, any>>(method: MongooseQueryOrDocumentMiddleware | MongooseQueryOrDocumentMiddleware[] | RegExp, options: SchemaPreOptions & { document: true, query: true }, fn: PreMiddlewareFunction<T>): this;
+    pre<T = THydratedDocumentType|Query<any, any>>(method: MongooseQueryOrDocumentMiddleware | MongooseQueryOrDocumentMiddleware[] | RegExp, fn: PreMiddlewareFunction<T>): this;
     // method aggregate
-=======
-    pre<T = THydratedDocumentType>(
-      method: DocumentOrQueryMiddleware | DocumentOrQueryMiddleware[],
-      options: SchemaPreOptions & { document: true; query: false; },
-      fn: PreMiddlewareFunction<T>
-    ): this;
-    pre<T = Query<any, any>>(
-      method: DocumentOrQueryMiddleware | DocumentOrQueryMiddleware[],
-      options: SchemaPreOptions & { document: false; query: true; },
-      fn: PreMiddlewareFunction<T>
-    ): this;
-    pre<T = THydratedDocumentType>(method: 'save', fn: PreSaveMiddlewareFunction<T>): this;
-    pre<T = THydratedDocumentType>(method: 'save', options: SchemaPreOptions, fn: PreSaveMiddlewareFunction<T>): this;
-    pre<T = Query<any, any>>(method: MongooseQueryMiddleware | MongooseQueryMiddleware[] | RegExp, fn: PreMiddlewareFunction<T>): this;
-    pre<T = Query<any, any>>(method: MongooseQueryMiddleware | MongooseQueryMiddleware[] | RegExp, options: SchemaPreOptions, fn: PreMiddlewareFunction<T>): this;
-    pre<T = THydratedDocumentType>(method: MongooseDocumentMiddleware | MongooseDocumentMiddleware[] | RegExp, fn: PreMiddlewareFunction<T>): this;
-    pre<T = THydratedDocumentType>(method: MongooseDocumentMiddleware | MongooseDocumentMiddleware[] | RegExp, options: SchemaPreOptions, fn: PreMiddlewareFunction<T>): this;
->>>>>>> ca070a9a
     pre<T extends Aggregate<any>>(method: 'aggregate' | RegExp, fn: PreMiddlewareFunction<T>): this;
     pre<T extends Aggregate<any>>(method: 'aggregate' | RegExp, options: SchemaPreOptions, fn: PreMiddlewareFunction<T>): this;
     /* method insertMany */
