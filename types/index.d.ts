/// <reference path="./aggregate.d.ts" />
/// <reference path="./callback.d.ts" />
/// <reference path="./collection.d.ts" />
/// <reference path="./connection.d.ts" />
/// <reference path="./cursor.d.ts" />
/// <reference path="./document.d.ts" />
/// <reference path="./error.d.ts" />
/// <reference path="./expressions.d.ts" />
/// <reference path="./helpers.d.ts" />
/// <reference path="./middlewares.d.ts" />
/// <reference path="./indexes.d.ts" />
/// <reference path="./models.d.ts" />
/// <reference path="./mongooseoptions.d.ts" />
/// <reference path="./pipelinestage.d.ts" />
/// <reference path="./populate.d.ts" />
/// <reference path="./query.d.ts" />
/// <reference path="./schemaoptions.d.ts" />
/// <reference path="./schematypes.d.ts" />
/// <reference path="./session.d.ts" />
/// <reference path="./types.d.ts" />
/// <reference path="./utility.d.ts" />
/// <reference path="./validation.d.ts" />
/// <reference path="./inferschematype.d.ts" />
/// <reference path="./virtuals.d.ts" />

declare class NativeDate extends global.Date { }

declare module 'mongoose' {
  import events = require('events');
  import mongodb = require('mongodb');
  import mongoose = require('mongoose');

  export type Mongoose = typeof mongoose;

  /**
   * Mongoose constructor. The exports object of the `mongoose` module is an instance of this
   * class. Most apps will only use this one instance.
   */
  export const Mongoose: new (options?: MongooseOptions | null) => Mongoose;

  export let Promise: any;

  /**
   * Can be extended to explicitly type specific models.
   */
  export interface Models {
    [modelName: string]: Model<any>
  }

  /** An array containing all models associated with this Mongoose instance. */
  export const models: Models;

  /**
   * Removes the model named `name` from the default connection, if it exists.
   * You can use this function to clean up any models you created in your tests to
   * prevent OverwriteModelErrors.
   */
  export function deleteModel(name: string | RegExp): Mongoose;

  /**
   * Sanitizes query filters against query selector injection attacks by wrapping
   * any nested objects that have a property whose name starts with `$` in a `$eq`.
   */
  export function sanitizeFilter<T>(filter: FilterQuery<T>): FilterQuery<T>;

  /** Gets mongoose options */
  export function get<K extends keyof MongooseOptions>(key: K): MongooseOptions[K];

  /* ! ignore */
  export type CompileModelOptions = {
    overwriteModels?: boolean,
    connection?: Connection
  };

  export function model<TSchema extends Schema = any>(
    name: string,
    schema?: TSchema,
    collection?: string,
    options?: CompileModelOptions
  ): Model<
  InferSchemaType<TSchema>,
  ObtainSchemaGeneric<TSchema, 'TQueryHelpers'>,
  ObtainSchemaGeneric<TSchema, 'TInstanceMethods'>,
  ObtainSchemaGeneric<TSchema, 'TVirtuals'>,
  HydratedDocument<
  InferSchemaType<TSchema>,
  ObtainSchemaGeneric<TSchema, 'TVirtuals'> & ObtainSchemaGeneric<TSchema, 'TInstanceMethods'>,
  ObtainSchemaGeneric<TSchema, 'TQueryHelpers'>
  >,
  TSchema
  > & ObtainSchemaGeneric<TSchema, 'TStaticMethods'>;

  export function model<T>(name: string, schema?: Schema<T, any, any> | Schema<T & Document, any, any>, collection?: string, options?: CompileModelOptions): Model<T>;

  export function model<T, U, TQueryHelpers = {}>(
    name: string,
    schema?: Schema<T, any, any, TQueryHelpers, any, any, any>,
    collection?: string,
    options?: CompileModelOptions
  ): U;

  /** Returns an array of model names created on this instance of Mongoose. */
  export function modelNames(): Array<string>;

  /**
   * Overwrites the current driver used by this Mongoose instance. A driver is a
   * Mongoose-specific interface that defines functions like `find()`.
   */
  export function setDriver(driver: any): Mongoose;

  /** The node-mongodb-native driver Mongoose uses. */
  export const mongo: typeof mongodb;

  /** Declares a global plugin executed on all Schemas. */
  export function plugin(fn: (schema: Schema, opts?: any) => void, opts?: any): Mongoose;

  /** Getter/setter around function for pluralizing collection names. */
  export function pluralize(fn?: ((str: string) => string) | null): ((str: string) => string) | null;

  /** Sets mongoose options */
  export function set<K extends keyof MongooseOptions>(key: K, value: MongooseOptions[K]): Mongoose;
  export function set(options: { [K in keyof MongooseOptions]: MongooseOptions[K] }): Mongoose;

  /** The Mongoose version */
  export const version: string;

  export type AnyKeys<T> = { [P in keyof T]?: T[P] | any };
  export interface AnyObject {
    [k: string]: any
  }

  export type Require_id<T> = T extends { _id?: infer U }
    ? IfAny<U, T & { _id: Types.ObjectId }, T & Required<{ _id: U }>>
    : T & { _id: Types.ObjectId };

<<<<<<< HEAD
  /** Helper type for getting the hydrated document type from the raw document type. The hydrated document type is what `new MyModel()` returns. */
  export type HydratedDocument<
    DocType,
    TOverrides = {},
    TQueryHelpers = {}
  > = Document<unknown, TQueryHelpers, DocType> &
  Require_id<DocType> &
  TOverrides;
  export type HydratedSingleSubdocument<DocType, TOverrides = {}> = Types.Subdocument<unknown> & Require_id<DocType> & TOverrides;
  export type HydratedArraySubdocument<DocType, TOverrides = {}> = Types.ArraySubdocument<unknown> & Require_id<DocType> & TOverrides;
=======
  export type HydratedDocument<DocType, TMethodsAndOverrides = {}, TVirtuals = {}> = DocType extends Document ?
    Require_id<DocType> :
    Document<unknown, any, DocType> & MergeType<Require_id<DocType>, TVirtuals & TMethodsAndOverrides>;
>>>>>>> 831009a0

  export type HydratedDocumentFromSchema<TSchema extends Schema> = HydratedDocument<
  InferSchemaType<TSchema>,
  ObtainSchemaGeneric<TSchema, 'TInstanceMethods'>,
<<<<<<< HEAD
  ObtainSchemaGeneric<TSchema, 'TQueryHelpers'>
=======
  ObtainSchemaGeneric<TSchema, 'TVirtuals'>
>>>>>>> 831009a0
  >;

  export interface TagSet {
    [k: string]: string;
  }

  export interface ToObjectOptions {
    /** apply all getters (path and virtual getters) */
    getters?: boolean;
    /** apply virtual getters (can override getters option) */
    virtuals?: boolean | string[];
    /** if `options.virtuals = true`, you can set `options.aliases = false` to skip applying aliases. This option is a no-op if `options.virtuals = false`. */
    aliases?: boolean;
    /** remove empty objects (defaults to true) */
    minimize?: boolean;
    /** if set, mongoose will call this function to allow you to transform the returned object */
    transform?: boolean | ((doc: any, ret: any, options: any) => any);
    /** if true, replace any conventionally populated paths with the original id in the output. Has no affect on virtual populated paths. */
    depopulate?: boolean;
    /** if false, exclude the version key (`__v` by default) from the output */
    versionKey?: boolean;
    /** if true, convert Maps to POJOs. Useful if you want to `JSON.stringify()` the result of `toObject()`. */
    flattenMaps?: boolean;
    /** If true, omits fields that are excluded in this document's projection. Unless you specified a projection, this will omit any field that has `select: false` in the schema. */
    useProjection?: boolean;
  }

  export type DiscriminatorModel<M, T> = T extends Model<infer T, infer TQueryHelpers, infer TInstanceMethods, infer TVirtuals>
    ?
    M extends Model<infer M, infer MQueryHelpers, infer MInstanceMethods, infer MVirtuals>
      ? Model<Omit<M, keyof T> & T, MQueryHelpers | TQueryHelpers, MInstanceMethods | TInstanceMethods, MVirtuals | TVirtuals>
      : M
    : M;

  export type DiscriminatorSchema<DocType, M, TInstanceMethods, TQueryHelpers, TVirtuals, TStaticMethods, DisSchema> =
    DisSchema extends Schema<infer DisSchemaEDocType, infer DisSchemaM, infer DisSchemaInstanceMethods, infer DisSchemaQueryhelpers, infer DisSchemaVirtuals, infer DisSchemaStatics>
      ? Schema<Omit<DocType, keyof DisSchemaEDocType> & DisSchemaEDocType, DiscriminatorModel<DisSchemaM, M>, DisSchemaInstanceMethods | TInstanceMethods, DisSchemaQueryhelpers | TQueryHelpers, DisSchemaVirtuals | TVirtuals, DisSchemaStatics & TStaticMethods>
      : Schema<DocType, M, TInstanceMethods, TQueryHelpers, TVirtuals, TStaticMethods>;

  type QueryResultType<T> = T extends Query<infer ResultType, any> ? ResultType : never;

  type PluginFunction<
    DocType,
    M,
    TInstanceMethods,
    TQueryHelpers,
    TVirtuals,
    TStaticMethods> = (schema: Schema<DocType, M, TInstanceMethods, TQueryHelpers, TVirtuals, TStaticMethods>, opts?: any) => void;

  export class Schema<
    EnforcedDocType = any,
    M = Model<EnforcedDocType, any, any, any>,
    TInstanceMethods = {},
    TQueryHelpers = {},
    TVirtuals = {},
    TStaticMethods = {},
    TSchemaOptions extends ResolveSchemaOptions<TSchemaOptions> = DefaultSchemaOptions,
    DocType extends ApplySchemaOptions<ObtainDocumentType<DocType, EnforcedDocType, TSchemaOptions>, TSchemaOptions> = ApplySchemaOptions<ObtainDocumentType<any, EnforcedDocType, TSchemaOptions>, TSchemaOptions>,
    THydratedDocumentType = HydratedDocument<FlatRecord<DocType>, TVirtuals & TInstanceMethods>
  >
    extends events.EventEmitter {
    /**
     * Create a new schema
     */
    constructor(definition?: SchemaDefinition<SchemaDefinitionType<EnforcedDocType>> | DocType, options?: SchemaOptions<FlatRecord<DocType>, TInstanceMethods, TQueryHelpers, TStaticMethods, TVirtuals, THydratedDocumentType> | TSchemaOptions);

    /** Adds key path / schema type pairs to this schema. */
    add(obj: SchemaDefinition<SchemaDefinitionType<EnforcedDocType>> | Schema, prefix?: string): this;

    /**
     * Add an alias for `path`. This means getting or setting the `alias`
     * is equivalent to getting or setting the `path`.
     */
    alias(path: string, alias: string | string[]): this;

    /**
     * Array of child schemas (from document arrays and single nested subdocs)
     * and their corresponding compiled models. Each element of the array is
     * an object with 2 properties: `schema` and `model`.
     */
    childSchemas: { schema: Schema, model: any }[];

    /** Removes all indexes on this schema */
    clearIndexes(): this;

    /** Returns a copy of this schema */
    clone<T = this>(): T;

    discriminator<DisSchema = Schema>(name: string, schema: DisSchema): this;

    /** Returns a new schema that has the picked `paths` from this schema. */
    pick<T = this>(paths: string[], options?: SchemaOptions): T;

    /** Object containing discriminators defined on this schema */
    discriminators?: { [name: string]: Schema };

    /** Iterates the schemas paths similar to Array#forEach. */
    eachPath(fn: (path: string, type: SchemaType) => void): this;

    /** Defines an index (most likely compound) for this schema. */
    index(fields: IndexDefinition, options?: IndexOptions): this;

    /**
     * Returns a list of indexes that this schema declares, via `schema.index()`
     * or by `index: true` in a path's options.
     */
    indexes(): Array<IndexDefinition>;

    /** Gets a schema option. */
    get<K extends keyof SchemaOptions>(key: K): SchemaOptions[K];

    /**
     * Loads an ES6 class into a schema. Maps [setters](https://developer.mozilla.org/en-US/docs/Web/JavaScript/Reference/Functions/set) + [getters](https://developer.mozilla.org/en-US/docs/Web/JavaScript/Reference/Functions/get), [static methods](https://developer.mozilla.org/en-US/docs/Web/JavaScript/Reference/Classes/static),
     * and [instance methods](https://developer.mozilla.org/en-US/docs/Web/JavaScript/Reference/Classes#Class_body_and_method_definitions)
     * to schema [virtuals](http://mongoosejs.com/docs/guide.html#virtuals),
     * [statics](http://mongoosejs.com/docs/guide.html#statics), and
     * [methods](http://mongoosejs.com/docs/guide.html#methods).
     */
    loadClass(model: Function, onlyVirtuals?: boolean): this;

    /** Adds an instance method to documents constructed from Models compiled from this schema. */
    method<Context = any>(name: string, fn: (this: Context, ...args: any[]) => any, opts?: any): this;
    method(obj: Partial<TInstanceMethods>): this;

    /** Object of currently defined methods on this schema. */
    methods: { [F in keyof TInstanceMethods]: TInstanceMethods[F] } & AnyObject;

    /** The original object passed to the schema constructor */
    obj: SchemaDefinition<SchemaDefinitionType<EnforcedDocType>>;

    /** Gets/sets schema paths. */
    path<ResultType extends SchemaType = SchemaType<any, THydratedDocumentType>>(path: string): ResultType;
    path<pathGeneric extends keyof EnforcedDocType>(path: pathGeneric): SchemaType<EnforcedDocType[pathGeneric]>;
    path(path: string, constructor: any): this;

    /** Lists all paths and their type in the schema. */
    paths: {
      [key: string]: SchemaType;
    };

    /** Returns the pathType of `path` for this schema. */
    pathType(path: string): string;

    /** Registers a plugin for this schema. */
    plugin<PFunc extends PluginFunction<DocType, M, any, any, any, any>, POptions extends Parameters<PFunc>[1] = Parameters<PFunc>[1]>(fn: PFunc, opts?: POptions): this;

    /** Defines a post hook for the model. */
    post<T = Query<any, any>>(method: MongooseQueryMiddleware | MongooseQueryMiddleware[] | RegExp, options: SchemaPostOptions & { errorHandler: true }, fn: ErrorHandlingMiddlewareWithOption<T>): this;
    post<T = THydratedDocumentType>(method: MongooseDocumentMiddleware | MongooseDocumentMiddleware[] | RegExp, options: SchemaPostOptions & { errorHandler: true }, fn: ErrorHandlingMiddlewareWithOption<T>): this;
    post<T extends Aggregate<any>>(method: 'aggregate' | RegExp, options: SchemaPostOptions & { errorHandler: true }, fn: ErrorHandlingMiddlewareWithOption<T, Array<any>>): this;
    post<T = M>(method: 'insertMany' | RegExp, options: SchemaPostOptions & { errorHandler: true }, fn: ErrorHandlingMiddlewareWithOption<T>): this;

    post<T = Query<any, any>>(method: MongooseQueryMiddleware | MongooseQueryMiddleware[] | RegExp, fn: PostMiddlewareFunction<T, QueryResultType<T>>): this;
    post<T = Query<any, any>>(method: MongooseQueryMiddleware | MongooseQueryMiddleware[] | RegExp, options: SchemaPostOptions, fn: PostMiddlewareFunction<T, QueryResultType<T>>): this;
    post<T = THydratedDocumentType>(method: MongooseDocumentMiddleware | MongooseDocumentMiddleware[] | RegExp, fn: PostMiddlewareFunction<T, T>): this;
    post<T = THydratedDocumentType>(method: MongooseDocumentMiddleware | MongooseDocumentMiddleware[] | RegExp, options: SchemaPostOptions, fn: PostMiddlewareFunction<T, T>): this;
    post<T extends Aggregate<any>>(method: 'aggregate' | RegExp, fn: PostMiddlewareFunction<T, Array<AggregateExtract<T>>>): this;
    post<T extends Aggregate<any>>(method: 'aggregate' | RegExp, options: SchemaPostOptions, fn: PostMiddlewareFunction<T, Array<AggregateExtract<T>>>): this;
    post<T = M>(method: 'insertMany' | RegExp, fn: PostMiddlewareFunction<T, T>): this;
    post<T = M>(method: 'insertMany' | RegExp, options: SchemaPostOptions, fn: PostMiddlewareFunction<T, T>): this;

    post<T = Query<any, any>>(method: MongooseQueryMiddleware | MongooseQueryMiddleware[] | RegExp, fn: ErrorHandlingMiddlewareFunction<T>): this;
    post<T = Query<any, any>>(method: MongooseQueryMiddleware | MongooseQueryMiddleware[] | RegExp, options: SchemaPostOptions, fn: ErrorHandlingMiddlewareFunction<T>): this;
    post<T = THydratedDocumentType>(method: MongooseDocumentMiddleware | MongooseDocumentMiddleware[] | RegExp, fn: ErrorHandlingMiddlewareFunction<T>): this;
    post<T = THydratedDocumentType>(method: MongooseDocumentMiddleware | MongooseDocumentMiddleware[] | RegExp, options: SchemaPostOptions, fn: ErrorHandlingMiddlewareFunction<T>): this;
    post<T extends Aggregate<any>>(method: 'aggregate' | RegExp, fn: ErrorHandlingMiddlewareFunction<T, Array<any>>): this;
    post<T extends Aggregate<any>>(method: 'aggregate' | RegExp, options: SchemaPostOptions, fn: ErrorHandlingMiddlewareFunction<T, Array<any>>): this;
    post<T = M>(method: 'insertMany' | RegExp, fn: ErrorHandlingMiddlewareFunction<T>): this;
    post<T = M>(method: 'insertMany' | RegExp, options: SchemaPostOptions, fn: ErrorHandlingMiddlewareFunction<T>): this;

    /** Defines a pre hook for the model. */
    pre<T = THydratedDocumentType>(
      method: DocumentOrQueryMiddleware | DocumentOrQueryMiddleware[],
      options: SchemaPreOptions & { document: true; query: false; },
      fn: PreMiddlewareFunction<T>
    ): this;
    pre<T = Query<any, any>>(
      method: DocumentOrQueryMiddleware | DocumentOrQueryMiddleware[],
      options: SchemaPreOptions & { document: false; query: true; },
      fn: PreMiddlewareFunction<T>
    ): this;
    pre<T = THydratedDocumentType>(method: 'save', fn: PreSaveMiddlewareFunction<T>): this;
    pre<T = THydratedDocumentType>(method: 'save', options: SchemaPreOptions, fn: PreSaveMiddlewareFunction<T>): this;
    pre<T = Query<any, any>>(method: MongooseQueryMiddleware | MongooseQueryMiddleware[] | RegExp, fn: PreMiddlewareFunction<T>): this;
    pre<T = Query<any, any>>(method: MongooseQueryMiddleware | MongooseQueryMiddleware[] | RegExp, options: SchemaPreOptions, fn: PreMiddlewareFunction<T>): this;
    pre<T = THydratedDocumentType>(method: MongooseDocumentMiddleware | MongooseDocumentMiddleware[] | RegExp, fn: PreMiddlewareFunction<T>): this;
    pre<T = THydratedDocumentType>(method: MongooseDocumentMiddleware | MongooseDocumentMiddleware[] | RegExp, options: SchemaPreOptions, fn: PreMiddlewareFunction<T>): this;
    pre<T extends Aggregate<any>>(method: 'aggregate' | RegExp, fn: PreMiddlewareFunction<T>): this;
    pre<T extends Aggregate<any>>(method: 'aggregate' | RegExp, options: SchemaPreOptions, fn: PreMiddlewareFunction<T>): this;
    pre<T = M>(method: 'insertMany' | RegExp, fn: (this: T, next: (err?: CallbackError) => void, docs: any | Array<any>) => void | Promise<void>): this;
    pre<T = M>(method: 'insertMany' | RegExp, options: SchemaPreOptions, fn: (this: T, next: (err?: CallbackError) => void, docs: any | Array<any>) => void | Promise<void>): this;

    /** Object of currently defined query helpers on this schema. */
    query: TQueryHelpers;

    /** Adds a method call to the queue. */
    queue(name: string, args: any[]): this;

    /** Removes the given `path` (or [`paths`]). */
    remove(paths: string | Array<string>): this;

    /** Removes index by name or index spec */
    remove(index: string | AnyObject): this;

    /** Returns an Array of path strings that are required by this schema. */
    requiredPaths(invalidate?: boolean): string[];

    /** Sets a schema option. */
    set<K extends keyof SchemaOptions>(key: K, value: SchemaOptions[K], _tags?: any): this;

    /** Adds static "class" methods to Models compiled from this schema. */
    static<K extends keyof TStaticMethods>(name: K, fn: TStaticMethods[K]): this;
    static(obj: { [F in keyof TStaticMethods]: TStaticMethods[F] } & { [name: string]: (this: M, ...args: any[]) => any }): this;
    static(name: string, fn: (this: M, ...args: any[]) => any): this;

    /** Object of currently defined statics on this schema. */
    statics: { [F in keyof TStaticMethods]: TStaticMethods[F] } & { [name: string]: (this: M, ...args: any[]) => any };

    /** Creates a virtual type with the given name. */
    virtual<T = HydratedDocument<DocType, TVirtuals & TInstanceMethods, TQueryHelpers>>(
      name: keyof TVirtuals | string,
      options?: VirtualTypeOptions<T, DocType>
    ): VirtualType<T>;

    /** Object of currently defined virtuals on this schema */
    virtuals: TVirtuals;

    /** Returns the virtual type with the given `name`. */
    virtualpath<T = THydratedDocumentType>(name: string): VirtualType<T> | null;
  }

  export type NumberSchemaDefinition = typeof Number | 'number' | 'Number' | typeof Schema.Types.Number;
  export type StringSchemaDefinition = typeof String | 'string' | 'String' | typeof Schema.Types.String;
  export type BooleanSchemaDefinition = typeof Boolean | 'boolean' | 'Boolean' | typeof Schema.Types.Boolean;
  export type DateSchemaDefinition = typeof NativeDate | 'date' | 'Date' | typeof Schema.Types.Date;
  export type ObjectIdSchemaDefinition = 'ObjectId' | 'ObjectID' | typeof Schema.Types.ObjectId;

  export type SchemaDefinitionWithBuiltInClass<T> = T extends number
    ? NumberSchemaDefinition
    : T extends string
      ? StringSchemaDefinition
      : T extends boolean
        ? BooleanSchemaDefinition
        : T extends NativeDate
          ? DateSchemaDefinition
          : (Function | string);

  export type SchemaDefinitionProperty<T = undefined> = SchemaDefinitionWithBuiltInClass<T> |
  SchemaTypeOptions<T extends undefined ? any : T> |
    typeof SchemaType |
  Schema<any, any, any> |
  Schema<any, any, any>[] |
  SchemaTypeOptions<T extends undefined ? any : Unpacked<T>>[] |
  Function[] |
  SchemaDefinition<T> |
  SchemaDefinition<Unpacked<T>>[] |
    typeof Schema.Types.Mixed |
  MixedSchemaTypeOptions;

  export type SchemaDefinition<T = undefined> = T extends undefined
    ? { [path: string]: SchemaDefinitionProperty; }
    : { [path in keyof T]?: SchemaDefinitionProperty<T[path]>; };

  export type AnyArray<T> = T[] | ReadonlyArray<T>;
  export type ExtractMongooseArray<T> = T extends Types.Array<any> ? AnyArray<Unpacked<T>> : T;

  export interface MixedSchemaTypeOptions extends SchemaTypeOptions<Schema.Types.Mixed> {
    type: typeof Schema.Types.Mixed;
  }

  export type RefType =
    | number
    | string
    | Buffer
    | undefined
    | Types.ObjectId
    | Types.Buffer
    | typeof Schema.Types.Number
    | typeof Schema.Types.String
    | typeof Schema.Types.Buffer
    | typeof Schema.Types.ObjectId;


  export type InferId<T> = T extends { _id?: any } ? T['_id'] : Types.ObjectId;

  export interface VirtualTypeOptions<HydratedDocType = Document, DocType = unknown> {
    /** If `ref` is not nullish, this becomes a populated virtual. */
    ref?: string | Function;

    /** The local field to populate on if this is a populated virtual. */
    localField?: string | ((this: HydratedDocType, doc: HydratedDocType) => string);

    /** The foreign field to populate on if this is a populated virtual. */
    foreignField?: string | ((this: HydratedDocType, doc: HydratedDocType) => string);

    /**
     * By default, a populated virtual is an array. If you set `justOne`,
     * the populated virtual will be a single doc or `null`.
     */
    justOne?: boolean;

    /** If you set this to `true`, Mongoose will call any custom getters you defined on this virtual. */
    getters?: boolean;

    /**
     * If you set this to `true`, `populate()` will set this virtual to the number of populated
     * documents, as opposed to the documents themselves, using `Query#countDocuments()`.
     */
    count?: boolean;

    /** Add an extra match condition to `populate()`. */
    match?: FilterQuery<any> | Function;

    /** Add a default `limit` to the `populate()` query. */
    limit?: number;

    /** Add a default `skip` to the `populate()` query. */
    skip?: number;

    /**
     * For legacy reasons, `limit` with `populate()` may give incorrect results because it only
     * executes a single query for every document being populated. If you set `perDocumentLimit`,
     * Mongoose will ensure correct `limit` per document by executing a separate query for each
     * document to `populate()`. For example, `.find().populate({ path: 'test', perDocumentLimit: 2 })`
     * will execute 2 additional queries if `.find()` returns 2 documents.
     */
    perDocumentLimit?: number;

    /** Additional options like `limit` and `lean`. */
    options?: QueryOptions<DocType> & { match?: AnyObject };

    /** Additional options for plugins */
    [extra: string]: any;
  }

  export class VirtualType<HydratedDocType> {
    /** Applies getters to `value`. */
    applyGetters(value: any, doc: Document): any;

    /** Applies setters to `value`. */
    applySetters(value: any, doc: Document): any;

    /** Adds a custom getter to this virtual. */
    get<T = HydratedDocType>(fn: (this: T, value: any, virtualType: VirtualType<T>, doc: T) => any): this;

    /** Adds a custom setter to this virtual. */
    set<T = HydratedDocType>(fn: (this: T, value: any, virtualType: VirtualType<T>, doc: T) => void): this;
  }

  export type ReturnsNewDoc = { new: true } | { returnOriginal: false } | { returnDocument: 'after' };

  export type ProjectionElementType = number | string;
  export type ProjectionType<T> = { [P in keyof T]?: ProjectionElementType } | AnyObject | string;

  export type SortValues = SortOrder;

  export type SortOrder = -1 | 1 | 'asc' | 'ascending' | 'desc' | 'descending';

  type _UpdateQuery<TSchema> = {
    /** @see https://www.mongodb.com/docs/manual/reference/operator/update-field/ */
    $currentDate?: AnyKeys<TSchema> & AnyObject;
    $inc?: AnyKeys<TSchema> & AnyObject;
    $min?: AnyKeys<TSchema> & AnyObject;
    $max?: AnyKeys<TSchema> & AnyObject;
    $mul?: AnyKeys<TSchema> & AnyObject;
    $rename?: Record<string, string>;
    $set?: AnyKeys<TSchema> & AnyObject;
    $setOnInsert?: AnyKeys<TSchema> & AnyObject;
    $unset?: AnyKeys<TSchema> & AnyObject;

    /** @see https://www.mongodb.com/docs/manual/reference/operator/update-array/ */
    $addToSet?: AnyKeys<TSchema> & AnyObject;
    $pop?: AnyKeys<TSchema> & AnyObject;
    $pull?: AnyKeys<TSchema> & AnyObject;
    $push?: AnyKeys<TSchema> & AnyObject;
    $pullAll?: AnyKeys<TSchema> & AnyObject;

    /** @see https://www.mongodb.com/docs/manual/reference/operator/update-bitwise/ */
    $bit?: AnyKeys<TSchema>;
  };

  export type UpdateWithAggregationPipeline = UpdateAggregationStage[];
  export type UpdateAggregationStage = { $addFields: any } |
  { $set: any } |
  { $project: any } |
  { $unset: any } |
  { $replaceRoot: any } |
  { $replaceWith: any };

  /**
   * Update query command to perform on the document
   * @example
   * ```js
   * { age: 30 }
   * ```
   */
  export type UpdateQuery<T> = _UpdateQuery<T> & AnyObject;

  export type FlattenMaps<T> = {
    [K in keyof T]: T[K] extends Map<any, any>
      ? AnyObject : T[K] extends TreatAsPrimitives
        ? T[K] : FlattenMaps<T[K]>;
  };

  export type actualPrimitives = string | boolean | number | bigint | symbol | null | undefined;
  export type TreatAsPrimitives = actualPrimitives | NativeDate | RegExp | symbol | Error | BigInt | Types.ObjectId;

  export type SchemaDefinitionType<T> = T extends Document ? Omit<T, Exclude<keyof Document, '_id' | 'id' | '__v'>> : T;

  /**
   * Helper to choose the best option between two type helpers
   */
  export type _pickObject<T1, T2, Fallback> = T1 extends false ? T2 extends false ? Fallback : T2 : T1;

  /* for ts-mongoose */
  export class mquery { }

  export default mongoose;
}<|MERGE_RESOLUTION|>--- conflicted
+++ resolved
@@ -133,31 +133,20 @@
     ? IfAny<U, T & { _id: Types.ObjectId }, T & Required<{ _id: U }>>
     : T & { _id: Types.ObjectId };
 
-<<<<<<< HEAD
   /** Helper type for getting the hydrated document type from the raw document type. The hydrated document type is what `new MyModel()` returns. */
   export type HydratedDocument<
     DocType,
     TOverrides = {},
     TQueryHelpers = {}
   > = Document<unknown, TQueryHelpers, DocType> &
-  Require_id<DocType> &
-  TOverrides;
+  MergeType<Require_id<DocType>, TOverrides>;
   export type HydratedSingleSubdocument<DocType, TOverrides = {}> = Types.Subdocument<unknown> & Require_id<DocType> & TOverrides;
   export type HydratedArraySubdocument<DocType, TOverrides = {}> = Types.ArraySubdocument<unknown> & Require_id<DocType> & TOverrides;
-=======
-  export type HydratedDocument<DocType, TMethodsAndOverrides = {}, TVirtuals = {}> = DocType extends Document ?
-    Require_id<DocType> :
-    Document<unknown, any, DocType> & MergeType<Require_id<DocType>, TVirtuals & TMethodsAndOverrides>;
->>>>>>> 831009a0
 
   export type HydratedDocumentFromSchema<TSchema extends Schema> = HydratedDocument<
   InferSchemaType<TSchema>,
   ObtainSchemaGeneric<TSchema, 'TInstanceMethods'>,
-<<<<<<< HEAD
   ObtainSchemaGeneric<TSchema, 'TQueryHelpers'>
-=======
-  ObtainSchemaGeneric<TSchema, 'TVirtuals'>
->>>>>>> 831009a0
   >;
 
   export interface TagSet {
