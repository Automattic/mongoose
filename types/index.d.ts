--- conflicted
+++ resolved
@@ -120,9 +120,6 @@
   export function isValidObjectId(v: Types.ObjectId): true;
   export function isValidObjectId(v: any): boolean;
 
-<<<<<<< HEAD
-  export function model<T, U = unknown, TQueryHelpers = {}, DocDefinition = unknown, StaticsMethods = {}>(
-=======
   /**
    * Returns true if the given value is a Mongoose ObjectId (using `instanceof`) or if the
    * given value is a 24 character hex string, which is the most commonly used string representation
@@ -130,9 +127,7 @@
    */
   export function isObjectIdOrHexString(v: any): boolean;
 
-  export function model<T>(name: string, schema?: Schema<T, any, any> | Schema<T & Document, any, any>, collection?: string, options?: CompileModelOptions): Model<T>;
-  export function model<T, U, TQueryHelpers = {}>(
->>>>>>> 6a2430dc
+  export function model<T, U = unknown, TQueryHelpers = {}, DocDefinition = unknown, StaticsMethods = {}>(
     name: string,
     schema?: Schema<T, any, TQueryHelpers, any, DocDefinition, StaticsMethods> | Schema<T & Document, any, TQueryHelpers, any, DocDefinition, StaticsMethods>,
     collection?: string,
