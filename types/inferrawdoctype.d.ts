--- conflicted
+++ resolved
@@ -38,28 +38,11 @@
    * @param {PathValueType} PathValueType Document definition path type.
    * @param {TypeKey} TypeKey A generic refers to document definition.
    */
-<<<<<<< HEAD
-  type ObtainRawDocumentPathType<
-    PathValueType,
-    TypeKey extends string = DefaultTypeKey,
-    TTransformOptions = { bufferToBinary: false }
-  > = ResolveRawPathType<
-    PathValueType extends PathWithTypePropertyBaseType<TypeKey>
-      ? PathValueType[TypeKey] extends PathWithTypePropertyBaseType<TypeKey>
-        ? PathValueType
-        : PathValueType[TypeKey]
-      : PathValueType,
-    PathValueType extends PathWithTypePropertyBaseType<TypeKey>
-      ? PathValueType[TypeKey] extends PathWithTypePropertyBaseType<TypeKey>
-        ? {}
-        : Omit<PathValueType, TypeKey>
-      : {},
-    TypeKey,
-    TTransformOptions,
-    RawDocTypeHint<PathValueType>
-  >;
-=======
-   type ObtainRawDocumentPathType<PathValueType, TypeKey extends string = DefaultTypeKey> = ResolveRawPathType<
+   type ObtainRawDocumentPathType<
+     PathValueType,
+     TypeKey extends string = DefaultTypeKey,
+     TTransformOptions = { bufferToBinary: false }
+   > = ResolveRawPathType<
      TypeKey extends keyof PathValueType ?
        TypeKey extends keyof PathValueType[TypeKey] ?
          PathValueType
@@ -71,11 +54,11 @@
        : Omit<PathValueType, TypeKey>
      : {},
      TypeKey,
+     TTransformOptions,
      RawDocTypeHint<PathValueType>
    >;
 
   type neverOrAny = ' ~neverOrAny~';
->>>>>>> 18fb8231
 
   /**
    * Same as inferSchemaType, except:
@@ -90,107 +73,35 @@
    * @param {TypeKey} TypeKey A generic of literal string type."Refers to the property used for path type definition".
    * @returns Number, "Number" or "number" will be resolved to number type.
    */
-<<<<<<< HEAD
-  type ResolveRawPathType<PathValueType, Options extends SchemaTypeOptions<PathValueType> = {}, TypeKey extends string = DefaultSchemaOptions['typeKey'], TTransformOptions = { bufferToBinary: false }, TypeHint = never> =
-  IfEquals<TypeHint, never,
-    PathValueType extends Schema<infer RawDocType, any, any, any, any, any, any, any, any, infer TSchemaDefinition> ?
-      IsItRecordAndNotAny<RawDocType> extends true ? RawDocType : InferRawDocType<TSchemaDefinition, DefaultSchemaOptions, TTransformOptions> :
-      PathValueType extends (infer Item)[] ?
-        IfEquals<Item, never, any[], Item extends Schema<infer RawDocType, any, any, any, any, any, any, any, any, infer TSchemaDefinition> ?
-          // If Item is a schema, infer its type.
-          Array<IsItRecordAndNotAny<RawDocType> extends true ? RawDocType : InferRawDocType<TSchemaDefinition, DefaultSchemaOptions, TTransformOptions>> :
-          Item extends Record<TypeKey, any> ?
-            Item[TypeKey] extends Function | String ?
-              // If Item has a type key that's a string or a callable, it must be a scalar,
-              // so we can directly obtain its path type.
-              ObtainRawDocumentPathType<Item, TypeKey, TTransformOptions>[] :
-              // If the type key isn't callable, then this is an array of objects, in which case
-              // we need to call InferRawDocType to correctly infer its type.
-              Array<InferRawDocType<Item, DefaultSchemaOptions, TTransformOptions>> :
-            IsSchemaTypeFromBuiltinClass<Item> extends true ?
-              ObtainRawDocumentPathType<Item, TypeKey, TTransformOptions>[] :
-              IsItRecordAndNotAny<Item> extends true ?
-                Item extends Record<string, never> ?
-                  ObtainRawDocumentPathType<Item, TypeKey, TTransformOptions>[] :
-                  Array<InferRawDocType<Item, DefaultSchemaOptions, TTransformOptions>> :
-                ObtainRawDocumentPathType<Item, TypeKey, TTransformOptions>[]
-        >:
-        PathValueType extends ReadonlyArray<infer Item> ?
-          IfEquals<Item, never, any[], Item extends Schema<infer RawDocType, any, any, any, any, any, any, any, any, infer TSchemaDefinition> ?
-            Array<IsItRecordAndNotAny<RawDocType> extends true ? RawDocType : InferRawDocType<TSchemaDefinition, DefaultSchemaOptions, TTransformOptions>> :
-            Item extends Record<TypeKey, any> ?
-              Item[TypeKey] extends Function | String ?
-                ObtainRawDocumentPathType<Item, TypeKey, TTransformOptions>[] :
-                InferRawDocType<Item, DefaultSchemaOptions, TTransformOptions>[]:
-              IsSchemaTypeFromBuiltinClass<Item> extends true ?
-                ObtainRawDocumentPathType<Item, TypeKey, TTransformOptions>[] :
-                IsItRecordAndNotAny<Item> extends true ?
-                  Item extends Record<string, never> ?
-                    ObtainRawDocumentPathType<Item, TypeKey, TTransformOptions>[] :
-                    Array<InferRawDocType<Item, DefaultSchemaOptions, TTransformOptions>> :
-                  ObtainRawDocumentPathType<Item, TypeKey, TTransformOptions>[]
-          >:
-          PathValueType extends StringSchemaDefinition ? PathEnumOrString<Options['enum']> :
-            IfEquals<PathValueType, Schema.Types.String> extends true ? PathEnumOrString<Options['enum']> :
-              IfEquals<PathValueType, String> extends true ? PathEnumOrString<Options['enum']> :
-                PathValueType extends NumberSchemaDefinition ? Options['enum'] extends ReadonlyArray<any> ? Options['enum'][number] : number :
-                  IfEquals<PathValueType, Schema.Types.Number> extends true ? number :
-                    PathValueType extends DateSchemaDefinition ? NativeDate :
-                      IfEquals<PathValueType, Schema.Types.Date> extends true ? NativeDate :
-                        PathValueType extends typeof Buffer | 'buffer' | 'Buffer' | typeof Schema.Types.Buffer ? TTransformOptions extends { bufferToBinary: true } ? Binary : Buffer :
-                          PathValueType extends BooleanSchemaDefinition ? boolean :
-                            IfEquals<PathValueType, Schema.Types.Boolean> extends true ? boolean :
-                              PathValueType extends ObjectIdSchemaDefinition ? Types.ObjectId :
-                                IfEquals<PathValueType, Types.ObjectId> extends true ? Types.ObjectId :
-                                  IfEquals<PathValueType, Schema.Types.ObjectId> extends true ? Types.ObjectId :
-                                    PathValueType extends 'decimal128' | 'Decimal128' | typeof Schema.Types.Decimal128 ? Types.Decimal128 :
-                                      IfEquals<PathValueType, Schema.Types.Decimal128> extends true ? Types.Decimal128 :
-                                        IfEquals<PathValueType, Types.Decimal128> extends true ? Types.Decimal128 :
-                                          IfEquals<PathValueType, Schema.Types.BigInt> extends true ? bigint :
-                                            IfEquals<PathValueType, BigInt> extends true ? bigint :
-                                              PathValueType extends 'bigint' | 'BigInt' | typeof Schema.Types.BigInt | typeof BigInt ? bigint :
-                                                PathValueType extends 'uuid' | 'UUID' | typeof Schema.Types.UUID ? UUID :
-                                                  PathValueType extends 'double' | 'Double' | typeof Schema.Types.Double ? Types.Double :
-                                                    IfEquals<PathValueType, Schema.Types.UUID> extends true ? UUID :
-                                                      PathValueType extends MapConstructor | 'Map' ? Record<string, ResolveRawPathType<Options['of']> | undefined> :
-                                                        IfEquals<PathValueType, typeof Schema.Types.Map> extends true ? Record<string, ResolveRawPathType<Options['of']> | undefined> :
-                                                          PathValueType extends ArrayConstructor ? any[] :
-                                                            PathValueType extends typeof Schema.Types.Mixed ? any:
-                                                              IfEquals<PathValueType, ObjectConstructor> extends true ? any:
-                                                                IfEquals<PathValueType, {}> extends true ? any:
-                                                                  PathValueType extends typeof SchemaType ? PathValueType['prototype'] :
-                                                                    PathValueType extends Record<string, any> ? InferRawDocType<PathValueType, { typeKey: TypeKey }, TTransformOptions> :
-                                                                      unknown,
-  TypeHint>;
-=======
    type ResolveRawPathType<
        PathValueType,
        Options extends SchemaTypeOptions<PathValueType> = {},
        TypeKey extends string = DefaultSchemaOptions['typeKey'],
+       TTransformOptions = { bufferToBinary: false },
        TypeHint = never
      > =
        IsNotNever<TypeHint> extends true ? TypeHint
        : [PathValueType] extends [neverOrAny] ? PathValueType
-       : PathValueType extends Schema<infer RawDocType, any, any, any, any, any, any, any, any, infer TSchemaDefinition> ? IsItRecordAndNotAny<RawDocType> extends true ? RawDocType : InferRawDocType<TSchemaDefinition>
+       : PathValueType extends Schema<infer RawDocType, any, any, any, any, any, any, any, any, infer TSchemaDefinition> ? IsItRecordAndNotAny<RawDocType> extends true ? RawDocType : InferRawDocType<TSchemaDefinition, DefaultSchemaOptions, TTransformOptions>
        : PathValueType extends ReadonlyArray<infer Item> ?
          IfEquals<Item, never> extends true ? any[]
          : Item extends Schema<infer RawDocType, any, any, any, any, any, any, any, any, infer TSchemaDefinition> ?
            // If Item is a schema, infer its type.
-           Array<IsItRecordAndNotAny<RawDocType> extends true ? RawDocType : InferRawDocType<TSchemaDefinition>>
+           Array<IsItRecordAndNotAny<RawDocType> extends true ? RawDocType : InferRawDocType<TSchemaDefinition, DefaultSchemaOptions, TTransformOptions>>
          : TypeKey extends keyof Item ?
            Item[TypeKey] extends Function | String ?
              // If Item has a type key that's a string or a callable, it must be a scalar,
              // so we can directly obtain its path type.
-             ObtainRawDocumentPathType<Item, TypeKey>[]
+             ObtainRawDocumentPathType<Item, TypeKey, TTransformOptions>[]
            : // If the type key isn't callable, then this is an array of objects, in which case
              // we need to call InferRawDocType to correctly infer its type.
-             Array<InferRawDocType<Item>>
+             Array<InferRawDocType<Item, DefaultSchemaOptions, TTransformOptions>>
          : IsSchemaTypeFromBuiltinClass<Item> extends true ? ResolveRawPathType<Item, { enum: Options['enum'] }, TypeKey>[]
          : IsItRecordAndNotAny<Item> extends true ?
            Item extends Record<string, never> ?
-             ObtainRawDocumentPathType<Item, TypeKey>[]
-           : Array<InferRawDocType<Item>>
-         : ObtainRawDocumentPathType<Item, TypeKey>[]
+             ObtainRawDocumentPathType<Item, TypeKey, TTransformOptions>[]
+           : Array<InferRawDocType<Item, DefaultSchemaOptions, TTransformOptions>>
+         : ObtainRawDocumentPathType<Item, TypeKey, TTransformOptions>[]
        : PathValueType extends StringSchemaDefinition ? PathEnumOrString<Options['enum']>
        : IfEquals<PathValueType, String> extends true ? PathEnumOrString<Options['enum']>
        : PathValueType extends NumberSchemaDefinition ?
@@ -215,5 +126,4 @@
        : PathValueType extends typeof SchemaType ? PathValueType['prototype']
        : PathValueType extends Record<string, any> ? InferRawDocType<PathValueType>
        : unknown;
->>>>>>> 18fb8231
 }