import {
  BooleanSchemaDefinition,
  DateSchemaDefinition,
  DefaultSchemaOptions,
  DefaultTypeKey,
  IfEquals,
  InferSchemaType,
  IsItRecordAndNotAny,
  NumberSchemaDefinition,
  ObjectIdSchemaDefinition,
  ObtainDocumentType,
  Schema,
  SchemaType,
  SchemaTypeOptions,
  StringSchemaDefinition,
  Types
} from 'mongoose';

declare module 'mongoose' {
  /**
   * @summary Obtains document schema type.
   * @description Obtains document schema type from document Definition OR returns enforced schema type if it's provided.
   * @param {DocDefinition} DocDefinition A generic equals to the type of document definition "provided in as first parameter in Schema constructor".
   * @param {EnforcedDocType} EnforcedDocType A generic type enforced by user "provided before schema constructor".
   * @param {TypeKey} TypeKey A generic of literal string type."Refers to the property used for path type definition".
   */
  type ObtainDocumentType<
    DocDefinition,
    EnforcedDocType = any,
    TSchemaOptions extends Record<any, any> = DefaultSchemaOptions
  > =
    IsItRecordAndNotAny<EnforcedDocType> extends true ? EnforcedDocType
    : {
        [K in keyof (RequiredPaths<DocDefinition, TSchemaOptions['typeKey']> &
          OptionalPaths<DocDefinition, TSchemaOptions['typeKey']>)]: IsPathRequired<
          DocDefinition[K],
          TSchemaOptions['typeKey']
        > extends true ?
          ObtainDocumentPathType<DocDefinition[K], TSchemaOptions['typeKey']>
        : ObtainDocumentPathType<DocDefinition[K], TSchemaOptions['typeKey']> | null;
      };

  /**
   * @summary Obtains document schema type from Schema instance.
   * @param {Schema} TSchema `typeof` a schema instance.
   * @example
   * const userSchema = new Schema({userName:String});
   * type UserType = InferSchemaType<typeof userSchema>;
   * // result
   * type UserType = {userName?: string}
   */
  export type InferSchemaType<TSchema> = IfAny<TSchema, any, ObtainSchemaGeneric<TSchema, 'DocType'>>;

  /**
   * @summary Obtains schema Generic type by using generic alias.
   * @param {TSchema} TSchema A generic of schema type instance.
   * @param {alias} alias Targeted generic alias.
   */
  type ObtainSchemaGeneric<
    TSchema,
    alias extends
      | 'EnforcedDocType'
      | 'M'
      | 'TInstanceMethods'
      | 'TQueryHelpers'
      | 'TVirtuals'
      | 'TStaticMethods'
      | 'TSchemaOptions'
      | 'DocType'
      | 'THydratedDocumentType'
  > =
    TSchema extends (
      Schema<
        infer EnforcedDocType,
        infer M,
        infer TInstanceMethods,
        infer TQueryHelpers,
        infer TVirtuals,
        infer TStaticMethods,
        infer TSchemaOptions,
        infer DocType,
        infer THydratedDocumentType
      >
    ) ?
      {
        EnforcedDocType: EnforcedDocType;
        M: M;
        TInstanceMethods: TInstanceMethods;
        TQueryHelpers: TQueryHelpers;
        TVirtuals: TVirtuals;
        TStaticMethods: TStaticMethods;
        TSchemaOptions: TSchemaOptions;
        DocType: DocType;
        THydratedDocumentType: THydratedDocumentType;
      }[alias]
    : unknown;

  type ResolveSchemaOptions<T> = MergeType<DefaultSchemaOptions, T>;

  type ApplySchemaOptions<T, O = DefaultSchemaOptions> = ResolveTimestamps<T, O>;

<<<<<<< HEAD
  type UninferrableOptions = { methods: any } | { statics: any } | { virtuals: any } | { timestamps?: false };

  type DefaultTimestampProps = {
    createdAt: NativeDate;
    updatedAt: NativeDate;
  };

  type ResolveTimestamps<T, O> =
    O extends UninferrableOptions ?
      // For some reason, TypeScript sets all the document properties to unknown
      // if we use methods, statics, or virtuals. So avoid inferring timestamps
      // if any of these are set for now. See gh-12807
      T
    : O extends { timestamps: infer TimestampOptions } ?
      TimestampOptions extends true ? T & DefaultTimestampProps
      : TimestampOptions extends SchemaTimestampsConfig ?
        Show<T & {
          [K in keyof TimestampOptions & keyof DefaultTimestampProps as TimestampOptions[K] extends true ? K
          : TimestampOptions[K] & string]: NativeDate;
        }>
      : T
    : T;
=======
  type ResolveTimestamps<T, O> = O extends { timestamps?: false } ? T
    : O extends { timestamps: infer TimestampOptions } ? TimestampOptions extends true
      ? { createdAt: NativeDate; updatedAt: NativeDate; } & T
      : TimestampOptions extends SchemaTimestampsConfig
        ? {
          -readonly [K in keyof Pick<
            TimestampOptions,
            'createdAt' | 'updatedAt'
          > as TimestampOptions[K] extends true
            ? K
            : TimestampOptions[K] extends `${infer TimestampValue}`
              ? TimestampValue
              : never]: NativeDate;
        } & T
        : T
      : T;
>>>>>>> 65e9dcc1
}

type IsPathDefaultUndefined<PathType> =
  PathType extends { default: undefined } ? true
  : PathType extends { default: (...args: any[]) => undefined } ? true
  : false;

type RequiredPropertyDefinition =
  | {
      required: true | string | [true, string | undefined] | { isRequired: true };
    }
  | ArrayConstructor
  | any[];

/**
 * @summary Checks if a document path is required or optional.
 * @param {P} P Document path.
 * @param {TypeKey} TypeKey A generic of literal string type."Refers to the property used for path type definition".
 */
type IsPathRequired<P, TypeKey extends string = DefaultTypeKey> =
  P extends RequiredPropertyDefinition ? true
  : P extends { required: boolean } ?
    P extends { required: false } ?
      false
    : true
  : P extends Record<TypeKey, ArrayConstructor | any[]> ?
    IsPathDefaultUndefined<P> extends true ?
      false
    : true
  : P extends Record<TypeKey, any> ?
    P extends { default: any } ?
      IfEquals<P['default'], undefined, false, true>
    : false
  : false;

/**
 * @summary A Utility to obtain schema's required path keys.
 * @param {T} T A generic refers to document definition.
 * @param {TypeKey} TypeKey A generic of literal string type."Refers to the property used for path type definition".
 * @returns required paths keys of document definition.
 */
type RequiredPathKeys<T, TypeKey extends string = DefaultTypeKey> = Exclude<keyof T, OptionalPathKeys<T, TypeKey>>;

/**
 * @summary A Utility to obtain schema's required paths.
 * @param {T} T A generic refers to document definition.
 * @param {TypeKey} TypeKey A generic of literal string type."Refers to the property used for path type definition".
 * @returns a record contains required paths with the corresponding type.
 */
type RequiredPaths<T, TypeKey extends string = DefaultTypeKey> = Pick<
  { -readonly [K in keyof T]: T[K] },
  RequiredPathKeys<T, TypeKey>
>;

/**
 * @summary A Utility to obtain schema's optional path keys.
 * @param {T} T A generic refers to document definition.
 * @param {TypeKey} TypeKey A generic of literal string type."Refers to the property used for path type definition".
 * @returns optional paths keys of document definition.
 */
type OptionalPathKeys<T, TypeKey extends string = DefaultTypeKey> = {
  [K in keyof T]: IsPathRequired<T[K], TypeKey> extends true ? never : K;
}[keyof T];

/**
 * @summary A Utility to obtain schema's optional paths.
 * @param {T} T A generic refers to document definition.
 * @param {TypeKey} TypeKey A generic of literal string type."Refers to the property used for path type definition".
 * @returns a record contains optional paths with the corresponding type.
 */
type OptionalPaths<T, TypeKey extends string = DefaultTypeKey> = Pick<
  { -readonly [K in keyof T]?: T[K] },
  OptionalPathKeys<T, TypeKey>
>;

/**
 * @summary Allows users to optionally choose their own type for a schema field for stronger typing.
 */
type TypeHint<T> = T extends { __typehint: infer U } ? U : never;

/**
 * @summary Obtains schema Path type.
 * @description Obtains Path type by separating path type from other options and calling {@link ResolvePathType}
 * @param {PathValueType} PathValueType Document definition path type.
 * @param {TypeKey} TypeKey A generic refers to document definition.
 */
type ObtainDocumentPathType<PathValueType, TypeKey extends string = DefaultTypeKey> = ResolvePathType<
  TypeKey extends keyof PathValueType ?
    TypeKey extends keyof PathValueType[TypeKey] ?
      PathValueType
    : PathValueType[TypeKey]
  : PathValueType,
  TypeKey extends keyof PathValueType ?
    TypeKey extends keyof PathValueType[TypeKey] ?
      {}
    : Omit<PathValueType, TypeKey>
  : {},
  TypeKey,
  TypeHint<PathValueType>
>;

/**
 * @param {T} T A generic refers to string path enums.
 * @returns Path enum values type as literal strings or string.
 */
type PathEnumOrString<T extends SchemaTypeOptions<string>['enum']> =
  T extends ReadonlyArray<infer E> ? E
  : T extends { values: any } ? PathEnumOrString<T['values']>
  : T extends Record<string, infer V> ? V
  : string;

<<<<<<< HEAD
type IsSchemaTypeFromBuiltinClass<T> =
  T extends typeof String ? true
  : T extends typeof Number ? true
  : T extends typeof Boolean ? true
  : T extends typeof Buffer ? true
  : T extends typeof Schema.Types.ObjectId ? true
  : T extends typeof Schema.Types.UUID ? true
  : T extends typeof Schema.Types.Decimal128 ? true
  : T extends typeof Schema.Types.Int32 ? true
  : T extends typeof Schema.Types.String ? true
  : T extends typeof Schema.Types.Number ? true
  : T extends typeof Schema.Types.Date ? true
  : T extends typeof Schema.Types.Double ? true
  : T extends typeof Schema.Types.Boolean ? true
  : T extends Types.ObjectId ? true
  : T extends Types.Decimal128 ? true
  : T extends NativeDate ? true
  : T extends typeof Schema.Types.Mixed ? true
  : IfEquals<T, Schema.Types.ObjectId, true, false> extends true ? true
  : unknown extends Buffer ? false
  : T extends Buffer ? true
  : false;
=======
type UnionToType<T extends readonly any[]> = T[number] extends infer U
  ? ResolvePathType<U>
  : never;

type IsSchemaTypeFromBuiltinClass<T> = T extends (typeof String)
  ? true
  : T extends (typeof Number)
    ? true
    : T extends (typeof Boolean)
      ? true
      : T extends (typeof Buffer)
        ? true
        : T extends (typeof Schema.Types.ObjectId)
          ? true
          : T extends (typeof Schema.Types.UUID)
            ? true
            : T extends (typeof Schema.Types.Decimal128)
              ? true
              : T extends (typeof Schema.Types.Int32)
                ? true
                  : T extends (typeof Schema.Types.String)
                    ? true
                    : T extends (typeof Schema.Types.Number)
                      ? true
                      : T extends (typeof Schema.Types.Date)
                        ? true
                        : T extends (typeof Schema.Types.Double)
                          ? true
                          : T extends (typeof Schema.Types.Boolean)
                            ? true
                            : T extends Types.ObjectId
                              ? true
                              : T extends Types.Decimal128
                                ? true
                                : T extends NativeDate
                                  ? true
                                  : T extends (typeof Schema.Types.Mixed)
                                    ? true
                                    : IfEquals<T, Schema.Types.ObjectId, true, false> extends true
                                      ? true
                                      : unknown extends Buffer
                                        ? false
                                        : T extends Buffer
                                          ? true
                                          : false;
>>>>>>> 65e9dcc1

/**
 * @summary Resolve path type by returning the corresponding type.
 * @param {PathValueType} PathValueType Document definition path type.
 * @param {Options} Options Document definition path options except path type.
 * @param {TypeKey} TypeKey A generic of literal string type."Refers to the property used for path type definition".
 * @returns Number, "Number" or "number" will be resolved to number type.
 */
<<<<<<< HEAD
type ResolvePathType<
  PathValueType,
  Options extends SchemaTypeOptions<PathValueType> = {},
  TypeKey extends string = DefaultSchemaOptions['typeKey'],
  TypeHint = never
> = IfEquals<
  TypeHint,
  never,
  PathValueType extends Schema ? InferSchemaType<PathValueType>
  : PathValueType extends (infer Item)[] ?
    IfEquals<
      Item,
      never,
      any[],
      Item extends Schema ?
        // If Item is a schema, infer its type.
        Types.DocumentArray<InferSchemaType<Item>>
      : Item extends Record<TypeKey, any> ?
        Item[TypeKey] extends Function | String ?
          // If Item has a type key that's a string or a callable, it must be a scalar,
          // so we can directly obtain its path type.
          ObtainDocumentPathType<Item, TypeKey>[]
        : // If the type key isn't callable, then this is an array of objects, in which case
          // we need to call ObtainDocumentType to correctly infer its type.
          Types.DocumentArray<ObtainDocumentType<Item, any, { typeKey: TypeKey }>>
      : IsSchemaTypeFromBuiltinClass<Item> extends true ? ObtainDocumentPathType<Item, TypeKey>[]
      : IsItRecordAndNotAny<Item> extends true ?
        Item extends Record<string, never> ?
          ObtainDocumentPathType<Item, TypeKey>[]
        : Types.DocumentArray<ObtainDocumentType<Item, any, { typeKey: TypeKey }>>
      : ObtainDocumentPathType<Item, TypeKey>[]
    >
  : PathValueType extends ReadonlyArray<infer Item> ?
    IfEquals<
      Item,
      never,
      any[],
      Item extends Schema ? Types.DocumentArray<InferSchemaType<Item>>
      : Item extends Record<TypeKey, any> ?
        Item[TypeKey] extends Function | String ?
          ObtainDocumentPathType<Item, TypeKey>[]
        : ObtainDocumentType<Item, any, { typeKey: TypeKey }>[]
      : IsSchemaTypeFromBuiltinClass<Item> extends true ? ObtainDocumentPathType<Item, TypeKey>[]
      : IsItRecordAndNotAny<Item> extends true ?
        Item extends Record<string, never> ?
          ObtainDocumentPathType<Item, TypeKey>[]
        : Types.DocumentArray<ObtainDocumentType<Item, any, { typeKey: TypeKey }>>
      : ObtainDocumentPathType<Item, TypeKey>[]
    >
  : PathValueType extends StringSchemaDefinition ? PathEnumOrString<Options['enum']>
  : IfEquals<PathValueType, Schema.Types.String> extends true ? PathEnumOrString<Options['enum']>
  : IfEquals<PathValueType, String> extends true ? PathEnumOrString<Options['enum']>
  : PathValueType extends NumberSchemaDefinition ?
    Options['enum'] extends ReadonlyArray<any> ?
      Options['enum'][number]
    : number
  : IfEquals<PathValueType, Schema.Types.Number> extends true ? number
  : PathValueType extends DateSchemaDefinition ? NativeDate
  : IfEquals<PathValueType, Schema.Types.Date> extends true ? NativeDate
  : PathValueType extends typeof Buffer | 'buffer' | 'Buffer' | typeof Schema.Types.Buffer ? Buffer
  : PathValueType extends BooleanSchemaDefinition ? boolean
  : IfEquals<PathValueType, Schema.Types.Boolean> extends true ? boolean
  : PathValueType extends ObjectIdSchemaDefinition ? Types.ObjectId
  : IfEquals<PathValueType, Types.ObjectId> extends true ? Types.ObjectId
  : IfEquals<PathValueType, Schema.Types.ObjectId> extends true ? Types.ObjectId
  : PathValueType extends 'decimal128' | 'Decimal128' | typeof Schema.Types.Decimal128 ? Types.Decimal128
  : IfEquals<PathValueType, Schema.Types.Decimal128> extends true ? Types.Decimal128
  : IfEquals<PathValueType, Types.Decimal128> extends true ? Types.Decimal128
  : IfEquals<PathValueType, Schema.Types.BigInt> extends true ? bigint
  : IfEquals<PathValueType, BigInt> extends true ? bigint
  : PathValueType extends 'bigint' | 'BigInt' | typeof Schema.Types.BigInt | typeof BigInt ? bigint
  : PathValueType extends 'uuid' | 'UUID' | typeof Schema.Types.UUID ? Buffer
  : PathValueType extends 'double' | 'Double' | typeof Schema.Types.Double ? Types.Double
  : IfEquals<PathValueType, Schema.Types.UUID> extends true ? Buffer
  : PathValueType extends MapConstructor | 'Map' ? Map<string, ResolvePathType<Options['of']>>
  : IfEquals<PathValueType, typeof Schema.Types.Map> extends true ? Map<string, ResolvePathType<Options['of']>>
  : PathValueType extends ArrayConstructor ? any[]
  : PathValueType extends typeof Schema.Types.Mixed ? any
  : IfEquals<PathValueType, ObjectConstructor> extends true ? any
  : IfEquals<PathValueType, {}> extends true ? any
  : PathValueType extends typeof SchemaType ? PathValueType['prototype']
  : PathValueType extends Record<string, any> ?
    ObtainDocumentType<
      PathValueType,
      any,
      {
        typeKey: TypeKey;
      }
    >
  : unknown,
  TypeHint
>;
=======
type ResolvePathType<PathValueType, Options extends SchemaTypeOptions<PathValueType> = {}, TypeKey extends string = DefaultSchemaOptions['typeKey'], TypeHint = never> =
  IfEquals<TypeHint, never,
    PathValueType extends Schema ? InferSchemaType<PathValueType> :
      PathValueType extends (infer Item)[] ?
        IfEquals<Item, never, any[], Item extends Schema ?
          // If Item is a schema, infer its type.
          Types.DocumentArray<InferSchemaType<Item>> :
          Item extends Record<TypeKey, any> ?
            Item[TypeKey] extends Function | String ?
              // If Item has a type key that's a string or a callable, it must be a scalar,
              // so we can directly obtain its path type.
              ObtainDocumentPathType<Item, TypeKey>[] :
              // If the type key isn't callable, then this is an array of objects, in which case
              // we need to call ObtainDocumentType to correctly infer its type.
              Types.DocumentArray<ObtainDocumentType<Item, any, { typeKey: TypeKey }>> :
            IsSchemaTypeFromBuiltinClass<Item> extends true ?
              ObtainDocumentPathType<Item, TypeKey>[] :
              IsItRecordAndNotAny<Item> extends true ?
                Item extends Record<string, never> ?
                  ObtainDocumentPathType<Item, TypeKey>[] :
                  Types.DocumentArray<ObtainDocumentType<Item, any, { typeKey: TypeKey }>> :
                ObtainDocumentPathType<Item, TypeKey>[]
        >:
        PathValueType extends ReadonlyArray<infer Item> ?
          IfEquals<Item, never, any[], Item extends Schema ?
            Types.DocumentArray<InferSchemaType<Item>> :
            Item extends Record<TypeKey, any> ?
              Item[TypeKey] extends Function | String ?
                ObtainDocumentPathType<Item, TypeKey>[] :
                ObtainDocumentType<Item, any, { typeKey: TypeKey }>[]:
              IsSchemaTypeFromBuiltinClass<Item> extends true ?
                ObtainDocumentPathType<Item, TypeKey>[] :
                IsItRecordAndNotAny<Item> extends true ?
                  Item extends Record<string, never> ?
                    ObtainDocumentPathType<Item, TypeKey>[] :
                    Types.DocumentArray<ObtainDocumentType<Item, any, { typeKey: TypeKey }>> :
                  ObtainDocumentPathType<Item, TypeKey>[]
          >:
          PathValueType extends StringSchemaDefinition ? PathEnumOrString<Options['enum']> :
            IfEquals<PathValueType, Schema.Types.String> extends true ? PathEnumOrString<Options['enum']> :
              IfEquals<PathValueType, String> extends true ? PathEnumOrString<Options['enum']> :
                PathValueType extends NumberSchemaDefinition ? Options['enum'] extends ReadonlyArray<any> ? Options['enum'][number] : number :
                  IfEquals<PathValueType, Schema.Types.Number> extends true ? number :
                    PathValueType extends DateSchemaDefinition ? NativeDate :
                      IfEquals<PathValueType, Schema.Types.Date> extends true ? NativeDate :
                        PathValueType extends typeof Buffer | 'buffer' | 'Buffer' | typeof Schema.Types.Buffer ? Buffer :
                          PathValueType extends BooleanSchemaDefinition ? boolean :
                            IfEquals<PathValueType, Schema.Types.Boolean> extends true ? boolean :
                              PathValueType extends ObjectIdSchemaDefinition ? Types.ObjectId :
                                IfEquals<PathValueType, Types.ObjectId> extends true ? Types.ObjectId :
                                  IfEquals<PathValueType, Schema.Types.ObjectId> extends true ? Types.ObjectId :
                                    PathValueType extends 'decimal128' | 'Decimal128' | typeof Schema.Types.Decimal128 ? Types.Decimal128 :
                                      IfEquals<PathValueType, Schema.Types.Decimal128> extends true ? Types.Decimal128 :
                                        IfEquals<PathValueType, Types.Decimal128> extends true ? Types.Decimal128 :
                                            IfEquals<PathValueType, Schema.Types.BigInt> extends true ? bigint :
                                              IfEquals<PathValueType, BigInt> extends true ? bigint :
                                                PathValueType extends 'bigint' | 'BigInt' | typeof Schema.Types.BigInt | typeof BigInt ? bigint :
                                                  PathValueType extends 'uuid' | 'UUID' | typeof Schema.Types.UUID ? Buffer :
                                                    PathValueType extends 'double' | 'Double' | typeof Schema.Types.Double ? Types.Double :
                                                      IfEquals<PathValueType, Schema.Types.UUID> extends true ? Buffer :
                                                        PathValueType extends MapConstructor | 'Map' ? Map<string, ResolvePathType<Options['of']>> :
                                                          IfEquals<PathValueType, typeof Schema.Types.Map> extends true ? Map<string, ResolvePathType<Options['of']>> :
                                                            PathValueType extends 'Union' | 'union' | typeof Schema.Types.Union ? Options['of'] extends readonly any[] ? UnionToType<Options['of']> : never :
                                                              PathValueType extends ArrayConstructor ? any[] :
                                                                PathValueType extends typeof Schema.Types.Mixed ? any:
                                                                  IfEquals<PathValueType, ObjectConstructor> extends true ? any:
                                                                    IfEquals<PathValueType, {}> extends true ? any:
                                                                      PathValueType extends typeof SchemaType ? PathValueType['prototype'] :
                                                                        PathValueType extends Record<string, any> ? ObtainDocumentType<PathValueType, any, { typeKey: TypeKey }> :
                                                                          unknown,
  TypeHint>;
>>>>>>> 65e9dcc1
<|MERGE_RESOLUTION|>--- conflicted
+++ resolved
@@ -99,47 +99,24 @@
 
   type ApplySchemaOptions<T, O = DefaultSchemaOptions> = ResolveTimestamps<T, O>;
 
-<<<<<<< HEAD
-  type UninferrableOptions = { methods: any } | { statics: any } | { virtuals: any } | { timestamps?: false };
-
   type DefaultTimestampProps = {
     createdAt: NativeDate;
     updatedAt: NativeDate;
   };
 
   type ResolveTimestamps<T, O> =
-    O extends UninferrableOptions ?
-      // For some reason, TypeScript sets all the document properties to unknown
-      // if we use methods, statics, or virtuals. So avoid inferring timestamps
-      // if any of these are set for now. See gh-12807
-      T
+    O extends { timestamps?: false } ? T
     : O extends { timestamps: infer TimestampOptions } ?
       TimestampOptions extends true ? T & DefaultTimestampProps
       : TimestampOptions extends SchemaTimestampsConfig ?
-        Show<T & {
-          [K in keyof TimestampOptions & keyof DefaultTimestampProps as TimestampOptions[K] extends true ? K
-          : TimestampOptions[K] & string]: NativeDate;
-        }>
+        Show<
+          T & {
+            [K in keyof TimestampOptions & keyof DefaultTimestampProps as TimestampOptions[K] extends true ? K
+            : TimestampOptions[K] & string]: NativeDate;
+          }
+        >
       : T
     : T;
-=======
-  type ResolveTimestamps<T, O> = O extends { timestamps?: false } ? T
-    : O extends { timestamps: infer TimestampOptions } ? TimestampOptions extends true
-      ? { createdAt: NativeDate; updatedAt: NativeDate; } & T
-      : TimestampOptions extends SchemaTimestampsConfig
-        ? {
-          -readonly [K in keyof Pick<
-            TimestampOptions,
-            'createdAt' | 'updatedAt'
-          > as TimestampOptions[K] extends true
-            ? K
-            : TimestampOptions[K] extends `${infer TimestampValue}`
-              ? TimestampValue
-              : never]: NativeDate;
-        } & T
-        : T
-      : T;
->>>>>>> 65e9dcc1
 }
 
 type IsPathDefaultUndefined<PathType> =
@@ -251,7 +228,6 @@
   : T extends Record<string, infer V> ? V
   : string;
 
-<<<<<<< HEAD
 type IsSchemaTypeFromBuiltinClass<T> =
   T extends typeof String ? true
   : T extends typeof Number ? true
@@ -274,53 +250,8 @@
   : unknown extends Buffer ? false
   : T extends Buffer ? true
   : false;
-=======
-type UnionToType<T extends readonly any[]> = T[number] extends infer U
-  ? ResolvePathType<U>
-  : never;
-
-type IsSchemaTypeFromBuiltinClass<T> = T extends (typeof String)
-  ? true
-  : T extends (typeof Number)
-    ? true
-    : T extends (typeof Boolean)
-      ? true
-      : T extends (typeof Buffer)
-        ? true
-        : T extends (typeof Schema.Types.ObjectId)
-          ? true
-          : T extends (typeof Schema.Types.UUID)
-            ? true
-            : T extends (typeof Schema.Types.Decimal128)
-              ? true
-              : T extends (typeof Schema.Types.Int32)
-                ? true
-                  : T extends (typeof Schema.Types.String)
-                    ? true
-                    : T extends (typeof Schema.Types.Number)
-                      ? true
-                      : T extends (typeof Schema.Types.Date)
-                        ? true
-                        : T extends (typeof Schema.Types.Double)
-                          ? true
-                          : T extends (typeof Schema.Types.Boolean)
-                            ? true
-                            : T extends Types.ObjectId
-                              ? true
-                              : T extends Types.Decimal128
-                                ? true
-                                : T extends NativeDate
-                                  ? true
-                                  : T extends (typeof Schema.Types.Mixed)
-                                    ? true
-                                    : IfEquals<T, Schema.Types.ObjectId, true, false> extends true
-                                      ? true
-                                      : unknown extends Buffer
-                                        ? false
-                                        : T extends Buffer
-                                          ? true
-                                          : false;
->>>>>>> 65e9dcc1
+
+type UnionToType<T extends readonly any[]> = T[number] extends infer U ? ResolvePathType<U> : never;
 
 /**
  * @summary Resolve path type by returning the corresponding type.
@@ -329,7 +260,6 @@
  * @param {TypeKey} TypeKey A generic of literal string type."Refers to the property used for path type definition".
  * @returns Number, "Number" or "number" will be resolved to number type.
  */
-<<<<<<< HEAD
 type ResolvePathType<
   PathValueType,
   Options extends SchemaTypeOptions<PathValueType> = {},
@@ -406,6 +336,10 @@
   : IfEquals<PathValueType, Schema.Types.UUID> extends true ? Buffer
   : PathValueType extends MapConstructor | 'Map' ? Map<string, ResolvePathType<Options['of']>>
   : IfEquals<PathValueType, typeof Schema.Types.Map> extends true ? Map<string, ResolvePathType<Options['of']>>
+  : PathValueType extends 'Union' | 'union' | typeof Schema.Types.Union ?
+    Options['of'] extends readonly any[] ?
+      UnionToType<Options['of']>
+    : never
   : PathValueType extends ArrayConstructor ? any[]
   : PathValueType extends typeof Schema.Types.Mixed ? any
   : IfEquals<PathValueType, ObjectConstructor> extends true ? any
@@ -421,77 +355,4 @@
     >
   : unknown,
   TypeHint
->;
-=======
-type ResolvePathType<PathValueType, Options extends SchemaTypeOptions<PathValueType> = {}, TypeKey extends string = DefaultSchemaOptions['typeKey'], TypeHint = never> =
-  IfEquals<TypeHint, never,
-    PathValueType extends Schema ? InferSchemaType<PathValueType> :
-      PathValueType extends (infer Item)[] ?
-        IfEquals<Item, never, any[], Item extends Schema ?
-          // If Item is a schema, infer its type.
-          Types.DocumentArray<InferSchemaType<Item>> :
-          Item extends Record<TypeKey, any> ?
-            Item[TypeKey] extends Function | String ?
-              // If Item has a type key that's a string or a callable, it must be a scalar,
-              // so we can directly obtain its path type.
-              ObtainDocumentPathType<Item, TypeKey>[] :
-              // If the type key isn't callable, then this is an array of objects, in which case
-              // we need to call ObtainDocumentType to correctly infer its type.
-              Types.DocumentArray<ObtainDocumentType<Item, any, { typeKey: TypeKey }>> :
-            IsSchemaTypeFromBuiltinClass<Item> extends true ?
-              ObtainDocumentPathType<Item, TypeKey>[] :
-              IsItRecordAndNotAny<Item> extends true ?
-                Item extends Record<string, never> ?
-                  ObtainDocumentPathType<Item, TypeKey>[] :
-                  Types.DocumentArray<ObtainDocumentType<Item, any, { typeKey: TypeKey }>> :
-                ObtainDocumentPathType<Item, TypeKey>[]
-        >:
-        PathValueType extends ReadonlyArray<infer Item> ?
-          IfEquals<Item, never, any[], Item extends Schema ?
-            Types.DocumentArray<InferSchemaType<Item>> :
-            Item extends Record<TypeKey, any> ?
-              Item[TypeKey] extends Function | String ?
-                ObtainDocumentPathType<Item, TypeKey>[] :
-                ObtainDocumentType<Item, any, { typeKey: TypeKey }>[]:
-              IsSchemaTypeFromBuiltinClass<Item> extends true ?
-                ObtainDocumentPathType<Item, TypeKey>[] :
-                IsItRecordAndNotAny<Item> extends true ?
-                  Item extends Record<string, never> ?
-                    ObtainDocumentPathType<Item, TypeKey>[] :
-                    Types.DocumentArray<ObtainDocumentType<Item, any, { typeKey: TypeKey }>> :
-                  ObtainDocumentPathType<Item, TypeKey>[]
-          >:
-          PathValueType extends StringSchemaDefinition ? PathEnumOrString<Options['enum']> :
-            IfEquals<PathValueType, Schema.Types.String> extends true ? PathEnumOrString<Options['enum']> :
-              IfEquals<PathValueType, String> extends true ? PathEnumOrString<Options['enum']> :
-                PathValueType extends NumberSchemaDefinition ? Options['enum'] extends ReadonlyArray<any> ? Options['enum'][number] : number :
-                  IfEquals<PathValueType, Schema.Types.Number> extends true ? number :
-                    PathValueType extends DateSchemaDefinition ? NativeDate :
-                      IfEquals<PathValueType, Schema.Types.Date> extends true ? NativeDate :
-                        PathValueType extends typeof Buffer | 'buffer' | 'Buffer' | typeof Schema.Types.Buffer ? Buffer :
-                          PathValueType extends BooleanSchemaDefinition ? boolean :
-                            IfEquals<PathValueType, Schema.Types.Boolean> extends true ? boolean :
-                              PathValueType extends ObjectIdSchemaDefinition ? Types.ObjectId :
-                                IfEquals<PathValueType, Types.ObjectId> extends true ? Types.ObjectId :
-                                  IfEquals<PathValueType, Schema.Types.ObjectId> extends true ? Types.ObjectId :
-                                    PathValueType extends 'decimal128' | 'Decimal128' | typeof Schema.Types.Decimal128 ? Types.Decimal128 :
-                                      IfEquals<PathValueType, Schema.Types.Decimal128> extends true ? Types.Decimal128 :
-                                        IfEquals<PathValueType, Types.Decimal128> extends true ? Types.Decimal128 :
-                                            IfEquals<PathValueType, Schema.Types.BigInt> extends true ? bigint :
-                                              IfEquals<PathValueType, BigInt> extends true ? bigint :
-                                                PathValueType extends 'bigint' | 'BigInt' | typeof Schema.Types.BigInt | typeof BigInt ? bigint :
-                                                  PathValueType extends 'uuid' | 'UUID' | typeof Schema.Types.UUID ? Buffer :
-                                                    PathValueType extends 'double' | 'Double' | typeof Schema.Types.Double ? Types.Double :
-                                                      IfEquals<PathValueType, Schema.Types.UUID> extends true ? Buffer :
-                                                        PathValueType extends MapConstructor | 'Map' ? Map<string, ResolvePathType<Options['of']>> :
-                                                          IfEquals<PathValueType, typeof Schema.Types.Map> extends true ? Map<string, ResolvePathType<Options['of']>> :
-                                                            PathValueType extends 'Union' | 'union' | typeof Schema.Types.Union ? Options['of'] extends readonly any[] ? UnionToType<Options['of']> : never :
-                                                              PathValueType extends ArrayConstructor ? any[] :
-                                                                PathValueType extends typeof Schema.Types.Mixed ? any:
-                                                                  IfEquals<PathValueType, ObjectConstructor> extends true ? any:
-                                                                    IfEquals<PathValueType, {}> extends true ? any:
-                                                                      PathValueType extends typeof SchemaType ? PathValueType['prototype'] :
-                                                                        PathValueType extends Record<string, any> ? ObtainDocumentType<PathValueType, any, { typeKey: TypeKey }> :
-                                                                          unknown,
-  TypeHint>;
->>>>>>> 65e9dcc1
+>;