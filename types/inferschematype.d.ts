--- conflicted
+++ resolved
@@ -156,10 +156,9 @@
   PathValueType extends Schema ? InferSchemaType<PathValueType> :
     PathValueType extends (infer Item)[] ? IfEquals<Item, never, any[], Item extends Schema ? Types.DocumentArray<ObtainDocumentPathType<Item, TypeKey>> : ObtainDocumentPathType<Item, TypeKey>[]> :
       PathValueType extends StringSchemaDefinition ? PathEnumOrString<Options['enum']> :
-<<<<<<< HEAD
         IfEquals<PathValueType, Schema.Types.String> extends true ? PathEnumOrString<Options['enum']> :
           IfEquals<PathValueType, String> extends true ? PathEnumOrString<Options['enum']> :
-            PathValueType extends NumberSchemaDefinition ? number :
+            PathValueType extends NumberSchemaDefinition ? Options['enum'] extends ReadonlyArray<any> ? Options['enum'][number] : number :
               IfEquals<PathValueType, Schema.Types.Number> extends true ? number :
                 PathValueType extends DateSchemaDefinition ? Date :
                   IfEquals<PathValueType, Schema.Types.Date> extends true ? Date :
@@ -179,20 +178,4 @@
                                               IfEquals<PathValueType, {}> extends true ? any:
                                                 PathValueType extends typeof SchemaType ? PathValueType['prototype'] :
                                                   PathValueType extends Record<string, any> ? ObtainDocumentType<PathValueType, any, TypeKey> :
-                                                    unknown;
-=======
-        PathValueType extends NumberSchemaDefinition ? Options['enum'] extends ReadonlyArray<any> ? Options['enum'][number] : number :
-          PathValueType extends DateSchemaDefinition ? Date :
-            PathValueType extends typeof Buffer | 'buffer' | 'Buffer' | typeof Schema.Types.Buffer ? Buffer :
-              PathValueType extends BooleanSchemaDefinition ? boolean :
-                PathValueType extends ObjectIdSchemaDefinition ? Types.ObjectId :
-                  PathValueType extends 'decimal128' | 'Decimal128' | typeof Schema.Types.Decimal128 ? Types.Decimal128 :
-                    PathValueType extends MapConstructor ? Map<string, ResolvePathType<Options['of']>> :
-                      PathValueType extends ArrayConstructor ? any[] :
-                        PathValueType extends typeof Schema.Types.Mixed ? any:
-                          IfEquals<PathValueType, ObjectConstructor> extends true ? any:
-                            IfEquals<PathValueType, {}> extends true ? any:
-                              PathValueType extends typeof SchemaType ? PathValueType['prototype'] :
-                                PathValueType extends Record<string, any> ? ObtainDocumentType<PathValueType, any, TypeKey> :
-                                  unknown;
->>>>>>> 2e19ae2c
+                                                    unknown;