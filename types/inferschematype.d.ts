--- conflicted
+++ resolved
@@ -67,24 +67,6 @@
    * @param {TSchema} TSchema A generic of schema type instance.
    * @param {alias} alias Targeted generic alias.
    */
-<<<<<<< HEAD
-  type ObtainSchemaGeneric<TSchema, alias extends 'EnforcedDocType' | 'M' | 'TInstanceMethods' | 'TQueryHelpers' | 'TVirtuals' | 'TStaticMethods' | 'TSchemaOptions' | 'DocType' | 'THydratedDocumentType' | 'TSchemaDefinition' | 'TLeanResultType'> =
-   TSchema extends Schema<infer EnforcedDocType, infer M, infer TInstanceMethods, infer TQueryHelpers, infer TVirtuals, infer TStaticMethods, infer TSchemaOptions, infer DocType, infer THydratedDocumentType, infer TSchemaDefinition, infer TLeanResultType>
-     ? {
-       EnforcedDocType: EnforcedDocType;
-       M: M;
-       TInstanceMethods: TInstanceMethods;
-       TQueryHelpers: TQueryHelpers;
-       TVirtuals: TVirtuals;
-       TStaticMethods: TStaticMethods;
-       TSchemaOptions: TSchemaOptions;
-       DocType: DocType;
-       THydratedDocumentType: THydratedDocumentType;
-       TSchemaDefinition: TSchemaDefinition;
-       TLeanResultType: TLeanResultType;
-     }[alias]
-     : unknown;
-=======
   type ObtainSchemaGeneric<
     TSchema,
     alias extends
@@ -98,6 +80,7 @@
       | 'DocType'
       | 'THydratedDocumentType'
       | 'TSchemaDefinition'
+      | 'TLeanResultType'
   > =
     TSchema extends (
       Schema<
@@ -110,7 +93,8 @@
         infer TSchemaOptions,
         infer DocType,
         infer THydratedDocumentType,
-        infer TSchemaDefinition
+        infer TSchemaDefinition,
+        infer TLeanResultType
       >
     ) ?
       {
@@ -124,9 +108,9 @@
         DocType: DocType;
         THydratedDocumentType: THydratedDocumentType;
         TSchemaDefinition: TSchemaDefinition;
+        TLeanResultType: TLeanResultType;
       }[alias]
     : unknown;
->>>>>>> 18fb8231
 
   type ResolveSchemaOptions<T> = MergeType<DefaultSchemaOptions, T>;
 
