import {
  Schema,
  InferSchemaType,
  SchemaType,
  SchemaTypeOptions,
  TypeKeyBaseType,
  Types,
  NumberSchemaDefinition,
  StringSchemaDefinition,
  BooleanSchemaDefinition,
  DateSchemaDefinition,
  ObtainDocumentType,
  DefaultTypeKey,
  ObjectIdSchemaDefinition,
  IfEquals,
  DefaultSchemaOptions,
  IsItRecordAndNotAny
} from 'mongoose';

declare module 'mongoose' {
  /**
   * @summary Obtains document schema type.
   * @description Obtains document schema type from document Definition OR returns enforced schema type if it's provided.
   * @param {DocDefinition} DocDefinition A generic equals to the type of document definition "provided in as first parameter in Schema constructor".
   * @param {EnforcedDocType} EnforcedDocType A generic type enforced by user "provided before schema constructor".
   * @param {TypeKey} TypeKey A generic of literal string type."Refers to the property used for path type definition".
   */
  type ObtainDocumentType<
    DocDefinition,
    EnforcedDocType = any,
    TSchemaOptions extends Record<any, any> = DefaultSchemaOptions
  > = IsItRecordAndNotAny<EnforcedDocType> extends true ?
    EnforcedDocType :
    {
      [
      K in keyof (RequiredPaths<DocDefinition, TSchemaOptions['typeKey']> &
      OptionalPaths<DocDefinition, TSchemaOptions['typeKey']>)
      ]: IsPathRequired<DocDefinition[K], TSchemaOptions['typeKey']> extends true ?
        ObtainDocumentPathType<DocDefinition[K], TSchemaOptions['typeKey']> :
        ObtainDocumentPathType<DocDefinition[K], TSchemaOptions['typeKey']> | null;
    };

  /**
   * @summary Obtains document schema type from Schema instance.
   * @param {Schema} TSchema `typeof` a schema instance.
   * @example
   * const userSchema = new Schema({userName:String});
   * type UserType = InferSchemaType<typeof userSchema>;
   * // result
   * type UserType = {userName?: string}
   */
  export type InferSchemaType<TSchema> = IfAny<TSchema, any, ObtainSchemaGeneric<TSchema, 'DocType'>>;

  export type DefaultIdVirtual = { id: string };
  export type AddDefaultId<DocType, TVirtuals, TSchemaOptions> = (DocType extends { id: any } ? TVirtuals : TSchemaOptions extends { id: false } ? TVirtuals : TVirtuals & { id: string });

  /**
   * @summary Obtains schema Generic type by using generic alias.
   * @param {TSchema} TSchema A generic of schema type instance.
   * @param {alias} alias Targeted generic alias.
   */
  type ObtainSchemaGeneric<TSchema, alias extends 'EnforcedDocType' | 'M' | 'TInstanceMethods' | 'TQueryHelpers' | 'TVirtuals' | 'TStaticMethods' | 'TSchemaOptions' | 'DocType' | 'THydratedDocumentType'> =
   TSchema extends Schema<infer EnforcedDocType, infer M, infer TInstanceMethods, infer TQueryHelpers, infer TVirtuals, infer TStaticMethods, infer TSchemaOptions, infer DocType, infer THydratedDocumentType>
     ? {
       EnforcedDocType: EnforcedDocType;
       M: M;
       TInstanceMethods: TInstanceMethods;
       TQueryHelpers: TQueryHelpers;
       TVirtuals: AddDefaultId<DocType, TVirtuals, TSchemaOptions>;
       TStaticMethods: TStaticMethods;
       TSchemaOptions: TSchemaOptions;
       DocType: DocType;
       THydratedDocumentType: THydratedDocumentType;
     }[alias]
     : unknown;

  type ResolveSchemaOptions<T> = MergeType<DefaultSchemaOptions, T>;

  type ApplySchemaOptions<T, O = DefaultSchemaOptions> = ResolveTimestamps<T, O>;

  type ResolveTimestamps<T, O> = O extends { timestamps?: false } ? T
    : O extends { timestamps: infer TimestampOptions } ? TimestampOptions extends true
      ? { createdAt: NativeDate; updatedAt: NativeDate; } & T
      : TimestampOptions extends SchemaTimestampsConfig
        ? {
          -readonly [K in keyof Pick<
            TimestampOptions,
            'createdAt' | 'updatedAt'
          > as TimestampOptions[K] extends true
            ? K
            : TimestampOptions[K] extends `${infer TimestampValue}`
              ? TimestampValue
              : never]: NativeDate;
        } & T
        : T
      : T;
}

type IsPathDefaultUndefined<PathType> = PathType extends { default: undefined } ?
  true :
  PathType extends { default: (...args: any[]) => undefined } ?
    true :
    false;

/**
 * @summary Checks if a document path is required or optional.
 * @param {P} P Document path.
 * @param {TypeKey} TypeKey A generic of literal string type."Refers to the property used for path type definition".
 */
type IsPathRequired<P, TypeKey extends string = DefaultTypeKey> =
  P extends { required: true | string | [true, string | undefined] | { isRequired: true } } | ArrayConstructor | any[]
    ? true
    : P extends { required: boolean }
      ? P extends { required: false }
        ? false
        : true
      : P extends (Record<TypeKey, ArrayConstructor | any[]>)
        ? IsPathDefaultUndefined<P> extends true
          ? false
          : true
        : P extends (Record<TypeKey, any>)
          ? P extends { default: any }
            ? IfEquals<P['default'], undefined, false, true>
            : false
          : false;

/**
 * @summary Path base type defined by using TypeKey
 * @description It helps to check if a path is defined by TypeKey OR not.
 * @param {TypeKey} TypeKey A literal string refers to path type property key.
 */
type PathWithTypePropertyBaseType<TypeKey extends string = DefaultTypeKey> = { [k in TypeKey]: any };

/**
 * @summary A Utility to obtain schema's required path keys.
 * @param {T} T A generic refers to document definition.
 * @param {TypeKey} TypeKey A generic of literal string type."Refers to the property used for path type definition".
 * @returns required paths keys of document definition.
 */
type RequiredPathKeys<T, TypeKey extends string = DefaultTypeKey> = {
  [K in keyof T]: IsPathRequired<T[K], TypeKey> extends true ? IfEquals<T[K], any, never, K> : never;
}[keyof T];

/**
 * @summary A Utility to obtain schema's required paths.
 * @param {T} T A generic refers to document definition.
 * @param {TypeKey} TypeKey A generic of literal string type."Refers to the property used for path type definition".
 * @returns a record contains required paths with the corresponding type.
 */
type RequiredPaths<T, TypeKey extends string = DefaultTypeKey> = Pick<
  { -readonly [K in keyof T]: T[K] },
  RequiredPathKeys<T, TypeKey>
>;

/**
 * @summary A Utility to obtain schema's optional path keys.
 * @param {T} T A generic refers to document definition.
 * @param {TypeKey} TypeKey A generic of literal string type."Refers to the property used for path type definition".
 * @returns optional paths keys of document definition.
 */
type OptionalPathKeys<T, TypeKey extends string = DefaultTypeKey> = {
  [K in keyof T]: IsPathRequired<T[K], TypeKey> extends true ? never : K;
}[keyof T];

/**
 * @summary A Utility to obtain schema's optional paths.
 * @param {T} T A generic refers to document definition.
 * @param {TypeKey} TypeKey A generic of literal string type."Refers to the property used for path type definition".
 * @returns a record contains optional paths with the corresponding type.
 */
type OptionalPaths<T, TypeKey extends string = DefaultTypeKey> = Pick<
  { -readonly [K in keyof T]?: T[K] },
  OptionalPathKeys<T, TypeKey>
>;

/**
 * @summary Allows users to optionally choose their own type for a schema field for stronger typing.
 */
type TypeHint<T> = T extends { __typehint: infer U } ? U: never;


/**
 * @summary Obtains schema Path type.
 * @description Obtains Path type by separating path type from other options and calling {@link ResolvePathType}
 * @param {PathValueType} PathValueType Document definition path type.
 * @param {TypeKey} TypeKey A generic refers to document definition.
 */
type ObtainDocumentPathType<PathValueType, TypeKey extends string = DefaultTypeKey> = ResolvePathType<
  PathValueType extends PathWithTypePropertyBaseType<TypeKey>
    ? PathValueType[TypeKey] extends PathWithTypePropertyBaseType<TypeKey>
      ? PathValueType
      : PathValueType[TypeKey]
    : PathValueType,
  PathValueType extends PathWithTypePropertyBaseType<TypeKey>
    ? PathValueType[TypeKey] extends PathWithTypePropertyBaseType<TypeKey>
      ? {}
      : Omit<PathValueType, TypeKey>
    : {},
TypeKey,
TypeHint<PathValueType>
>;

/**
 * @param {T} T A generic refers to string path enums.
 * @returns Path enum values type as literal strings or string.
 */
type PathEnumOrString<T extends SchemaTypeOptions<string>['enum']> = T extends ReadonlyArray<infer E> ? E : T extends { values: any } ? PathEnumOrString<T['values']> : T extends Record<string, infer V> ? V : string;

type UnionToType<T extends readonly any[]> = T[number] extends infer U
  ? ResolvePathType<U>
  : never;

type IsSchemaTypeFromBuiltinClass<T> = T extends (typeof String)
  ? true
  : T extends (typeof Number)
    ? true
    : T extends (typeof Boolean)
      ? true
      : T extends (typeof Buffer)
        ? true
        : T extends (typeof Schema.Types.ObjectId)
          ? true
          : T extends (typeof Schema.Types.UUID)
            ? true
            : T extends (typeof Schema.Types.Decimal128)
              ? true
              : T extends (typeof Schema.Types.Int32)
                ? true
                  : T extends (typeof Schema.Types.String)
                    ? true
                    : T extends (typeof Schema.Types.Number)
                      ? true
                      : T extends (typeof Schema.Types.Date)
                        ? true
                        : T extends (typeof Schema.Types.Double)
                          ? true
                          : T extends (typeof Schema.Types.Boolean)
                            ? true
                            : T extends Types.ObjectId
                              ? true
                              : T extends Types.Decimal128
                                ? true
                                : T extends NativeDate
                                  ? true
                                  : T extends (typeof Schema.Types.Mixed)
                                    ? true
                                    : IfEquals<T, Schema.Types.ObjectId, true, false> extends true
                                      ? true
                                      : unknown extends Buffer
                                        ? false
                                        : T extends Buffer
                                          ? true
                                          : T extends Types.UUID
                                            ? true
                                            : false;

/**
 * @summary Resolve path type by returning the corresponding type.
 * @param {PathValueType} PathValueType Document definition path type.
 * @param {Options} Options Document definition path options except path type.
 * @param {TypeKey} TypeKey A generic of literal string type."Refers to the property used for path type definition".
 * @returns Number, "Number" or "number" will be resolved to number type.
 */
type ResolvePathType<PathValueType, Options extends SchemaTypeOptions<PathValueType> = {}, TypeKey extends string = DefaultSchemaOptions['typeKey'], TypeHint = never> =
  IfEquals<TypeHint, never,
    PathValueType extends Schema ? InferSchemaType<PathValueType> :
      PathValueType extends (infer Item)[] ?
        IfEquals<Item, never, any[], Item extends Schema ?
          // If Item is a schema, infer its type.
          Types.DocumentArray<InferSchemaType<Item>> :
          Item extends Record<TypeKey, any> ?
            Item[TypeKey] extends Function | String ?
              // If Item has a type key that's a string or a callable, it must be a scalar,
              // so we can directly obtain its path type.
              ObtainDocumentPathType<Item, TypeKey>[] :
              // If the type key isn't callable, then this is an array of objects, in which case
              // we need to call ObtainDocumentType to correctly infer its type.
              Types.DocumentArray<ObtainDocumentType<Item, any, { typeKey: TypeKey }>> :
            IsSchemaTypeFromBuiltinClass<Item> extends true ?
              ResolvePathType<Item, { enum: Options['enum'] }, TypeKey>[] :
              IsItRecordAndNotAny<Item> extends true ?
                Item extends Record<string, never> ?
                  ObtainDocumentPathType<Item, TypeKey>[] :
                  Types.DocumentArray<ObtainDocumentType<Item, any, { typeKey: TypeKey }>> :
                ObtainDocumentPathType<Item, TypeKey>[]
        >:
        PathValueType extends ReadonlyArray<infer Item> ?
          IfEquals<Item, never, any[], Item extends Schema ?
            Types.DocumentArray<InferSchemaType<Item>> :
            Item extends Record<TypeKey, any> ?
              Item[TypeKey] extends Function | String ?
                ObtainDocumentPathType<Item, TypeKey>[] :
                ObtainDocumentType<Item, any, { typeKey: TypeKey }>[]:
              IsSchemaTypeFromBuiltinClass<Item> extends true ?
                ObtainDocumentPathType<Item, TypeKey>[] :
                IsItRecordAndNotAny<Item> extends true ?
                  Item extends Record<string, never> ?
                    ObtainDocumentPathType<Item, TypeKey>[] :
                    Types.DocumentArray<ObtainDocumentType<Item, any, { typeKey: TypeKey }>> :
                  ObtainDocumentPathType<Item, TypeKey>[]
          >:
          PathValueType extends StringSchemaDefinition ? PathEnumOrString<Options['enum']> :
            IfEquals<PathValueType, Schema.Types.String> extends true ? PathEnumOrString<Options['enum']> :
              IfEquals<PathValueType, String> extends true ? PathEnumOrString<Options['enum']> :
                PathValueType extends NumberSchemaDefinition ? Options['enum'] extends ReadonlyArray<any> ? Options['enum'][number] : number :
                  IfEquals<PathValueType, Schema.Types.Number> extends true ? number :
                    PathValueType extends DateSchemaDefinition ? NativeDate :
                      IfEquals<PathValueType, Schema.Types.Date> extends true ? NativeDate :
                        PathValueType extends typeof Buffer | 'buffer' | 'Buffer' | typeof Schema.Types.Buffer ? Buffer :
                          PathValueType extends BooleanSchemaDefinition ? boolean :
                            IfEquals<PathValueType, Schema.Types.Boolean> extends true ? boolean :
                              PathValueType extends ObjectIdSchemaDefinition ? Types.ObjectId :
                                IfEquals<PathValueType, Types.ObjectId> extends true ? Types.ObjectId :
                                  IfEquals<PathValueType, Schema.Types.ObjectId> extends true ? Types.ObjectId :
                                    PathValueType extends 'decimal128' | 'Decimal128' | typeof Schema.Types.Decimal128 ? Types.Decimal128 :
                                      IfEquals<PathValueType, Schema.Types.Decimal128> extends true ? Types.Decimal128 :
                                        IfEquals<PathValueType, Types.Decimal128> extends true ? Types.Decimal128 :
                                            IfEquals<PathValueType, Schema.Types.BigInt> extends true ? bigint :
                                              IfEquals<PathValueType, BigInt> extends true ? bigint :
                                                PathValueType extends 'bigint' | 'BigInt' | typeof Schema.Types.BigInt | typeof BigInt ? bigint :
                                                  PathValueType extends 'uuid' | 'UUID' | typeof Schema.Types.UUID ? Types.UUID :
                                                    PathValueType extends 'double' | 'Double' | typeof Schema.Types.Double ? Types.Double :
<<<<<<< HEAD
                                                      IfEquals<PathValueType, Schema.Types.UUID> extends true ? Types.UUID :
                                                        PathValueType extends MapConstructor | 'Map' ? Map<string, ResolvePathType<Options['of']>> :
                                                          IfEquals<PathValueType, typeof Schema.Types.Map> extends true ? Map<string, ResolvePathType<Options['of']>> :
=======
                                                      IfEquals<PathValueType, Schema.Types.UUID> extends true ? Buffer :
                                                        PathValueType extends MapConstructor | 'Map' ? Map<string, ObtainDocumentPathType<Options['of']>> :
                                                          IfEquals<PathValueType, typeof Schema.Types.Map> extends true ? Map<string, ObtainDocumentPathType<Options['of']>> :
>>>>>>> 24f8fb93
                                                            PathValueType extends 'Union' | 'union' | typeof Schema.Types.Union ? Options['of'] extends readonly any[] ? UnionToType<Options['of']> : never :
                                                              PathValueType extends ArrayConstructor ? any[] :
                                                                PathValueType extends typeof Schema.Types.Mixed ? any:
                                                                  IfEquals<PathValueType, ObjectConstructor> extends true ? any:
                                                                    IfEquals<PathValueType, {}> extends true ? any:
                                                                      PathValueType extends typeof SchemaType ? PathValueType['prototype'] :
                                                                        PathValueType extends Record<string, any> ? ObtainDocumentType<PathValueType, any, { typeKey: TypeKey }> :
                                                                          unknown,
  TypeHint>;<|MERGE_RESOLUTION|>--- conflicted
+++ resolved
@@ -320,15 +320,9 @@
                                                 PathValueType extends 'bigint' | 'BigInt' | typeof Schema.Types.BigInt | typeof BigInt ? bigint :
                                                   PathValueType extends 'uuid' | 'UUID' | typeof Schema.Types.UUID ? Types.UUID :
                                                     PathValueType extends 'double' | 'Double' | typeof Schema.Types.Double ? Types.Double :
-<<<<<<< HEAD
                                                       IfEquals<PathValueType, Schema.Types.UUID> extends true ? Types.UUID :
-                                                        PathValueType extends MapConstructor | 'Map' ? Map<string, ResolvePathType<Options['of']>> :
-                                                          IfEquals<PathValueType, typeof Schema.Types.Map> extends true ? Map<string, ResolvePathType<Options['of']>> :
-=======
-                                                      IfEquals<PathValueType, Schema.Types.UUID> extends true ? Buffer :
                                                         PathValueType extends MapConstructor | 'Map' ? Map<string, ObtainDocumentPathType<Options['of']>> :
                                                           IfEquals<PathValueType, typeof Schema.Types.Map> extends true ? Map<string, ObtainDocumentPathType<Options['of']>> :
->>>>>>> 24f8fb93
                                                             PathValueType extends 'Union' | 'union' | typeof Schema.Types.Union ? Options['of'] extends readonly any[] ? UnionToType<Options['of']> : never :
                                                               PathValueType extends ArrayConstructor ? any[] :
                                                                 PathValueType extends typeof Schema.Types.Mixed ? any:
