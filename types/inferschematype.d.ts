import {
  Schema,
  InferSchemaType,
  SchemaType,
  SchemaTypeOptions,
  TypeKeyBaseType,
  Types,
  NumberSchemaDefinition,
  StringSchemaDefinition,
  BooleanSchemaDefinition,
  DateSchemaDefinition,
  ObtainDocumentType,
  DefaultTypeKey,
  ObjectIdSchemaDefinition,
  IfEquals,
  DefaultSchemaOptions,
  IsItRecordAndNotAny
} from 'mongoose';

declare module 'mongoose' {
  /**
   * @summary Obtains document schema type.
   * @description Obtains document schema type from document Definition OR returns enforced schema type if it's provided.
   * @param {DocDefinition} DocDefinition A generic equals to the type of document definition "provided in as first parameter in Schema constructor".
   * @param {EnforcedDocType} EnforcedDocType A generic type enforced by user "provided before schema constructor".
   * @param {TypeKey} TypeKey A generic of literal string type."Refers to the property used for path type definition".
   */
  type ObtainDocumentType<
    DocDefinition,
    EnforcedDocType = any,
    TSchemaOptions extends Record<any, any> = DefaultSchemaOptions
  > = IsItRecordAndNotAny<EnforcedDocType> extends true ?
    EnforcedDocType :
    {
      [
      K in keyof (RequiredPaths<DocDefinition, TSchemaOptions['typeKey']> &
      OptionalPaths<DocDefinition, TSchemaOptions['typeKey']>)
      ]: IsPathRequired<DocDefinition[K], TSchemaOptions['typeKey']> extends true ?
        ObtainDocumentPathType<DocDefinition[K], TSchemaOptions['typeKey']> :
        ObtainDocumentPathType<DocDefinition[K], TSchemaOptions['typeKey']> | null;
    };

  /**
   * @summary Obtains document schema type from Schema instance.
   * @param {Schema} TSchema `typeof` a schema instance.
   * @example
   * const userSchema = new Schema({userName:String});
   * type UserType = InferSchemaType<typeof userSchema>;
   * // result
   * type UserType = {userName?: string}
   */
  export type InferSchemaType<TSchema> = IfAny<TSchema, any, ObtainSchemaGeneric<TSchema, 'DocType'>>;

  /**
   * @summary Obtains schema Generic type by using generic alias.
   * @param {TSchema} TSchema A generic of schema type instance.
   * @param {alias} alias Targeted generic alias.
   */
  type ObtainSchemaGeneric<TSchema, alias extends 'EnforcedDocType' | 'M' | 'TInstanceMethods' | 'TQueryHelpers' | 'TVirtuals' | 'TStaticMethods' | 'TSchemaOptions' | 'DocType'> =
   TSchema extends Schema<infer EnforcedDocType, infer M, infer TInstanceMethods, infer TQueryHelpers, infer TVirtuals, infer TStaticMethods, infer TSchemaOptions, infer DocType>
     ? {
       EnforcedDocType: EnforcedDocType;
       M: M;
       TInstanceMethods: TInstanceMethods;
       TQueryHelpers: TQueryHelpers;
       TVirtuals: TVirtuals;
       TStaticMethods: TStaticMethods;
       TSchemaOptions: TSchemaOptions;
       DocType: DocType;
     }[alias]
     : unknown;

  type ResolveSchemaOptions<T> = MergeType<DefaultSchemaOptions, T>;

  type ApplySchemaOptions<T, O = DefaultSchemaOptions> = ResolveTimestamps<T, O>;

  type ResolveTimestamps<T, O> = O extends { timestamps: true }
    // For some reason, TypeScript sets all the document properties to unknown
    // if we use methods, statics, or virtuals. So avoid inferring timestamps
    // if any of these are set for now. See gh-12807
    ? O extends { methods: any } | { statics: any } | { virtuals: any }
      ? T
      : { createdAt: NativeDate; updatedAt: NativeDate; } & T
    : T;
}

type IsPathDefaultUndefined<PathType> = PathType extends { default: undefined } ?
  true :
  PathType extends { default: (...args: any[]) => undefined } ?
    true :
    false;

/**
 * @summary Checks if a document path is required or optional.
 * @param {P} P Document path.
 * @param {TypeKey} TypeKey A generic of literal string type."Refers to the property used for path type definition".
 */
type IsPathRequired<P, TypeKey extends string = DefaultTypeKey> =
  P extends { required: true | [true, string | undefined] | { isRequired: true } } | ArrayConstructor | any[]
    ? true
    : P extends { required: boolean }
      ? P extends { required: false }
        ? false
        : true
      : P extends (Record<TypeKey, ArrayConstructor | any[]>)
        ? IsPathDefaultUndefined<P> extends true
          ? false
          : true
        : P extends (Record<TypeKey, any>)
          ? P extends { default: any }
            ? IfEquals<P['default'], undefined, false, true>
            : false
          : false;

/**
 * @summary Path base type defined by using TypeKey
 * @description It helps to check if a path is defined by TypeKey OR not.
 * @param {TypeKey} TypeKey A literal string refers to path type property key.
 */
type PathWithTypePropertyBaseType<TypeKey extends string = DefaultTypeKey> = { [k in TypeKey]: any };

/**
 * @summary A Utility to obtain schema's required path keys.
 * @param {T} T A generic refers to document definition.
 * @param {TypeKey} TypeKey A generic of literal string type."Refers to the property used for path type definition".
 * @returns required paths keys of document definition.
 */
type RequiredPathKeys<T, TypeKey extends string = DefaultTypeKey> = {
  [K in keyof T]: IsPathRequired<T[K], TypeKey> extends true ? IfEquals<T[K], any, never, K> : never;
}[keyof T];

/**
 * @summary A Utility to obtain schema's required paths.
 * @param {T} T A generic refers to document definition.
 * @param {TypeKey} TypeKey A generic of literal string type."Refers to the property used for path type definition".
 * @returns a record contains required paths with the corresponding type.
 */
type RequiredPaths<T, TypeKey extends string = DefaultTypeKey> = {
  [K in RequiredPathKeys<T, TypeKey>]: T[K];
};

/**
 * @summary A Utility to obtain schema's optional path keys.
 * @param {T} T A generic refers to document definition.
 * @param {TypeKey} TypeKey A generic of literal string type."Refers to the property used for path type definition".
 * @returns optional paths keys of document definition.
 */
type OptionalPathKeys<T, TypeKey extends string = DefaultTypeKey> = {
  [K in keyof T]: IsPathRequired<T[K], TypeKey> extends true ? never : K;
}[keyof T];

/**
 * @summary A Utility to obtain schema's optional paths.
 * @param {T} T A generic refers to document definition.
 * @param {TypeKey} TypeKey A generic of literal string type."Refers to the property used for path type definition".
 * @returns a record contains optional paths with the corresponding type.
 */
type OptionalPaths<T, TypeKey extends string = DefaultTypeKey> = {
  [K in OptionalPathKeys<T, TypeKey>]?: T[K];
};

/**
 * @summary Allows users to optionally choose their own type for a schema field for stronger typing.
 */
type TypeHint<T> = T extends { __typehint: infer U } ? U: never;


/**
 * @summary Obtains schema Path type.
 * @description Obtains Path type by separating path type from other options and calling {@link ResolvePathType}
 * @param {PathValueType} PathValueType Document definition path type.
 * @param {TypeKey} TypeKey A generic refers to document definition.
 */
type ObtainDocumentPathType<PathValueType, TypeKey extends string = DefaultTypeKey> = ResolvePathType<
PathValueType extends PathWithTypePropertyBaseType<TypeKey> ? PathValueType[TypeKey] : PathValueType,
PathValueType extends PathWithTypePropertyBaseType<TypeKey> ? Omit<PathValueType, TypeKey> : {},
TypeKey,
TypeHint<PathValueType>
>;

/**
 * @param {T} T A generic refers to string path enums.
 * @returns Path enum values type as literal strings or string.
 */
type PathEnumOrString<T extends SchemaTypeOptions<string>['enum']> = T extends ReadonlyArray<infer E> ? E : T extends { values: any } ? PathEnumOrString<T['values']> : string;

type IsSchemaTypeFromBuiltinClass<T> = T extends (typeof String)
  ? true
  : T extends (typeof Number)
    ? true
    : T extends (typeof Boolean)
      ? true
      : T extends (typeof Buffer)
        ? true
        : T extends (typeof Schema.Types.ObjectId)
          ? true
          : T extends (typeof Schema.Types.UUID)
            ? true
            : T extends (typeof Schema.Types.Decimal128)
              ? true
              : T extends Types.ObjectId
                ? true
                : T extends Types.Decimal128
                  ? true
                  : T extends Buffer
                    ? true
                    : T extends (typeof Schema.Types.Mixed)
                      ? true
                      : IfEquals<T, Schema.Types.ObjectId, true, false>;

/**
 * @summary Resolve path type by returning the corresponding type.
 * @param {PathValueType} PathValueType Document definition path type.
 * @param {Options} Options Document definition path options except path type.
 * @param {TypeKey} TypeKey A generic of literal string type."Refers to the property used for path type definition".
 * @returns Number, "Number" or "number" will be resolved to number type.
 */
<<<<<<< HEAD
type ResolvePathType<PathValueType, Options extends SchemaTypeOptions<PathValueType> = {}, TypeKey extends string = DefaultSchemaOptions['typeKey'], TypeHint = never> =
  IfEquals<TypeHint, never,
      PathValueType extends Schema ? InferSchemaType<PathValueType> :
        PathValueType extends (infer Item)[] ?
          IfEquals<Item, never, any[], Item extends Schema ?
            // If Item is a schema, infer its type.
            Types.DocumentArray<InferSchemaType<Item>> :
            Item extends Record<TypeKey, any>?
              Item[TypeKey] extends Function | String ?
                // If Item has a type key that's a string or a callable, it must be a scalar,
                // so we can directly obtain its path type.
                ObtainDocumentPathType<Item, TypeKey>[] :
                // If the type key isn't callable, then this is an array of objects, in which case
                // we need to call ObtainDocumentType to correctly infer its type.
                ObtainDocumentType<Item, any, { typeKey: TypeKey }>[]:
              ObtainDocumentPathType<Item, TypeKey>[]
          >:
          PathValueType extends ReadonlyArray<infer Item> ?
            IfEquals<Item, never, any[], Item extends Schema ?
              Types.DocumentArray<InferSchemaType<Item>> :
              Item extends Record<TypeKey, any> ?
                Item[TypeKey] extends Function | String ?
                  ObtainDocumentPathType<Item, TypeKey>[] :
                  ObtainDocumentType<Item, any, { typeKey: TypeKey }>[]:
                ObtainDocumentPathType<Item, TypeKey>[]
            >:
            PathValueType extends StringSchemaDefinition ? PathEnumOrString<Options['enum']> :
              IfEquals<PathValueType, Schema.Types.String> extends true ? PathEnumOrString<Options['enum']> :
                IfEquals<PathValueType, String> extends true ? PathEnumOrString<Options['enum']> :
                  PathValueType extends NumberSchemaDefinition ? Options['enum'] extends ReadonlyArray<any> ? Options['enum'][number] : number :
                    IfEquals<PathValueType, Schema.Types.Number> extends true ? number :
                      PathValueType extends DateSchemaDefinition ? Date :
                        IfEquals<PathValueType, Schema.Types.Date> extends true ? Date :
                          PathValueType extends typeof Buffer | 'buffer' | 'Buffer' | typeof Schema.Types.Buffer ? Buffer :
                            PathValueType extends BooleanSchemaDefinition ? boolean :
                              IfEquals<PathValueType, Schema.Types.Boolean> extends true ? boolean :
                                PathValueType extends ObjectIdSchemaDefinition ? Types.ObjectId :
                                  IfEquals<PathValueType, Types.ObjectId> extends true ? Types.ObjectId :
                                    IfEquals<PathValueType, Schema.Types.ObjectId> extends true ? Types.ObjectId :
                                      PathValueType extends 'decimal128' | 'Decimal128' | typeof Schema.Types.Decimal128 ? Types.Decimal128 :
                                        IfEquals<PathValueType, Schema.Types.Decimal128> extends true ? Types.Decimal128 :
                                          IfEquals<PathValueType, Types.Decimal128> extends true ? Types.Decimal128 :
                                            IfEquals<PathValueType, Schema.Types.BigInt> extends true ? bigint :
                                              PathValueType extends 'bigint' | 'BigInt' | typeof Schema.Types.BigInt ? bigint :
                                                PathValueType extends 'uuid' | 'UUID' | typeof Schema.Types.UUID ? Buffer :
                                                  IfEquals<PathValueType, Schema.Types.UUID> extends true ? Buffer :
                                                    PathValueType extends MapConstructor | 'Map' ? Map<string, ResolvePathType<Options['of']>> :
                                                      IfEquals<PathValueType, typeof Schema.Types.Map> extends true ? Map<string, ResolvePathType<Options['of']>> :
                                                        PathValueType extends ArrayConstructor ? any[] :
                                                          PathValueType extends typeof Schema.Types.Mixed ? any:
                                                            IfEquals<PathValueType, ObjectConstructor> extends true ? any:
                                                              IfEquals<PathValueType, {}> extends true ? any:
                                                                PathValueType extends typeof SchemaType ? PathValueType['prototype'] :
                                                                  PathValueType extends Record<string, any> ? ObtainDocumentType<PathValueType, any, { typeKey: TypeKey }> :
                                                                    unknown
    , TypeHint>;
=======
type ResolvePathType<PathValueType, Options extends SchemaTypeOptions<PathValueType> = {}, TypeKey extends string = DefaultSchemaOptions['typeKey']> =
  PathValueType extends Schema ? InferSchemaType<PathValueType> :
    PathValueType extends (infer Item)[] ?
      IfEquals<Item, never, any[], Item extends Schema ?
        // If Item is a schema, infer its type.
        Types.DocumentArray<InferSchemaType<Item>> :
        Item extends Record<TypeKey, any> ?
          Item[TypeKey] extends Function | String ?
            // If Item has a type key that's a string or a callable, it must be a scalar,
            // so we can directly obtain its path type.
            ObtainDocumentPathType<Item, TypeKey>[] :
            // If the type key isn't callable, then this is an array of objects, in which case
            // we need to call ObtainDocumentType to correctly infer its type.
            ObtainDocumentType<Item, any, { typeKey: TypeKey }>[] :
          IsSchemaTypeFromBuiltinClass<Item> extends true ?
            ObtainDocumentPathType<Item, TypeKey>[] :
            IsItRecordAndNotAny<Item> extends true ?
              Item extends Record<string, never> ?
                ObtainDocumentPathType<Item, TypeKey>[] :
                Types.DocumentArray<ObtainDocumentType<Item, any, { typeKey: TypeKey }>> :
              ObtainDocumentPathType<Item, TypeKey>[]
      >:
      PathValueType extends ReadonlyArray<infer Item> ?
        IfEquals<Item, never, any[], Item extends Schema ?
          Types.DocumentArray<InferSchemaType<Item>> :
          Item extends Record<TypeKey, any> ?
            Item[TypeKey] extends Function | String ?
              ObtainDocumentPathType<Item, TypeKey>[] :
              ObtainDocumentType<Item, any, { typeKey: TypeKey }>[]:
            IsSchemaTypeFromBuiltinClass<Item> extends true ?
              ObtainDocumentPathType<Item, TypeKey>[] :
              IsItRecordAndNotAny<Item> extends true ?
                Item extends Record<string, never> ?
                  ObtainDocumentPathType<Item, TypeKey>[] :
                  Types.DocumentArray<ObtainDocumentType<Item, any, { typeKey: TypeKey }>> :
                ObtainDocumentPathType<Item, TypeKey>[]
        >:
        PathValueType extends StringSchemaDefinition ? PathEnumOrString<Options['enum']> :
          IfEquals<PathValueType, Schema.Types.String> extends true ? PathEnumOrString<Options['enum']> :
            IfEquals<PathValueType, String> extends true ? PathEnumOrString<Options['enum']> :
              PathValueType extends NumberSchemaDefinition ? Options['enum'] extends ReadonlyArray<any> ? Options['enum'][number] : number :
                IfEquals<PathValueType, Schema.Types.Number> extends true ? number :
                  PathValueType extends DateSchemaDefinition ? Date :
                    IfEquals<PathValueType, Schema.Types.Date> extends true ? Date :
                      PathValueType extends typeof Buffer | 'buffer' | 'Buffer' | typeof Schema.Types.Buffer ? Buffer :
                        PathValueType extends BooleanSchemaDefinition ? boolean :
                          IfEquals<PathValueType, Schema.Types.Boolean> extends true ? boolean :
                            PathValueType extends ObjectIdSchemaDefinition ? Types.ObjectId :
                              IfEquals<PathValueType, Types.ObjectId> extends true ? Types.ObjectId :
                                IfEquals<PathValueType, Schema.Types.ObjectId> extends true ? Types.ObjectId :
                                  PathValueType extends 'decimal128' | 'Decimal128' | typeof Schema.Types.Decimal128 ? Types.Decimal128 :
                                    IfEquals<PathValueType, Schema.Types.Decimal128> extends true ? Types.Decimal128 :
                                      IfEquals<PathValueType, Types.Decimal128> extends true ? Types.Decimal128 :
                                        IfEquals<PathValueType, Schema.Types.BigInt> extends true ? bigint :
                                          PathValueType extends 'bigint' | 'BigInt' | typeof Schema.Types.BigInt ? bigint :
                                            PathValueType extends 'uuid' | 'UUID' | typeof Schema.Types.UUID ? Buffer :
                                              IfEquals<PathValueType, Schema.Types.UUID> extends true ? Buffer :
                                                PathValueType extends MapConstructor | 'Map' ? Map<string, ResolvePathType<Options['of']>> :
                                                  IfEquals<PathValueType, typeof Schema.Types.Map> extends true ? Map<string, ResolvePathType<Options['of']>> :
                                                    PathValueType extends ArrayConstructor ? any[] :
                                                      PathValueType extends typeof Schema.Types.Mixed ? any:
                                                        IfEquals<PathValueType, ObjectConstructor> extends true ? any:
                                                          IfEquals<PathValueType, {}> extends true ? any:
                                                            PathValueType extends typeof SchemaType ? PathValueType['prototype'] :
                                                              PathValueType extends Record<string, any> ? ObtainDocumentType<PathValueType, any, { typeKey: TypeKey }> :
                                                                unknown;
>>>>>>> c463e457
<|MERGE_RESOLUTION|>--- conflicted
+++ resolved
@@ -215,93 +215,21 @@
  * @param {TypeKey} TypeKey A generic of literal string type."Refers to the property used for path type definition".
  * @returns Number, "Number" or "number" will be resolved to number type.
  */
-<<<<<<< HEAD
 type ResolvePathType<PathValueType, Options extends SchemaTypeOptions<PathValueType> = {}, TypeKey extends string = DefaultSchemaOptions['typeKey'], TypeHint = never> =
   IfEquals<TypeHint, never,
-      PathValueType extends Schema ? InferSchemaType<PathValueType> :
-        PathValueType extends (infer Item)[] ?
-          IfEquals<Item, never, any[], Item extends Schema ?
-            // If Item is a schema, infer its type.
-            Types.DocumentArray<InferSchemaType<Item>> :
-            Item extends Record<TypeKey, any>?
-              Item[TypeKey] extends Function | String ?
-                // If Item has a type key that's a string or a callable, it must be a scalar,
-                // so we can directly obtain its path type.
-                ObtainDocumentPathType<Item, TypeKey>[] :
-                // If the type key isn't callable, then this is an array of objects, in which case
-                // we need to call ObtainDocumentType to correctly infer its type.
-                ObtainDocumentType<Item, any, { typeKey: TypeKey }>[]:
-              ObtainDocumentPathType<Item, TypeKey>[]
-          >:
-          PathValueType extends ReadonlyArray<infer Item> ?
-            IfEquals<Item, never, any[], Item extends Schema ?
-              Types.DocumentArray<InferSchemaType<Item>> :
-              Item extends Record<TypeKey, any> ?
-                Item[TypeKey] extends Function | String ?
-                  ObtainDocumentPathType<Item, TypeKey>[] :
-                  ObtainDocumentType<Item, any, { typeKey: TypeKey }>[]:
-                ObtainDocumentPathType<Item, TypeKey>[]
-            >:
-            PathValueType extends StringSchemaDefinition ? PathEnumOrString<Options['enum']> :
-              IfEquals<PathValueType, Schema.Types.String> extends true ? PathEnumOrString<Options['enum']> :
-                IfEquals<PathValueType, String> extends true ? PathEnumOrString<Options['enum']> :
-                  PathValueType extends NumberSchemaDefinition ? Options['enum'] extends ReadonlyArray<any> ? Options['enum'][number] : number :
-                    IfEquals<PathValueType, Schema.Types.Number> extends true ? number :
-                      PathValueType extends DateSchemaDefinition ? Date :
-                        IfEquals<PathValueType, Schema.Types.Date> extends true ? Date :
-                          PathValueType extends typeof Buffer | 'buffer' | 'Buffer' | typeof Schema.Types.Buffer ? Buffer :
-                            PathValueType extends BooleanSchemaDefinition ? boolean :
-                              IfEquals<PathValueType, Schema.Types.Boolean> extends true ? boolean :
-                                PathValueType extends ObjectIdSchemaDefinition ? Types.ObjectId :
-                                  IfEquals<PathValueType, Types.ObjectId> extends true ? Types.ObjectId :
-                                    IfEquals<PathValueType, Schema.Types.ObjectId> extends true ? Types.ObjectId :
-                                      PathValueType extends 'decimal128' | 'Decimal128' | typeof Schema.Types.Decimal128 ? Types.Decimal128 :
-                                        IfEquals<PathValueType, Schema.Types.Decimal128> extends true ? Types.Decimal128 :
-                                          IfEquals<PathValueType, Types.Decimal128> extends true ? Types.Decimal128 :
-                                            IfEquals<PathValueType, Schema.Types.BigInt> extends true ? bigint :
-                                              PathValueType extends 'bigint' | 'BigInt' | typeof Schema.Types.BigInt ? bigint :
-                                                PathValueType extends 'uuid' | 'UUID' | typeof Schema.Types.UUID ? Buffer :
-                                                  IfEquals<PathValueType, Schema.Types.UUID> extends true ? Buffer :
-                                                    PathValueType extends MapConstructor | 'Map' ? Map<string, ResolvePathType<Options['of']>> :
-                                                      IfEquals<PathValueType, typeof Schema.Types.Map> extends true ? Map<string, ResolvePathType<Options['of']>> :
-                                                        PathValueType extends ArrayConstructor ? any[] :
-                                                          PathValueType extends typeof Schema.Types.Mixed ? any:
-                                                            IfEquals<PathValueType, ObjectConstructor> extends true ? any:
-                                                              IfEquals<PathValueType, {}> extends true ? any:
-                                                                PathValueType extends typeof SchemaType ? PathValueType['prototype'] :
-                                                                  PathValueType extends Record<string, any> ? ObtainDocumentType<PathValueType, any, { typeKey: TypeKey }> :
-                                                                    unknown
-    , TypeHint>;
-=======
-type ResolvePathType<PathValueType, Options extends SchemaTypeOptions<PathValueType> = {}, TypeKey extends string = DefaultSchemaOptions['typeKey']> =
-  PathValueType extends Schema ? InferSchemaType<PathValueType> :
-    PathValueType extends (infer Item)[] ?
-      IfEquals<Item, never, any[], Item extends Schema ?
-        // If Item is a schema, infer its type.
-        Types.DocumentArray<InferSchemaType<Item>> :
-        Item extends Record<TypeKey, any> ?
-          Item[TypeKey] extends Function | String ?
-            // If Item has a type key that's a string or a callable, it must be a scalar,
-            // so we can directly obtain its path type.
-            ObtainDocumentPathType<Item, TypeKey>[] :
-            // If the type key isn't callable, then this is an array of objects, in which case
-            // we need to call ObtainDocumentType to correctly infer its type.
-            ObtainDocumentType<Item, any, { typeKey: TypeKey }>[] :
-          IsSchemaTypeFromBuiltinClass<Item> extends true ?
-            ObtainDocumentPathType<Item, TypeKey>[] :
-            IsItRecordAndNotAny<Item> extends true ?
-              Item extends Record<string, never> ?
-                ObtainDocumentPathType<Item, TypeKey>[] :
-                Types.DocumentArray<ObtainDocumentType<Item, any, { typeKey: TypeKey }>> :
-              ObtainDocumentPathType<Item, TypeKey>[]
-      >:
-      PathValueType extends ReadonlyArray<infer Item> ?
+    PathValueType extends Schema ? InferSchemaType<PathValueType> :
+      PathValueType extends (infer Item)[] ?
         IfEquals<Item, never, any[], Item extends Schema ?
+          // If Item is a schema, infer its type.
           Types.DocumentArray<InferSchemaType<Item>> :
           Item extends Record<TypeKey, any> ?
             Item[TypeKey] extends Function | String ?
+              // If Item has a type key that's a string or a callable, it must be a scalar,
+              // so we can directly obtain its path type.
               ObtainDocumentPathType<Item, TypeKey>[] :
-              ObtainDocumentType<Item, any, { typeKey: TypeKey }>[]:
+              // If the type key isn't callable, then this is an array of objects, in which case
+              // we need to call ObtainDocumentType to correctly infer its type.
+              ObtainDocumentType<Item, any, { typeKey: TypeKey }>[] :
             IsSchemaTypeFromBuiltinClass<Item> extends true ?
               ObtainDocumentPathType<Item, TypeKey>[] :
               IsItRecordAndNotAny<Item> extends true ?
@@ -310,33 +238,48 @@
                   Types.DocumentArray<ObtainDocumentType<Item, any, { typeKey: TypeKey }>> :
                 ObtainDocumentPathType<Item, TypeKey>[]
         >:
-        PathValueType extends StringSchemaDefinition ? PathEnumOrString<Options['enum']> :
-          IfEquals<PathValueType, Schema.Types.String> extends true ? PathEnumOrString<Options['enum']> :
-            IfEquals<PathValueType, String> extends true ? PathEnumOrString<Options['enum']> :
-              PathValueType extends NumberSchemaDefinition ? Options['enum'] extends ReadonlyArray<any> ? Options['enum'][number] : number :
-                IfEquals<PathValueType, Schema.Types.Number> extends true ? number :
-                  PathValueType extends DateSchemaDefinition ? Date :
-                    IfEquals<PathValueType, Schema.Types.Date> extends true ? Date :
-                      PathValueType extends typeof Buffer | 'buffer' | 'Buffer' | typeof Schema.Types.Buffer ? Buffer :
-                        PathValueType extends BooleanSchemaDefinition ? boolean :
-                          IfEquals<PathValueType, Schema.Types.Boolean> extends true ? boolean :
-                            PathValueType extends ObjectIdSchemaDefinition ? Types.ObjectId :
-                              IfEquals<PathValueType, Types.ObjectId> extends true ? Types.ObjectId :
-                                IfEquals<PathValueType, Schema.Types.ObjectId> extends true ? Types.ObjectId :
-                                  PathValueType extends 'decimal128' | 'Decimal128' | typeof Schema.Types.Decimal128 ? Types.Decimal128 :
-                                    IfEquals<PathValueType, Schema.Types.Decimal128> extends true ? Types.Decimal128 :
-                                      IfEquals<PathValueType, Types.Decimal128> extends true ? Types.Decimal128 :
-                                        IfEquals<PathValueType, Schema.Types.BigInt> extends true ? bigint :
-                                          PathValueType extends 'bigint' | 'BigInt' | typeof Schema.Types.BigInt ? bigint :
-                                            PathValueType extends 'uuid' | 'UUID' | typeof Schema.Types.UUID ? Buffer :
-                                              IfEquals<PathValueType, Schema.Types.UUID> extends true ? Buffer :
-                                                PathValueType extends MapConstructor | 'Map' ? Map<string, ResolvePathType<Options['of']>> :
-                                                  IfEquals<PathValueType, typeof Schema.Types.Map> extends true ? Map<string, ResolvePathType<Options['of']>> :
-                                                    PathValueType extends ArrayConstructor ? any[] :
-                                                      PathValueType extends typeof Schema.Types.Mixed ? any:
-                                                        IfEquals<PathValueType, ObjectConstructor> extends true ? any:
-                                                          IfEquals<PathValueType, {}> extends true ? any:
-                                                            PathValueType extends typeof SchemaType ? PathValueType['prototype'] :
-                                                              PathValueType extends Record<string, any> ? ObtainDocumentType<PathValueType, any, { typeKey: TypeKey }> :
-                                                                unknown;
->>>>>>> c463e457
+        PathValueType extends ReadonlyArray<infer Item> ?
+          IfEquals<Item, never, any[], Item extends Schema ?
+            Types.DocumentArray<InferSchemaType<Item>> :
+            Item extends Record<TypeKey, any> ?
+              Item[TypeKey] extends Function | String ?
+                ObtainDocumentPathType<Item, TypeKey>[] :
+                ObtainDocumentType<Item, any, { typeKey: TypeKey }>[]:
+              IsSchemaTypeFromBuiltinClass<Item> extends true ?
+                ObtainDocumentPathType<Item, TypeKey>[] :
+                IsItRecordAndNotAny<Item> extends true ?
+                  Item extends Record<string, never> ?
+                    ObtainDocumentPathType<Item, TypeKey>[] :
+                    Types.DocumentArray<ObtainDocumentType<Item, any, { typeKey: TypeKey }>> :
+                  ObtainDocumentPathType<Item, TypeKey>[]
+          >:
+          PathValueType extends StringSchemaDefinition ? PathEnumOrString<Options['enum']> :
+            IfEquals<PathValueType, Schema.Types.String> extends true ? PathEnumOrString<Options['enum']> :
+              IfEquals<PathValueType, String> extends true ? PathEnumOrString<Options['enum']> :
+                PathValueType extends NumberSchemaDefinition ? Options['enum'] extends ReadonlyArray<any> ? Options['enum'][number] : number :
+                  IfEquals<PathValueType, Schema.Types.Number> extends true ? number :
+                    PathValueType extends DateSchemaDefinition ? Date :
+                      IfEquals<PathValueType, Schema.Types.Date> extends true ? Date :
+                        PathValueType extends typeof Buffer | 'buffer' | 'Buffer' | typeof Schema.Types.Buffer ? Buffer :
+                          PathValueType extends BooleanSchemaDefinition ? boolean :
+                            IfEquals<PathValueType, Schema.Types.Boolean> extends true ? boolean :
+                              PathValueType extends ObjectIdSchemaDefinition ? Types.ObjectId :
+                                IfEquals<PathValueType, Types.ObjectId> extends true ? Types.ObjectId :
+                                  IfEquals<PathValueType, Schema.Types.ObjectId> extends true ? Types.ObjectId :
+                                    PathValueType extends 'decimal128' | 'Decimal128' | typeof Schema.Types.Decimal128 ? Types.Decimal128 :
+                                      IfEquals<PathValueType, Schema.Types.Decimal128> extends true ? Types.Decimal128 :
+                                        IfEquals<PathValueType, Types.Decimal128> extends true ? Types.Decimal128 :
+                                          IfEquals<PathValueType, Schema.Types.BigInt> extends true ? bigint :
+                                            PathValueType extends 'bigint' | 'BigInt' | typeof Schema.Types.BigInt ? bigint :
+                                              PathValueType extends 'uuid' | 'UUID' | typeof Schema.Types.UUID ? Buffer :
+                                                IfEquals<PathValueType, Schema.Types.UUID> extends true ? Buffer :
+                                                  PathValueType extends MapConstructor | 'Map' ? Map<string, ResolvePathType<Options['of']>> :
+                                                    IfEquals<PathValueType, typeof Schema.Types.Map> extends true ? Map<string, ResolvePathType<Options['of']>> :
+                                                      PathValueType extends ArrayConstructor ? any[] :
+                                                        PathValueType extends typeof Schema.Types.Mixed ? any:
+                                                          IfEquals<PathValueType, ObjectConstructor> extends true ? any:
+                                                            IfEquals<PathValueType, {}> extends true ? any:
+                                                              PathValueType extends typeof SchemaType ? PathValueType['prototype'] :
+                                                                PathValueType extends Record<string, any> ? ObtainDocumentType<PathValueType, any, { typeKey: TypeKey }> :
+                                                                  unknown,
+    TypeHint>;