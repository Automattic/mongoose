--- conflicted
+++ resolved
@@ -170,32 +170,6 @@
 type ResolvePathType<PathValueType, Options extends SchemaTypeOptions<PathValueType> = {}, TypeKey extends string = DefaultSchemaOptions['typeKey']> =
   PathValueType extends Schema ? InferSchemaType<PathValueType> :
     PathValueType extends (infer Item)[] ? IfEquals<Item, never, any[], Item extends Schema ? Types.DocumentArray<ObtainDocumentPathType<Item, TypeKey>> : ObtainDocumentPathType<Item, TypeKey>[]> :
-<<<<<<< HEAD
-      PathValueType extends StringSchemaDefinition ? PathEnumOrString<Options['enum']> :
-        IfEquals<PathValueType, Schema.Types.String> extends true ? PathEnumOrString<Options['enum']> :
-          IfEquals<PathValueType, String> extends true ? PathEnumOrString<Options['enum']> :
-            PathValueType extends NumberSchemaDefinition ? Options['enum'] extends ReadonlyArray<any> ? Options['enum'][number] : number :
-              IfEquals<PathValueType, Schema.Types.Number> extends true ? number :
-                PathValueType extends DateSchemaDefinition ? Date :
-                  IfEquals<PathValueType, Schema.Types.Date> extends true ? Date :
-                    PathValueType extends typeof Buffer | 'buffer' | 'Buffer' | typeof Schema.Types.Buffer ? Buffer :
-                      PathValueType extends BooleanSchemaDefinition ? boolean :
-                        IfEquals<PathValueType, Schema.Types.Boolean> extends true ? boolean :
-                          PathValueType extends ObjectIdSchemaDefinition ? Types.ObjectId :
-                            IfEquals<PathValueType, Types.ObjectId> extends true ? Types.ObjectId :
-                              IfEquals<PathValueType, Schema.Types.ObjectId> extends true ? Types.ObjectId :
-                                PathValueType extends 'decimal128' | 'Decimal128' | typeof Schema.Types.Decimal128 ? Types.Decimal128 :
-                                  IfEquals<PathValueType, Schema.Types.Decimal128> extends true ? Types.Decimal128 :
-                                    IfEquals<PathValueType, Types.Decimal128> extends true ? Types.Decimal128 :
-                                      PathValueType extends MapConstructor ? Map<string, ResolvePathType<Options['of']>> :
-                                        PathValueType extends ArrayConstructor ? any[] :
-                                          PathValueType extends typeof Schema.Types.Mixed ? any:
-                                            IfEquals<PathValueType, ObjectConstructor> extends true ? any:
-                                              IfEquals<PathValueType, {}> extends true ? any:
-                                                PathValueType extends typeof SchemaType ? PathValueType['prototype'] :
-                                                  PathValueType extends Record<string, any> ? ObtainDocumentType<PathValueType, any, { typeKey: TypeKey }> :
-                                                    unknown;
-=======
       PathValueType extends ReadonlyArray<infer Item> ? IfEquals<Item, never, any[], Item extends Schema ? Types.DocumentArray<ObtainDocumentPathType<Item, TypeKey>> : ObtainDocumentPathType<Item, TypeKey>[]> :
         PathValueType extends StringSchemaDefinition ? PathEnumOrString<Options['enum']> :
           IfEquals<PathValueType, Schema.Types.String> extends true ? PathEnumOrString<Options['enum']> :
@@ -213,14 +187,11 @@
                                   PathValueType extends 'decimal128' | 'Decimal128' | typeof Schema.Types.Decimal128 ? Types.Decimal128 :
                                     IfEquals<PathValueType, Schema.Types.Decimal128> extends true ? Types.Decimal128 :
                                       IfEquals<PathValueType, Types.Decimal128> extends true ? Types.Decimal128 :
-                                        PathValueType extends 'uuid' | 'UUID' | typeof Schema.Types.UUID ? Buffer :
-                                          IfEquals<PathValueType, Schema.Types.UUID> extends true ? Buffer :
-                                            PathValueType extends MapConstructor ? Map<string, ResolvePathType<Options['of']>> :
-                                              PathValueType extends ArrayConstructor ? any[] :
-                                                PathValueType extends typeof Schema.Types.Mixed ? any:
-                                                  IfEquals<PathValueType, ObjectConstructor> extends true ? any:
-                                                    IfEquals<PathValueType, {}> extends true ? any:
-                                                      PathValueType extends typeof SchemaType ? PathValueType['prototype'] :
-                                                        PathValueType extends Record<string, any> ? ObtainDocumentType<PathValueType, any, TypeKey> :
-                                                          unknown;
->>>>>>> 6f4fbeee
+                                        PathValueType extends MapConstructor ? Map<string, ResolvePathType<Options['of']>> :
+                                          PathValueType extends ArrayConstructor ? any[] :
+                                            PathValueType extends typeof Schema.Types.Mixed ? any:
+                                              IfEquals<PathValueType, ObjectConstructor> extends true ? any:
+                                                IfEquals<PathValueType, {}> extends true ? any:
+                                                  PathValueType extends typeof SchemaType ? PathValueType['prototype'] :
+                                                    PathValueType extends Record<string, any> ? ObtainDocumentType<PathValueType, any, { typeKey: TypeKey }> :
+                                                      unknown;