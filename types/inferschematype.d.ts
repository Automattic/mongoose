--- conflicted
+++ resolved
@@ -238,7 +238,6 @@
                   Types.DocumentArray<ObtainDocumentType<Item, any, { typeKey: TypeKey }>> :
                 ObtainDocumentPathType<Item, TypeKey>[]
         >:
-<<<<<<< HEAD
         PathValueType extends ReadonlyArray<infer Item> ?
           IfEquals<Item, never, any[], Item extends Schema ?
             Types.DocumentArray<InferSchemaType<Item>> :
@@ -270,29 +269,8 @@
                                     PathValueType extends 'decimal128' | 'Decimal128' | typeof Schema.Types.Decimal128 ? Types.Decimal128 :
                                       IfEquals<PathValueType, Schema.Types.Decimal128> extends true ? Types.Decimal128 :
                                         IfEquals<PathValueType, Types.Decimal128> extends true ? Types.Decimal128 :
-                                          IfEquals<PathValueType, Schema.Types.BigInt> extends true ? bigint :
+                                          IfEquals<PathValueType, BigInt> extends true ? bigint :
                                             PathValueType extends 'bigint' | 'BigInt' | typeof Schema.Types.BigInt ? bigint :
-=======
-        PathValueType extends StringSchemaDefinition ? PathEnumOrString<Options['enum']> :
-          IfEquals<PathValueType, Schema.Types.String> extends true ? PathEnumOrString<Options['enum']> :
-            IfEquals<PathValueType, String> extends true ? PathEnumOrString<Options['enum']> :
-              PathValueType extends NumberSchemaDefinition ? Options['enum'] extends ReadonlyArray<any> ? Options['enum'][number] : number :
-                IfEquals<PathValueType, Schema.Types.Number> extends true ? number :
-                  PathValueType extends DateSchemaDefinition ? Date :
-                    IfEquals<PathValueType, Schema.Types.Date> extends true ? Date :
-                      PathValueType extends typeof Buffer | 'buffer' | 'Buffer' | typeof Schema.Types.Buffer ? Buffer :
-                        PathValueType extends BooleanSchemaDefinition ? boolean :
-                          IfEquals<PathValueType, Schema.Types.Boolean> extends true ? boolean :
-                            PathValueType extends ObjectIdSchemaDefinition ? Types.ObjectId :
-                              IfEquals<PathValueType, Types.ObjectId> extends true ? Types.ObjectId :
-                                IfEquals<PathValueType, Schema.Types.ObjectId> extends true ? Types.ObjectId :
-                                  PathValueType extends 'decimal128' | 'Decimal128' | typeof Schema.Types.Decimal128 ? Types.Decimal128 :
-                                    IfEquals<PathValueType, Schema.Types.Decimal128> extends true ? Types.Decimal128 :
-                                      IfEquals<PathValueType, Types.Decimal128> extends true ? Types.Decimal128 :
-                                        IfEquals<PathValueType, Schema.Types.BigInt> extends true ? bigint :
-                                          IfEquals<PathValueType, BigInt> extends true ? bigint :
-                                            PathValueType extends 'bigint' | 'BigInt' | typeof Schema.Types.BigInt | typeof BigInt ? bigint :
->>>>>>> aa4b38af
                                               PathValueType extends 'uuid' | 'UUID' | typeof Schema.Types.UUID ? Buffer :
                                                 IfEquals<PathValueType, Schema.Types.UUID> extends true ? Buffer :
                                                   PathValueType extends MapConstructor | 'Map' ? Map<string, ResolvePathType<Options['of']>> :
@@ -303,9 +281,5 @@
                                                             IfEquals<PathValueType, {}> extends true ? any:
                                                               PathValueType extends typeof SchemaType ? PathValueType['prototype'] :
                                                                 PathValueType extends Record<string, any> ? ObtainDocumentType<PathValueType, any, { typeKey: TypeKey }> :
-<<<<<<< HEAD
                                                                   unknown,
-    TypeHint>;
-=======
-                                                                  unknown;
->>>>>>> aa4b38af
+    TypeHint>;