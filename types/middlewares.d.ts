--- conflicted
+++ resolved
@@ -5,12 +5,9 @@
   type MongooseDistinctDocumentMiddleware = 'save' | 'init' | 'validate';
   type MongooseDocumentMiddleware = MongooseDistinctDocumentMiddleware | MongooseQueryAndDocumentMiddleware;
 
-<<<<<<< HEAD
   type MongooseRawResultQueryMiddleware = 'findOneAndUpdate' | 'findOneAndReplace' | 'findOneAndDelete';
-  type MongooseDistinctQueryMiddleware = 'count' | 'estimatedDocumentCount' | 'countDocuments' | 'deleteMany' | 'distinct' | 'find' | 'findOne' | 'findOneAndDelete' | 'findOneAndReplace' | 'findOneAndUpdate' | 'replaceOne' | 'updateMany';
-=======
   type MongooseDistinctQueryMiddleware = 'estimatedDocumentCount' | 'countDocuments' | 'deleteMany' | 'distinct' | 'find' | 'findOne' | 'findOneAndDelete' | 'findOneAndReplace' | 'findOneAndUpdate' | 'replaceOne' | 'updateMany';
->>>>>>> 6bc02916
+
   type MongooseDefaultQueryMiddleware = MongooseDistinctQueryMiddleware | 'updateOne' | 'deleteOne';
   type MongooseQueryMiddleware = MongooseDistinctQueryMiddleware | MongooseQueryAndDocumentMiddleware;
 
