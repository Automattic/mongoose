--- conflicted
+++ resolved
@@ -621,12 +621,8 @@
     /** Creates a `distinct` query: returns the distinct values of the given `field` that match `filter`. */
     distinct<DocKey extends string, ResultType = unknown>(
       field: DocKey,
-<<<<<<< HEAD
       filter?: RootFilterQuery<TRawDocType>
-=======
-      filter?: FilterQuery<TRawDocType>,
       options?: QueryOptions<TRawDocType>
->>>>>>> 80cd6a82
     ): QueryWithHelpers<
       Array<
         DocKey extends keyof WithLevel1NestedPaths<TRawDocType>
