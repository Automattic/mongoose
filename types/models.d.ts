declare module 'mongoose' {
  import mongodb = require('mongodb');

  export interface DiscriminatorOptions {
    value?: string | number | ObjectId;
    clone?: boolean;
    overwriteModels?: boolean;
    mergeHooks?: boolean;
    mergePlugins?: boolean;
  }

  export interface AcceptsDiscriminator {
    /** Adds a discriminator type. */
    discriminator<D>(
      name: string | number,
      schema: Schema,
      value?: string | number | ObjectId | DiscriminatorOptions
    ): Model<D>;
    discriminator<T, U>(
      name: string | number,
      schema: Schema<T, U>,
      value?: string | number | ObjectId | DiscriminatorOptions
    ): U;
  }

  interface MongooseBulkWriteOptions {
    skipValidation?: boolean;
  }

  interface InsertManyOptions extends
    PopulateOption,
    SessionOption {
    limit?: number;
    rawResult?: boolean;
    ordered?: boolean;
    lean?: boolean;
  }

  type InsertManyResult<T> = mongodb.InsertManyResult<T> & {
    insertedIds: {
      [key: number]: InferId<T>;
    };
    mongoose?: { validationErrors?: Array<Error.CastError | Error.ValidatorError> };
  };

  type UpdateWriteOpResult = mongodb.UpdateResult;

  interface MapReduceOptions<T, K, R> {
    map: Function | string;
    reduce: (key: K, vals: T[]) => R;
    /** query filter object. */
    query?: any;
    /** sort input objects using this key */
    sort?: any;
    /** max number of documents */
    limit?: number;
    /** keep temporary data default: false */
    keeptemp?: boolean;
    /** finalize function */
    finalize?: (key: K, val: R) => R;
    /** scope variables exposed to map/reduce/finalize during execution */
    scope?: any;
    /** it is possible to make the execution stay in JS. Provided in MongoDB > 2.0.X default: false */
    jsMode?: boolean;
    /** provide statistics on job execution time. default: false */
    verbose?: boolean;
    readPreference?: string;
    /** sets the output target for the map reduce job. default: {inline: 1} */
    out?: {
      /** the results are returned in an array */
      inline?: number;
      /**
       * {replace: 'collectionName'} add the results to collectionName: the
       * results replace the collection
       */
      replace?: string;
      /**
       * {reduce: 'collectionName'} add the results to collectionName: if
       * dups are detected, uses the reducer / finalize functions
       */
      reduce?: string;
      /**
       * {merge: 'collectionName'} add the results to collectionName: if
       * dups exist the new docs overwrite the old
       */
      merge?: string;
    };
  }

  interface GeoSearchOptions {
    /** x,y point to search for */
    near: number[];
    /** the maximum distance from the point near that a result can be */
    maxDistance: number;
    /** The maximum number of results to return */
    limit?: number;
    /** return the raw object instead of the Mongoose Model */
    lean?: boolean;
  }

  interface ModifyResult<T> {
    value: Require_id<T> | null;
    /** see https://www.mongodb.com/docs/manual/reference/command/findAndModify/#lasterrorobject */
    lastErrorObject?: {
      updatedExisting?: boolean;
      upserted?: mongodb.ObjectId;
    };
    ok: 0 | 1;
  }

  type WriteConcern = mongodb.WriteConcern;

  /** A list of paths to validate. If set, Mongoose will validate only the modified paths that are in the given list. */
  type PathsToValidate = string[] | string;
  /**
   * @deprecated
   */
  type pathsToValidate = PathsToValidate;

  interface SaveOptions extends
    SessionOption {
    checkKeys?: boolean;
    j?: boolean;
    safe?: boolean | WriteConcern;
    timestamps?: boolean | QueryTimestampsConfig;
    validateBeforeSave?: boolean;
    validateModifiedOnly?: boolean;
    w?: number | string;
    wtimeout?: number;
  }

  interface RemoveOptions extends SessionOption, Omit<mongodb.DeleteOptions, 'session'> {}

  const Model: Model<any>;

  /**
   * Models are fancy constructors compiled from `Schema` definitions.
   * An instance of a model is called a document.
   * Models are responsible for creating and reading documents from the underlying MongoDB database
   */
  export interface Model<
    TRawDocType,
    TQueryHelpers = {},
    TInstanceMethods = {},
    TVirtuals = {},
    THydratedDocumentType = HydratedDocument<TRawDocType, TVirtuals & TInstanceMethods, TQueryHelpers>,
    TSchema = any> extends
    NodeJS.EventEmitter,
    AcceptsDiscriminator,
    IndexManager,
    SessionStarter {
    new <DocType = TRawDocType>(doc?: DocType, fields?: any | null, options?: boolean | AnyObject): THydratedDocumentType;

    aggregate<R = any>(pipeline?: PipelineStage[], options?: AggregateOptions): Aggregate<Array<R>>;
    aggregate<R = any>(pipeline: PipelineStage[]): Aggregate<Array<R>>;

    /** Base Mongoose instance the model uses. */
    base: Mongoose;

    /**
     * If this is a discriminator model, `baseModelName` is the name of
     * the base model.
     */
    baseModelName: string | undefined;

    /* Cast the given POJO to the model's schema */
    castObject(obj: AnyObject, options?: { ignoreCastErrors?: boolean }): TRawDocType;

    /**
     * Sends multiple `insertOne`, `updateOne`, `updateMany`, `replaceOne`,
     * `deleteOne`, and/or `deleteMany` operations to the MongoDB server in one
     * command. This is faster than sending multiple independent operations (e.g.
     * if you use `create()`) because with `bulkWrite()` there is only one network
     * round trip to the MongoDB server.
     */
    bulkWrite(writes: Array<mongodb.AnyBulkWriteOperation<TRawDocType extends Document ? any : (TRawDocType extends {} ? TRawDocType : any)>>, options?: mongodb.BulkWriteOptions & MongooseBulkWriteOptions): Promise<mongodb.BulkWriteResult>;

    /**
     * Sends multiple `save()` calls in a single `bulkWrite()`. This is faster than
     * sending multiple `save()` calls because with `bulkSave()` there is only one
     * network round trip to the MongoDB server.
     */
    bulkSave(documents: Array<Document>, options?: mongodb.BulkWriteOptions & { timestamps?: boolean }): Promise<mongodb.BulkWriteResult>;

    /** Collection the model uses. */
    collection: Collection;

    /** Creates a `count` query: counts the number of documents that match `filter`. */
    count(filter?: FilterQuery<TRawDocType>): QueryWithHelpers<number, THydratedDocumentType, TQueryHelpers, TRawDocType>;

    /** Creates a `countDocuments` query: counts the number of documents that match `filter`. */
    countDocuments(
      filter?: FilterQuery<TRawDocType>,
      options?: QueryOptions<TRawDocType>
    ): QueryWithHelpers<
    number,
    THydratedDocumentType,
    TQueryHelpers,
    TRawDocType
    >;

    /** Creates a new document or documents */
    create<DocContents = AnyKeys<TRawDocType>>(docs: Array<TRawDocType | DocContents>, options?: SaveOptions): Promise<THydratedDocumentType[]>;
    create<DocContents = AnyKeys<TRawDocType>>(doc: DocContents | TRawDocType): Promise<THydratedDocumentType>;
    create<DocContents = AnyKeys<TRawDocType>>(...docs: Array<TRawDocType | DocContents>): Promise<THydratedDocumentType[]>;

    /**
     * Create the collection for this model. By default, if no indexes are specified,
     * mongoose will not create the collection for the model until any documents are
     * created. Use this method to create the collection explicitly.
     */
    createCollection<T extends mongodb.Document>(options?: mongodb.CreateCollectionOptions & Pick<SchemaOptions, 'expires'>): Promise<mongodb.Collection<T>>;

    /** Connection the model uses. */
    db: Connection;

    /**
     * Deletes all of the documents that match `conditions` from the collection.
     * Behaves like `remove()`, but deletes all documents that match `conditions`
     * regardless of the `single` option.
     */
    deleteMany(
      filter?: FilterQuery<TRawDocType>,
      options?: QueryOptions<TRawDocType>
    ): QueryWithHelpers<
    mongodb.DeleteResult,
    THydratedDocumentType,
    TQueryHelpers,
    TRawDocType
    >;
    deleteMany(
      filter: FilterQuery<TRawDocType>
    ): QueryWithHelpers<
    mongodb.DeleteResult,
    THydratedDocumentType,
    TQueryHelpers,
    TRawDocType
    >;

    /**
     * Deletes the first document that matches `conditions` from the collection.
     * Behaves like `remove()`, but deletes at most one document regardless of the
     * `single` option.
     */
    deleteOne(
      filter?: FilterQuery<TRawDocType>,
      options?: QueryOptions<TRawDocType>
    ): QueryWithHelpers<
    mongodb.DeleteResult,
    THydratedDocumentType,
    TQueryHelpers,
    TRawDocType
    >;
    deleteOne(
      filter: FilterQuery<TRawDocType>
    ): QueryWithHelpers<
    mongodb.DeleteResult,
    THydratedDocumentType,
    TQueryHelpers,
    TRawDocType
    >;

    /**
     * Event emitter that reports any errors that occurred. Useful for global error
     * handling.
     */
    events: NodeJS.EventEmitter;

    /**
     * Finds a single document by its _id field. `findById(id)` is almost*
     * equivalent to `findOne({ _id: id })`. If you want to query by a document's
     * `_id`, use `findById()` instead of `findOne()`.
     */
    findById<ResultDoc = THydratedDocumentType>(
      id: any,
      projection?: ProjectionType<TRawDocType> | null,
      options?: QueryOptions<TRawDocType> | null
    ): QueryWithHelpers<ResultDoc | null, ResultDoc, TQueryHelpers, TRawDocType>;
    findById<ResultDoc = THydratedDocumentType>(
      id: any,
      projection?: ProjectionType<TRawDocType> | null
    ): QueryWithHelpers<ResultDoc | null, ResultDoc, TQueryHelpers, TRawDocType>;

    /** Finds one document. */
    findOne<ResultDoc = THydratedDocumentType>(
      filter?: FilterQuery<TRawDocType>,
      projection?: ProjectionType<TRawDocType> | null,
      options?: QueryOptions<TRawDocType> | null
    ): QueryWithHelpers<ResultDoc | null, ResultDoc, TQueryHelpers, TRawDocType>;
    findOne<ResultDoc = THydratedDocumentType>(
      filter?: FilterQuery<TRawDocType>,
      projection?: ProjectionType<TRawDocType> | null
    ): QueryWithHelpers<ResultDoc | null, ResultDoc, TQueryHelpers, TRawDocType>;
    findOne<ResultDoc = THydratedDocumentType>(
      filter?: FilterQuery<TRawDocType>
    ): QueryWithHelpers<ResultDoc | null, ResultDoc, TQueryHelpers, TRawDocType>;

    /**
     * Shortcut for creating a new Document from existing raw data, pre-saved in the DB.
     * The document returned has no paths marked as modified initially.
     */
    hydrate(obj: any, projection?: AnyObject, options?: { setters?: boolean }): THydratedDocumentType;

    /**
     * This function is responsible for building [indexes](https://www.mongodb.com/docs/manual/indexes/),
     * unless [`autoIndex`](http://mongoosejs.com/docs/guide.html#autoIndex) is turned off.
     * Mongoose calls this function automatically when a model is created using
     * [`mongoose.model()`](/docs/api/mongoose.html#mongoose_Mongoose-model) or
     * [`connection.model()`](/docs/api/connection.html#connection_Connection-model), so you
     * don't need to call it.
     */
    init(): Promise<THydratedDocumentType>;

    /** Inserts one or more new documents as a single `insertMany` call to the MongoDB server. */
<<<<<<< HEAD
    insertMany<DocContents = TRawDocType>(
      docs: Array<DocContents | TRawDocType>,
      options: InsertManyOptions & { lean: true; }
    ): Promise<Array<MergeType<MergeType<TRawDocType, DocContents>, Require_id<TRawDocType>>>>;
    insertMany<DocContents = TRawDocType>(
      docs: Array<DocContents | TRawDocType>,
      options: InsertManyOptions & { rawResult: true; }
    ): Promise<mongodb.InsertManyResult<TRawDocType>>;
    insertMany<DocContents = TRawDocType>(
      docs: Array<DocContents | TRawDocType>
    ): Promise<Array<HydratedDocument<MergeType<MergeType<TRawDocType, DocContents>, Require_id<TRawDocType>>, TVirtuals & TInstanceMethods, TQueryHelpers>>>;
    insertMany<DocContents = TRawDocType>(
      doc: DocContents,
      options: InsertManyOptions & { lean: true; }
    ): Promise<Array<MergeType<MergeType<TRawDocType, DocContents>, Require_id<TRawDocType>>>>;
    insertMany<DocContents = TRawDocType>(
      doc: DocContents,
      options: InsertManyOptions & { rawResult: true; }
    ): Promise<mongodb.InsertManyResult<TRawDocType>>;
    insertMany<DocContents = TRawDocType>(
      doc: DocContents,
      options: InsertManyOptions
    ): Promise<Array<HydratedDocument<MergeType<MergeType<TRawDocType, DocContents>, Require_id<TRawDocType>>, TVirtuals & TInstanceMethods, TQueryHelpers>>>;
    insertMany<DocContents = TRawDocType>(doc: DocContents): Promise<
    Array<HydratedDocument<MergeType<MergeType<TRawDocType, DocContents>, Require_id<TRawDocType>>, TVirtuals & TInstanceMethods, TQueryHelpers>>
    >;
=======
    insertMany<DocContents = T>(docs: Array<DocContents | T>, options: InsertManyOptions & { lean: true; }, callback: Callback<Array<MergeType<MergeType<T, DocContents>, Require_id<T>>>>): void;
    insertMany<DocContents = T>(docs: Array<DocContents | T>, options: InsertManyOptions & { rawResult: true; }, callback: Callback<mongodb.InsertManyResult<T>>): void;
    insertMany<DocContents = T>(docs: Array<DocContents | T>, callback: Callback<Array<HydratedDocument<MergeType<MergeType<T, DocContents>, Require_id<T>>, TMethodsAndOverrides, TVirtuals>>>): void;
    insertMany<DocContents = T>(doc: DocContents, options: InsertManyOptions & { lean: true; }, callback: Callback<Array<MergeType<MergeType<T, DocContents>, Require_id<T>>>>): void;
    insertMany<DocContents = T>(doc: DocContents, options: InsertManyOptions & { rawResult: true; }, callback: Callback<mongodb.InsertManyResult<T>>): void;
    insertMany<DocContents = T>(doc: DocContents, options: InsertManyOptions & { lean?: false | undefined }, callback: Callback<Array<HydratedDocument<MergeType<MergeType<T, DocContents>, Require_id<T>>, TMethodsAndOverrides, TVirtuals>>>): void;
    insertMany<DocContents = T>(doc: DocContents, callback: Callback<Array<HydratedDocument<MergeType<MergeType<T, DocContents>, Require_id<T>>, TMethodsAndOverrides, TVirtuals>>>): void;

    insertMany<DocContents = T>(docs: Array<DocContents | T>, options: InsertManyOptions & { lean: true; }): Promise<Array<MergeType<MergeType<T, DocContents>, Require_id<T>>>>;
    insertMany<DocContents = T>(
      doc: DocContents,
      options: InsertManyOptions & { ordered: false; rawResult: true; }
    ): Promise<mongodb.InsertManyResult<T> & {
      mongoose: {
        validationErrors: Error[];
        results: Array<Error | Object | HydratedDocument<MergeType<MergeType<T, DocContents>, Require_id<T>>, TMethodsAndOverrides, TVirtuals>>
      }
    }>;
    insertMany<DocContents = T>(docs: Array<DocContents | T>, options: InsertManyOptions & { rawResult: true; }): Promise<mongodb.InsertManyResult<T>>;
    insertMany<DocContents = T>(docs: Array<DocContents | T>): Promise<Array<HydratedDocument<MergeType<MergeType<T, DocContents>, Require_id<T>>, TMethodsAndOverrides, TVirtuals>>>;
    insertMany<DocContents = T>(doc: DocContents, options: InsertManyOptions & { lean: true; }): Promise<Array<MergeType<MergeType<T, DocContents>, Require_id<T>>>>;
    insertMany<DocContents = T>(doc: DocContents, options: InsertManyOptions & { rawResult: true; }): Promise<mongodb.InsertManyResult<T>>;
    insertMany<DocContents = T>(doc: DocContents, options: InsertManyOptions): Promise<Array<HydratedDocument<MergeType<MergeType<T, DocContents>, Require_id<T>>, TMethodsAndOverrides, TVirtuals>>>;
    insertMany<DocContents = T>(doc: DocContents): Promise<Array<HydratedDocument<MergeType<MergeType<T, DocContents>, Require_id<T>>, TMethodsAndOverrides, TVirtuals>>>;
>>>>>>> c240274b

    /** The name of the model */
    modelName: string;

    /** Populates document references. */
    populate(
      docs: Array<any>,
      options: PopulateOptions | Array<PopulateOptions> | string
    ): Promise<Array<THydratedDocumentType>>;
    populate(
      doc: any, options: PopulateOptions | Array<PopulateOptions> | string
    ): Promise<THydratedDocumentType>;
    populate<Paths>(
      docs: Array<any>,
      options: PopulateOptions | Array<PopulateOptions> | string
    ): Promise<Array<MergeType<THydratedDocumentType, Paths>>>;
    populate<Paths>(
      doc: any, options: PopulateOptions | Array<PopulateOptions> | string
    ): Promise<MergeType<THydratedDocumentType, Paths>>;

    /** Casts and validates the given object against this model's schema, passing the given `context` to custom validators. */
    validate(): Promise<void>;
    validate(optional: any): Promise<void>;
    validate(optional: any, pathsToValidate: PathsToValidate): Promise<void>;

    /** Watches the underlying collection for changes using [MongoDB change streams](https://www.mongodb.com/docs/manual/changeStreams/). */
    watch<ResultType extends mongodb.Document = any>(pipeline?: Array<Record<string, unknown>>, options?: mongodb.ChangeStreamOptions & { hydrate?: boolean }): mongodb.ChangeStream<ResultType>;

    /** Adds a `$where` clause to this query */
    $where(argument: string | Function): QueryWithHelpers<Array<THydratedDocumentType>, THydratedDocumentType, TQueryHelpers, TRawDocType>;

    /** Registered discriminators for this model. */
    discriminators: { [name: string]: Model<any> } | undefined;

    /** Translate any aliases fields/conditions so the final query or document object is pure */
    translateAliases(raw: any): any;

    /** Creates a `distinct` query: returns the distinct values of the given `field` that match `filter`. */
    distinct<ReturnType = any>(field: string, filter?: FilterQuery<TRawDocType>): QueryWithHelpers<Array<ReturnType>, THydratedDocumentType, TQueryHelpers, TRawDocType>;

    /** Creates a `estimatedDocumentCount` query: counts the number of documents in the collection. */
    estimatedDocumentCount(options?: QueryOptions<TRawDocType>): QueryWithHelpers<number, THydratedDocumentType, TQueryHelpers, TRawDocType>;

    /**
     * Returns a document with its `_id` if at least one document exists in the database that matches
     * the given `filter`, and `null` otherwise.
     */
    exists(
      filter: FilterQuery<TRawDocType>
    ): QueryWithHelpers<
    { _id: InferId<TRawDocType> } | null,
    THydratedDocumentType,
    TQueryHelpers,
    TRawDocType
    >;
    exists(filter: FilterQuery<TRawDocType>): QueryWithHelpers<
    { _id: InferId<TRawDocType> } | null,
    THydratedDocumentType,
    TQueryHelpers,
    TRawDocType
    >;

    /** Creates a `find` query: gets a list of documents that match `filter`. */
    find<ResultDoc = THydratedDocumentType>(
      filter: FilterQuery<TRawDocType>,
      projection?: ProjectionType<TRawDocType> | null | undefined,
      options?: QueryOptions<TRawDocType> | null | undefined
    ): QueryWithHelpers<Array<ResultDoc>, ResultDoc, TQueryHelpers, TRawDocType>;
    find<ResultDoc = THydratedDocumentType>(
      filter: FilterQuery<TRawDocType>,
      projection?: ProjectionType<TRawDocType> | null | undefined
    ): QueryWithHelpers<Array<ResultDoc>, ResultDoc, TQueryHelpers, TRawDocType>;
    find<ResultDoc = THydratedDocumentType>(
      filter: FilterQuery<TRawDocType>
    ): QueryWithHelpers<Array<ResultDoc>, ResultDoc, TQueryHelpers, TRawDocType>;
    find<ResultDoc = THydratedDocumentType>(
    ): QueryWithHelpers<Array<ResultDoc>, ResultDoc, TQueryHelpers, TRawDocType>;

    /** Creates a `findByIdAndDelete` query, filtering by the given `_id`. */
    findByIdAndDelete<ResultDoc = THydratedDocumentType>(
      id?: mongodb.ObjectId | any,
      options?: QueryOptions<TRawDocType> | null
    ): QueryWithHelpers<ResultDoc | null, ResultDoc, TQueryHelpers, TRawDocType>;

    /** Creates a `findByIdAndRemove` query, filtering by the given `_id`. */
    findByIdAndRemove<ResultDoc = THydratedDocumentType>(
      id?: mongodb.ObjectId | any,
      options?: QueryOptions<TRawDocType> | null
    ): QueryWithHelpers<ResultDoc | null, ResultDoc, TQueryHelpers, TRawDocType>;

    /** Creates a `findOneAndUpdate` query, filtering by the given `_id`. */
    findByIdAndUpdate<ResultDoc = THydratedDocumentType>(
      id: mongodb.ObjectId | any,
      update: UpdateQuery<TRawDocType>,
      options: QueryOptions<TRawDocType> & { rawResult: true }
    ): QueryWithHelpers<ModifyResult<ResultDoc>, ResultDoc, TQueryHelpers, TRawDocType>;
    findByIdAndUpdate<ResultDoc = THydratedDocumentType>(
      id: mongodb.ObjectId | any,
      update: UpdateQuery<TRawDocType>,
      options: QueryOptions<TRawDocType> & { upsert: true } & ReturnsNewDoc
    ): QueryWithHelpers<ResultDoc, ResultDoc, TQueryHelpers, TRawDocType>;
    findByIdAndUpdate<ResultDoc = THydratedDocumentType>(
      id?: mongodb.ObjectId | any,
      update?: UpdateQuery<TRawDocType>,
      options?: QueryOptions<TRawDocType> | null
    ): QueryWithHelpers<ResultDoc | null, ResultDoc, TQueryHelpers, TRawDocType>;
    findByIdAndUpdate<ResultDoc = THydratedDocumentType>(
      id: mongodb.ObjectId | any,
      update: UpdateQuery<TRawDocType>
    ): QueryWithHelpers<ResultDoc | null, ResultDoc, TQueryHelpers, TRawDocType>;

    /** Creates a `findOneAndDelete` query: atomically finds the given document, deletes it, and returns the document as it was before deletion. */
    findOneAndDelete<ResultDoc = THydratedDocumentType>(
      filter?: FilterQuery<TRawDocType>,
      options?: QueryOptions<TRawDocType> | null
    ): QueryWithHelpers<ResultDoc | null, ResultDoc, TQueryHelpers, TRawDocType>;

    /** Creates a `findOneAndRemove` query: atomically finds the given document and deletes it. */
    findOneAndRemove<ResultDoc = THydratedDocumentType>(
      filter?: FilterQuery<TRawDocType>,
      options?: QueryOptions<TRawDocType> | null
    ): QueryWithHelpers<ResultDoc | null, ResultDoc, TQueryHelpers, TRawDocType>;

    /** Creates a `findOneAndReplace` query: atomically finds the given document and replaces it with `replacement`. */
    findOneAndReplace<ResultDoc = THydratedDocumentType>(
      filter: FilterQuery<TRawDocType>,
      replacement: TRawDocType | AnyObject,
      options: QueryOptions<TRawDocType> & { rawResult: true }
    ): QueryWithHelpers<ModifyResult<ResultDoc>, ResultDoc, TQueryHelpers, TRawDocType>;
    findOneAndReplace<ResultDoc = THydratedDocumentType>(
      filter: FilterQuery<TRawDocType>,
      replacement: TRawDocType | AnyObject,
      options: QueryOptions<TRawDocType> & { upsert: true } & ReturnsNewDoc
    ): QueryWithHelpers<ResultDoc, ResultDoc, TQueryHelpers, TRawDocType>;
    findOneAndReplace<ResultDoc = THydratedDocumentType>(
      filter?: FilterQuery<TRawDocType>,
      replacement?: TRawDocType | AnyObject,
      options?: QueryOptions<TRawDocType> | null
    ): QueryWithHelpers<ResultDoc | null, ResultDoc, TQueryHelpers, TRawDocType>;

    /** Creates a `findOneAndUpdate` query: atomically find the first document that matches `filter` and apply `update`. */
    findOneAndUpdate<ResultDoc = THydratedDocumentType>(
      filter: FilterQuery<TRawDocType>,
      update: UpdateQuery<TRawDocType>,
      options: QueryOptions<TRawDocType> & { rawResult: true }
    ): QueryWithHelpers<ModifyResult<ResultDoc>, ResultDoc, TQueryHelpers, TRawDocType>;
    findOneAndUpdate<ResultDoc = THydratedDocumentType>(
      filter: FilterQuery<TRawDocType>,
      update: UpdateQuery<TRawDocType>,
      options: QueryOptions<TRawDocType> & { upsert: true } & ReturnsNewDoc
    ): QueryWithHelpers<ResultDoc, ResultDoc, TQueryHelpers, TRawDocType>;
    findOneAndUpdate<ResultDoc = THydratedDocumentType>(
      filter?: FilterQuery<TRawDocType>,
      update?: UpdateQuery<TRawDocType>,
      options?: QueryOptions<TRawDocType> | null
    ): QueryWithHelpers<ResultDoc | null, ResultDoc, TQueryHelpers, TRawDocType>;

    geoSearch<ResultDoc = THydratedDocumentType>(
      filter?: FilterQuery<TRawDocType>,
      options?: GeoSearchOptions
    ): QueryWithHelpers<Array<ResultDoc>, ResultDoc, TQueryHelpers, TRawDocType>;

    /** Creates a `replaceOne` query: finds the first document that matches `filter` and replaces it with `replacement`. */
    replaceOne<ResultDoc = THydratedDocumentType>(
      filter?: FilterQuery<TRawDocType>,
      replacement?: TRawDocType | AnyObject,
      options?: QueryOptions<TRawDocType> | null
    ): QueryWithHelpers<UpdateWriteOpResult, ResultDoc, TQueryHelpers, TRawDocType>;

    /** Schema the model uses. */
    schema: Schema<TRawDocType>;

    /** Creates a `updateMany` query: updates all documents that match `filter` with `update`. */
    updateMany<ResultDoc = THydratedDocumentType>(
      filter?: FilterQuery<TRawDocType>,
      update?: UpdateQuery<TRawDocType> | UpdateWithAggregationPipeline,
      options?: QueryOptions<TRawDocType> | null
    ): QueryWithHelpers<UpdateWriteOpResult, ResultDoc, TQueryHelpers, TRawDocType>;

    /** Creates a `updateOne` query: updates the first document that matches `filter` with `update`. */
    updateOne<ResultDoc = THydratedDocumentType>(
      filter?: FilterQuery<TRawDocType>,
      update?: UpdateQuery<TRawDocType> | UpdateWithAggregationPipeline,
      options?: QueryOptions<TRawDocType> | null
    ): QueryWithHelpers<UpdateWriteOpResult, ResultDoc, TQueryHelpers, TRawDocType>;

    /** Creates a Query, applies the passed conditions, and returns the Query. */
    where<ResultDoc = THydratedDocumentType>(
      path: string,
      val?: any
    ): QueryWithHelpers<Array<ResultDoc>, ResultDoc, TQueryHelpers, TRawDocType>;
    where<ResultDoc = THydratedDocumentType>(obj: object): QueryWithHelpers<
    Array<ResultDoc>,
    ResultDoc,
    TQueryHelpers,
    TRawDocType
    >;
    where<ResultDoc = THydratedDocumentType>(): QueryWithHelpers<
    Array<ResultDoc>,
    ResultDoc,
    TQueryHelpers,
    TRawDocType
    >;
  }
}<|MERGE_RESOLUTION|>--- conflicted
+++ resolved
@@ -312,11 +312,28 @@
     init(): Promise<THydratedDocumentType>;
 
     /** Inserts one or more new documents as a single `insertMany` call to the MongoDB server. */
-<<<<<<< HEAD
     insertMany<DocContents = TRawDocType>(
       docs: Array<DocContents | TRawDocType>,
       options: InsertManyOptions & { lean: true; }
     ): Promise<Array<MergeType<MergeType<TRawDocType, DocContents>, Require_id<TRawDocType>>>>;
+    insertMany<DocContents = TRawDocType>(
+      doc: DocContents,
+      options: InsertManyOptions & { ordered: false; rawResult: true; }
+    ): Promise<mongodb.InsertManyResult<TRawDocType> & {
+      mongoose: {
+        validationErrors: Error[];
+        results: Array<
+          Error |
+          Object |
+          HydratedDocument<
+            MergeType<
+              MergeType<TRawDocType, DocContents>,
+              Require_id<TRawDocType>
+            >
+          >
+        >
+      }
+    }>;
     insertMany<DocContents = TRawDocType>(
       docs: Array<DocContents | TRawDocType>,
       options: InsertManyOptions & { rawResult: true; }
@@ -339,32 +356,6 @@
     insertMany<DocContents = TRawDocType>(doc: DocContents): Promise<
     Array<HydratedDocument<MergeType<MergeType<TRawDocType, DocContents>, Require_id<TRawDocType>>, TVirtuals & TInstanceMethods, TQueryHelpers>>
     >;
-=======
-    insertMany<DocContents = T>(docs: Array<DocContents | T>, options: InsertManyOptions & { lean: true; }, callback: Callback<Array<MergeType<MergeType<T, DocContents>, Require_id<T>>>>): void;
-    insertMany<DocContents = T>(docs: Array<DocContents | T>, options: InsertManyOptions & { rawResult: true; }, callback: Callback<mongodb.InsertManyResult<T>>): void;
-    insertMany<DocContents = T>(docs: Array<DocContents | T>, callback: Callback<Array<HydratedDocument<MergeType<MergeType<T, DocContents>, Require_id<T>>, TMethodsAndOverrides, TVirtuals>>>): void;
-    insertMany<DocContents = T>(doc: DocContents, options: InsertManyOptions & { lean: true; }, callback: Callback<Array<MergeType<MergeType<T, DocContents>, Require_id<T>>>>): void;
-    insertMany<DocContents = T>(doc: DocContents, options: InsertManyOptions & { rawResult: true; }, callback: Callback<mongodb.InsertManyResult<T>>): void;
-    insertMany<DocContents = T>(doc: DocContents, options: InsertManyOptions & { lean?: false | undefined }, callback: Callback<Array<HydratedDocument<MergeType<MergeType<T, DocContents>, Require_id<T>>, TMethodsAndOverrides, TVirtuals>>>): void;
-    insertMany<DocContents = T>(doc: DocContents, callback: Callback<Array<HydratedDocument<MergeType<MergeType<T, DocContents>, Require_id<T>>, TMethodsAndOverrides, TVirtuals>>>): void;
-
-    insertMany<DocContents = T>(docs: Array<DocContents | T>, options: InsertManyOptions & { lean: true; }): Promise<Array<MergeType<MergeType<T, DocContents>, Require_id<T>>>>;
-    insertMany<DocContents = T>(
-      doc: DocContents,
-      options: InsertManyOptions & { ordered: false; rawResult: true; }
-    ): Promise<mongodb.InsertManyResult<T> & {
-      mongoose: {
-        validationErrors: Error[];
-        results: Array<Error | Object | HydratedDocument<MergeType<MergeType<T, DocContents>, Require_id<T>>, TMethodsAndOverrides, TVirtuals>>
-      }
-    }>;
-    insertMany<DocContents = T>(docs: Array<DocContents | T>, options: InsertManyOptions & { rawResult: true; }): Promise<mongodb.InsertManyResult<T>>;
-    insertMany<DocContents = T>(docs: Array<DocContents | T>): Promise<Array<HydratedDocument<MergeType<MergeType<T, DocContents>, Require_id<T>>, TMethodsAndOverrides, TVirtuals>>>;
-    insertMany<DocContents = T>(doc: DocContents, options: InsertManyOptions & { lean: true; }): Promise<Array<MergeType<MergeType<T, DocContents>, Require_id<T>>>>;
-    insertMany<DocContents = T>(doc: DocContents, options: InsertManyOptions & { rawResult: true; }): Promise<mongodb.InsertManyResult<T>>;
-    insertMany<DocContents = T>(doc: DocContents, options: InsertManyOptions): Promise<Array<HydratedDocument<MergeType<MergeType<T, DocContents>, Require_id<T>>, TMethodsAndOverrides, TVirtuals>>>;
-    insertMany<DocContents = T>(doc: DocContents): Promise<Array<HydratedDocument<MergeType<MergeType<T, DocContents>, Require_id<T>>, TMethodsAndOverrides, TVirtuals>>>;
->>>>>>> c240274b
 
     /** The name of the model */
     modelName: string;
