--- conflicted
+++ resolved
@@ -410,23 +410,10 @@
       mongodb.DeleteResult,
       THydratedDocumentType,
       TQueryHelpers,
-      TRawDocType,
+      TLeanResultType,
       'deleteMany',
       TInstanceMethods & TVirtuals
     >;
-<<<<<<< HEAD
-    deleteMany(
-      filter: RootFilterQuery<TRawDocType>
-    ): QueryWithHelpers<
-      mongodb.DeleteResult,
-      THydratedDocumentType,
-      TQueryHelpers,
-      TLeanResultType,
-      'deleteMany',
-      TInstanceMethods & TVirtuals
-    >;
-=======
->>>>>>> 18fb8231
 
     /**
      * Deletes the first document that matches `conditions` from the collection.
@@ -444,18 +431,6 @@
       'deleteOne',
       TInstanceMethods & TVirtuals
     >;
-<<<<<<< HEAD
-    deleteOne(
-      filter: RootFilterQuery<TRawDocType>
-    ): QueryWithHelpers<
-      mongodb.DeleteResult,
-      THydratedDocumentType,
-      TQueryHelpers,
-      TLeanResultType,
-      'deleteOne',
-      TInstanceMethods & TVirtuals
-    >;
-=======
 
     /** Adds a discriminator type. */
     discriminator<TDiscriminatorSchema extends Schema<any, any>>(
@@ -478,7 +453,6 @@
       schema: Schema<T, U>,
       value?: string | number | ObjectId | DiscriminatorOptions
     ): U;
->>>>>>> 18fb8231
 
     /**
      * Delete an existing [Atlas search index](https://www.mongodb.com/docs/atlas/atlas-search/create-index/) by name.
@@ -497,18 +471,6 @@
      * equivalent to `findOne({ _id: id })`. If you want to query by a document's
      * `_id`, use `findById()` instead of `findOne()`.
      */
-    findById<ResultDoc = THydratedDocumentType>(
-      id: any,
-      projection: ProjectionType<TRawDocType> | null | undefined,
-      options: QueryOptions<TRawDocType> & { lean: true }
-    ): QueryWithHelpers<
-      GetLeanResultType<TRawDocType, TRawDocType, 'findOne'> | null,
-      ResultDoc,
-      TQueryHelpers,
-      TLeanResultType,
-      'findOne',
-      TInstanceMethods & TVirtuals
-    >;
     findById<ResultDoc = THydratedDocumentType>(
       id: any,
       projection?: ProjectionType<TRawDocType> | null,
@@ -517,48 +479,24 @@
       HasLeanOption<TSchema> extends true ? TRawDocType | null : ResultDoc | null,
       ResultDoc,
       TQueryHelpers,
-      TRawDocType,
+      TLeanResultType,
       'findOne',
       TInstanceMethods & TVirtuals
     >;
 
     /** Finds one document. */
-    findOne<ResultDoc = THydratedDocumentType>(
-      filter: QueryFilter<TRawDocType>,
-      projection: ProjectionType<TRawDocType> | null | undefined,
-      options: QueryOptions<TRawDocType> & { lean: true } & mongodb.Abortable
-    ): QueryWithHelpers<
-      GetLeanResultType<TRawDocType, TRawDocType, 'findOne'> | null,
-      ResultDoc,
-      TQueryHelpers,
-      TLeanResultType,
-      'findOne',
-      TInstanceMethods & TVirtuals
-    >;
     findOne<ResultDoc = THydratedDocumentType>(
       filter?: QueryFilter<TRawDocType>,
       projection?: ProjectionType<TRawDocType> | null,
-<<<<<<< HEAD
-      options?: QueryOptions<TRawDocType> | null
-    ): QueryWithHelpers<ResultDoc | null, ResultDoc, TQueryHelpers, TLeanResultType, 'findOne', TInstanceMethods & TVirtuals>;
-    findOne<ResultDoc = THydratedDocumentType>(
-      filter?: RootFilterQuery<TRawDocType>,
-      projection?: ProjectionType<TRawDocType> | null
-    ): QueryWithHelpers<ResultDoc | null, ResultDoc, TQueryHelpers, TLeanResultType, 'findOne', TInstanceMethods & TVirtuals>;
-    findOne<ResultDoc = THydratedDocumentType>(
-      filter?: RootFilterQuery<TRawDocType>
-    ): QueryWithHelpers<ResultDoc | null, ResultDoc, TQueryHelpers, TLeanResultType, 'findOne', TInstanceMethods & TVirtuals>;
-=======
       options?: QueryOptions<TRawDocType> & mongodb.Abortable | null
     ): QueryWithHelpers<
       HasLeanOption<TSchema> extends true ? TRawDocType | null : ResultDoc | null,
       ResultDoc,
       TQueryHelpers,
-      TRawDocType,
+      TLeanResultType,
       'findOne',
       TInstanceMethods & TVirtuals
     >;
->>>>>>> 18fb8231
 
     /**
      * Shortcut for creating a new Document from existing raw data, pre-saved in the DB.
@@ -763,48 +701,22 @@
 
     /** Creates a `find` query: gets a list of documents that match `filter`. */
     find<ResultDoc = THydratedDocumentType>(
-      filter: QueryFilter<TRawDocType>,
-      projection: ProjectionType<TRawDocType> | null | undefined,
-      options: QueryOptions<TRawDocType> & { lean: true } & mongodb.Abortable
-    ): QueryWithHelpers<
-      GetLeanResultType<TRawDocType, TRawDocType[], 'find'>,
-      ResultDoc,
-      TQueryHelpers,
-      TLeanResultType,
-      'find',
-      TInstanceMethods & TVirtuals
-    >;
-    find<ResultDoc = THydratedDocumentType>(
       filter?: QueryFilter<TRawDocType>,
       projection?: ProjectionType<TRawDocType> | null | undefined,
-<<<<<<< HEAD
-      options?: QueryOptions<TRawDocType> | null | undefined
-    ): QueryWithHelpers<Array<ResultDoc>, ResultDoc, TQueryHelpers, TLeanResultType, 'find', TInstanceMethods & TVirtuals>;
-    find<ResultDoc = THydratedDocumentType>(
-      filter: RootFilterQuery<TRawDocType>,
-      projection?: ProjectionType<TRawDocType> | null | undefined
-    ): QueryWithHelpers<Array<ResultDoc>, ResultDoc, TQueryHelpers, TLeanResultType, 'find', TInstanceMethods & TVirtuals>;
-    find<ResultDoc = THydratedDocumentType>(
-      filter: RootFilterQuery<TRawDocType>
-    ): QueryWithHelpers<Array<ResultDoc>, ResultDoc, TQueryHelpers, TLeanResultType, 'find', TInstanceMethods & TVirtuals>;
-    find<ResultDoc = THydratedDocumentType>(
-    ): QueryWithHelpers<Array<ResultDoc>, ResultDoc, TQueryHelpers, TLeanResultType, 'find', TInstanceMethods & TVirtuals>;
-=======
-      options?: QueryOptions<TRawDocType> & mongodb.Abortable | null | undefined
-    ): QueryWithHelpers<
-      HasLeanOption<TSchema> extends true ? TRawDocType[] : ResultDoc[],
-      ResultDoc,
-      TQueryHelpers,
-      TRawDocType,
+      options?: QueryOptions<TRawDocType> & { lean: true } & mongodb.Abortable
+    ): QueryWithHelpers<
+      GetLeanResultType<TRawDocType, TRawDocType[], 'find'>,
+      ResultDoc,
+      TQueryHelpers,
+      TLeanResultType,
       'find',
       TInstanceMethods & TVirtuals
     >;
->>>>>>> 18fb8231
 
     /** Creates a `findByIdAndDelete` query, filtering by the given `_id`. */
     findByIdAndDelete<ResultDoc = THydratedDocumentType>(
-      id: mongodb.ObjectId | any,
-      options: QueryOptions<TRawDocType> & { lean: true }
+      id?: mongodb.ObjectId | any,
+      options?: QueryOptions<TRawDocType> & { lean: true }
     ): QueryWithHelpers<
       TLeanResultType | null,
       ResultDoc,
@@ -813,36 +725,6 @@
       'findOneAndDelete',
       TInstanceMethods & TVirtuals
     >;
-    findByIdAndDelete<ResultDoc = THydratedDocumentType>(
-      id: mongodb.ObjectId | any,
-      options: QueryOptions<TRawDocType> & { includeResultMetadata: true }
-<<<<<<< HEAD
-    ): QueryWithHelpers<ModifyResult<ResultDoc>, ResultDoc, TQueryHelpers, TLeanResultType, 'findOneAndDelete', TInstanceMethods & TVirtuals>;
-    findByIdAndDelete<ResultDoc = THydratedDocumentType>(
-      id?: mongodb.ObjectId | any,
-      options?: QueryOptions<TRawDocType> | null
-    ): QueryWithHelpers<ResultDoc | null, ResultDoc, TQueryHelpers, TLeanResultType, 'findOneAndDelete', TInstanceMethods & TVirtuals>;
-=======
-    ): QueryWithHelpers<
-      HasLeanOption<TSchema> extends true ? ModifyResult<TRawDocType> : ModifyResult<ResultDoc>,
-      ResultDoc,
-      TQueryHelpers,
-      TRawDocType,
-      'findOneAndDelete',
-      TInstanceMethods & TVirtuals
-    >;
-    findByIdAndDelete<ResultDoc = THydratedDocumentType>(
-      id?: mongodb.ObjectId | any,
-      options?: QueryOptions<TRawDocType> | null
-    ): QueryWithHelpers<
-      HasLeanOption<TSchema> extends true ? TRawDocType | null : ResultDoc | null,
-      ResultDoc,
-      TQueryHelpers,
-      TRawDocType,
-      'findOneAndDelete',
-      TInstanceMethods & TVirtuals
-    >;
->>>>>>> 18fb8231
 
     /** Creates a `findOneAndUpdate` query, filtering by the given `_id`. */
     findByIdAndUpdate<ResultDoc = THydratedDocumentType>(
@@ -873,54 +755,38 @@
       id: mongodb.ObjectId | any,
       update: UpdateQuery<TRawDocType>,
       options: QueryOptions<TRawDocType> & { includeResultMetadata: true }
-<<<<<<< HEAD
-    ): QueryWithHelpers<ModifyResult<ResultDoc>, ResultDoc, TQueryHelpers, TLeanResultType, 'findOneAndUpdate', TInstanceMethods & TVirtuals>;
-=======
-    ): QueryWithHelpers<
-      HasLeanOption<TSchema> extends true ? ModifyResult<TRawDocType> : ModifyResult<ResultDoc>,
-      ResultDoc,
-      TQueryHelpers,
-      TRawDocType,
+    ): QueryWithHelpers<
+      HasLeanOption<TSchema> extends true ? ModifyResult<TLeanResultType> : ModifyResult<ResultDoc>,
+      ResultDoc,
+      TQueryHelpers,
+      TLeanResultType,
       'findOneAndUpdate',
       TInstanceMethods & TVirtuals
     >;
->>>>>>> 18fb8231
     findByIdAndUpdate<ResultDoc = THydratedDocumentType>(
       id: mongodb.ObjectId | any,
       update: UpdateQuery<TRawDocType>,
       options: QueryOptions<TRawDocType> & { upsert: true } & ReturnsNewDoc
-<<<<<<< HEAD
-    ): QueryWithHelpers<ResultDoc, ResultDoc, TQueryHelpers, TLeanResultType, 'findOneAndUpdate', TInstanceMethods & TVirtuals>;
-=======
-    ): QueryWithHelpers<
-      HasLeanOption<TSchema> extends true ? TRawDocType : ResultDoc,
-      ResultDoc,
-      TQueryHelpers,
-      TRawDocType,
+    ): QueryWithHelpers<
+      HasLeanOption<TSchema> extends true ? TLeanResultType : ResultDoc,
+      ResultDoc,
+      TQueryHelpers,
+      TLeanResultType,
       'findOneAndUpdate',
       TInstanceMethods & TVirtuals
     >;
->>>>>>> 18fb8231
     findByIdAndUpdate<ResultDoc = THydratedDocumentType>(
       id?: mongodb.ObjectId | any,
       update?: UpdateQuery<TRawDocType>,
       options?: QueryOptions<TRawDocType> | null
-<<<<<<< HEAD
-    ): QueryWithHelpers<ResultDoc | null, ResultDoc, TQueryHelpers, TLeanResultType, 'findOneAndUpdate', TInstanceMethods & TVirtuals>;
-    findByIdAndUpdate<ResultDoc = THydratedDocumentType>(
-      id: mongodb.ObjectId | any,
-      update: UpdateQuery<TRawDocType>
-    ): QueryWithHelpers<ResultDoc | null, ResultDoc, TQueryHelpers, TLeanResultType, 'findOneAndUpdate', TInstanceMethods & TVirtuals>;
-=======
-    ): QueryWithHelpers<
-      HasLeanOption<TSchema> extends true ? TRawDocType | null : ResultDoc | null,
-      ResultDoc,
-      TQueryHelpers,
-      TRawDocType,
+    ): QueryWithHelpers<
+      HasLeanOption<TSchema> extends true ? TLeanResultType | null : ResultDoc | null,
+      ResultDoc,
+      TQueryHelpers,
+      TLeanResultType,
       'findOneAndUpdate',
       TInstanceMethods & TVirtuals
     >;
->>>>>>> 18fb8231
 
     /** Creates a `findOneAndDelete` query: atomically finds the given document, deletes it, and returns the document as it was before deletion. */
     findOneAndDelete<ResultDoc = THydratedDocumentType>(
@@ -937,33 +803,25 @@
     findOneAndDelete<ResultDoc = THydratedDocumentType>(
       filter: QueryFilter<TRawDocType>,
       options: QueryOptions<TRawDocType> & { includeResultMetadata: true }
-<<<<<<< HEAD
-    ): QueryWithHelpers<ModifyResult<ResultDoc>, ResultDoc, TQueryHelpers, TLeanResultType, 'findOneAndDelete', TInstanceMethods & TVirtuals>;
-=======
     ): QueryWithHelpers<
       HasLeanOption<TSchema> extends true ? ModifyResult<TRawDocType> : ModifyResult<ResultDoc>,
       ResultDoc,
       TQueryHelpers,
-      TRawDocType,
+      TLeanResultType,
       'findOneAndDelete',
       TInstanceMethods & TVirtuals
     >;
->>>>>>> 18fb8231
     findOneAndDelete<ResultDoc = THydratedDocumentType>(
       filter?: QueryFilter<TRawDocType> | null,
       options?: QueryOptions<TRawDocType> | null
-<<<<<<< HEAD
-    ): QueryWithHelpers<ResultDoc | null, ResultDoc, TQueryHelpers, TLeanResultType, 'findOneAndDelete', TInstanceMethods & TVirtuals>;
-=======
     ): QueryWithHelpers<
       HasLeanOption<TSchema> extends true ? TRawDocType | null : ResultDoc | null,
       ResultDoc,
       TQueryHelpers,
-      TRawDocType,
+      TLeanResultType,
       'findOneAndDelete',
       TInstanceMethods & TVirtuals
     >;
->>>>>>> 18fb8231
 
     /** Creates a `findOneAndReplace` query: atomically finds the given document and replaces it with `replacement`. */
     findOneAndReplace<ResultDoc = THydratedDocumentType>(
@@ -982,50 +840,38 @@
       filter: QueryFilter<TRawDocType>,
       replacement: TRawDocType | AnyObject,
       options: QueryOptions<TRawDocType> & { includeResultMetadata: true }
-<<<<<<< HEAD
-    ): QueryWithHelpers<ModifyResult<ResultDoc>, ResultDoc, TQueryHelpers, TLeanResultType, 'findOneAndReplace', TInstanceMethods & TVirtuals>;
-=======
-    ): QueryWithHelpers<
-      HasLeanOption<TSchema> extends true ? ModifyResult<TRawDocType> : ModifyResult<ResultDoc>,
-      ResultDoc,
-      TQueryHelpers,
-      TRawDocType,
+    ): QueryWithHelpers<
+      HasLeanOption<TSchema> extends true ? ModifyResult<TLeanResultType> : ModifyResult<ResultDoc>,
+      ResultDoc,
+      TQueryHelpers,
+      TLeanResultType,
       'findOneAndReplace',
       TInstanceMethods & TVirtuals
     >;
->>>>>>> 18fb8231
     findOneAndReplace<ResultDoc = THydratedDocumentType>(
       filter: QueryFilter<TRawDocType>,
       replacement: TRawDocType | AnyObject,
       options: QueryOptions<TRawDocType> & { upsert: true } & ReturnsNewDoc
-<<<<<<< HEAD
-    ): QueryWithHelpers<ResultDoc, ResultDoc, TQueryHelpers, TLeanResultType, 'findOneAndReplace', TInstanceMethods & TVirtuals>;
-=======
-    ): QueryWithHelpers<
-      HasLeanOption<TSchema> extends true ? TRawDocType : ResultDoc,
-      ResultDoc,
-      TQueryHelpers,
-      TRawDocType,
+    ): QueryWithHelpers<
+      HasLeanOption<TSchema> extends true ? TLeanResultType : ResultDoc,
+      ResultDoc,
+      TQueryHelpers,
+      TLeanResultType,
       'findOneAndReplace',
       TInstanceMethods & TVirtuals
     >;
->>>>>>> 18fb8231
     findOneAndReplace<ResultDoc = THydratedDocumentType>(
       filter?: QueryFilter<TRawDocType>,
       replacement?: TRawDocType | AnyObject,
       options?: QueryOptions<TRawDocType> | null
-<<<<<<< HEAD
-    ): QueryWithHelpers<ResultDoc | null, ResultDoc, TQueryHelpers, TLeanResultType, 'findOneAndReplace', TInstanceMethods & TVirtuals>;
-=======
-    ): QueryWithHelpers<
-      HasLeanOption<TSchema> extends true ? TRawDocType | null : ResultDoc | null,
-      ResultDoc,
-      TQueryHelpers,
-      TRawDocType,
+    ): QueryWithHelpers<
+      HasLeanOption<TSchema> extends true ? TLeanResultType | null : ResultDoc | null,
+      ResultDoc,
+      TQueryHelpers,
+      TLeanResultType,
       'findOneAndReplace',
       TInstanceMethods & TVirtuals
     >;
->>>>>>> 18fb8231
 
     /** Creates a `findOneAndUpdate` query: atomically find the first document that matches `filter` and apply `update`. */
     findOneAndUpdate<ResultDoc = THydratedDocumentType>(
@@ -1056,62 +902,45 @@
       filter: QueryFilter<TRawDocType>,
       update: UpdateQuery<TRawDocType>,
       options: QueryOptions<TRawDocType> & { includeResultMetadata: true }
-<<<<<<< HEAD
-    ): QueryWithHelpers<ModifyResult<ResultDoc>, ResultDoc, TQueryHelpers, TLeanResultType, 'findOneAndUpdate', TInstanceMethods & TVirtuals>;
-=======
-    ): QueryWithHelpers<
-      HasLeanOption<TSchema> extends true ? ModifyResult<TRawDocType> : ModifyResult<ResultDoc>,
-      ResultDoc,
-      TQueryHelpers,
-      TRawDocType,
+    ): QueryWithHelpers<
+      HasLeanOption<TSchema> extends true ? ModifyResult<TLeanResultType> : ModifyResult<ResultDoc>,
+      ResultDoc,
+      TQueryHelpers,
+      TLeanResultType,
       'findOneAndUpdate',
       TInstanceMethods & TVirtuals
     >;
->>>>>>> 18fb8231
     findOneAndUpdate<ResultDoc = THydratedDocumentType>(
       filter: QueryFilter<TRawDocType>,
       update: UpdateQuery<TRawDocType>,
       options: QueryOptions<TRawDocType> & { upsert: true } & ReturnsNewDoc
-<<<<<<< HEAD
-    ): QueryWithHelpers<ResultDoc, ResultDoc, TQueryHelpers, TLeanResultType, 'findOneAndUpdate', TInstanceMethods & TVirtuals>;
-=======
-    ): QueryWithHelpers<
-      HasLeanOption<TSchema> extends true ? TRawDocType : ResultDoc,
-      ResultDoc,
-      TQueryHelpers,
-      TRawDocType,
+    ): QueryWithHelpers<
+      HasLeanOption<TSchema> extends true ? TLeanResultType : ResultDoc,
+      ResultDoc,
+      TQueryHelpers,
+      TLeanResultType,
       'findOneAndUpdate',
       TInstanceMethods & TVirtuals
     >;
->>>>>>> 18fb8231
     findOneAndUpdate<ResultDoc = THydratedDocumentType>(
       filter?: QueryFilter<TRawDocType>,
       update?: UpdateQuery<TRawDocType>,
       options?: QueryOptions<TRawDocType> | null
-<<<<<<< HEAD
-    ): QueryWithHelpers<ResultDoc | null, ResultDoc, TQueryHelpers, TLeanResultType, 'findOneAndUpdate', TInstanceMethods & TVirtuals>;
-=======
-    ): QueryWithHelpers<
-      HasLeanOption<TSchema> extends true ? TRawDocType | null : ResultDoc | null,
-      ResultDoc,
-      TQueryHelpers,
-      TRawDocType,
+    ): QueryWithHelpers<
+      HasLeanOption<TSchema> extends true ? TLeanResultType | null : ResultDoc | null,
+      ResultDoc,
+      TQueryHelpers,
+      TLeanResultType,
       'findOneAndUpdate',
       TInstanceMethods & TVirtuals
     >;
->>>>>>> 18fb8231
 
     /** Creates a `replaceOne` query: finds the first document that matches `filter` and replaces it with `replacement`. */
     replaceOne<ResultDoc = THydratedDocumentType>(
       filter?: QueryFilter<TRawDocType>,
       replacement?: TRawDocType | AnyObject,
-<<<<<<< HEAD
-      options?: (mongodb.ReplaceOptions & MongooseQueryOptions<TRawDocType>) | null
+      options?: (mongodb.ReplaceOptions & QueryOptions<TRawDocType>) | null
     ): QueryWithHelpers<UpdateWriteOpResult, ResultDoc, TQueryHelpers, TLeanResultType, 'replaceOne', TInstanceMethods & TVirtuals>;
-=======
-      options?: (mongodb.ReplaceOptions & QueryOptions<TRawDocType>) | null
-    ): QueryWithHelpers<UpdateWriteOpResult, ResultDoc, TQueryHelpers, TRawDocType, 'replaceOne', TInstanceMethods & TVirtuals>;
->>>>>>> 18fb8231
 
     /** Apply changes made to this model's schema after this model was compiled. */
     recompileSchema(): void;
@@ -1124,25 +953,14 @@
       filter: QueryFilter<TRawDocType>,
       update: UpdateQuery<TRawDocType> | UpdateWithAggregationPipeline,
       options?: (mongodb.UpdateOptions & MongooseUpdateQueryOptions<TRawDocType>) | null
-<<<<<<< HEAD
-    ): QueryWithHelpers<UpdateWriteOpResult, ResultDoc, TQueryHelpers, TLeanResultType, 'updateMany', TInstanceMethods & TVirtuals>;
-=======
-    ): QueryWithHelpers<UpdateWriteOpResult, THydratedDocumentType, TQueryHelpers, TRawDocType, 'updateMany', TInstanceMethods & TVirtuals>;
->>>>>>> 18fb8231
+    ): QueryWithHelpers<UpdateWriteOpResult, THydratedDocumentType, TQueryHelpers, TLeanResultType, 'updateMany', TInstanceMethods & TVirtuals>;
 
     /** Creates a `updateOne` query: updates the first document that matches `filter` with `update`. */
     updateOne(
       filter: QueryFilter<TRawDocType>,
       update: UpdateQuery<TRawDocType> | UpdateWithAggregationPipeline,
       options?: (mongodb.UpdateOptions & MongooseUpdateQueryOptions<TRawDocType>) | null
-<<<<<<< HEAD
-    ): QueryWithHelpers<UpdateWriteOpResult, ResultDoc, TQueryHelpers, TLeanResultType, 'updateOne', TInstanceMethods & TVirtuals>;
-    updateOne<ResultDoc = THydratedDocumentType>(
-      update: UpdateQuery<TRawDocType> | UpdateWithAggregationPipeline
-    ): QueryWithHelpers<UpdateWriteOpResult, ResultDoc, TQueryHelpers, TLeanResultType, 'updateOne', TInstanceMethods & TVirtuals>;
-=======
-    ): QueryWithHelpers<UpdateWriteOpResult, THydratedDocumentType, TQueryHelpers, TRawDocType, 'updateOne', TInstanceMethods & TVirtuals>;
->>>>>>> 18fb8231
+    ): QueryWithHelpers<UpdateWriteOpResult, THydratedDocumentType, TQueryHelpers, TLeanResultType, 'updateOne', TInstanceMethods & TVirtuals>;
 
     /** Creates a Query, applies the passed conditions, and returns the Query. */
     where<ResultDoc = THydratedDocumentType>(
