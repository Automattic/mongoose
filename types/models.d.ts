declare module 'mongoose' {
  import mongodb = require('mongodb');

  export interface DiscriminatorOptions {
    value?: string | number | ObjectId;
    clone?: boolean;
    overwriteModels?: boolean;
    mergeHooks?: boolean;
    mergePlugins?: boolean;
  }

  export interface AcceptsDiscriminator {
    /** Adds a discriminator type. */
    discriminator<D>(
      name: string | number,
      schema: Schema,
      value?: string | number | ObjectId | DiscriminatorOptions
    ): Model<D>;
    discriminator<T, U>(
      name: string | number,
      schema: Schema<T, U>,
      value?: string | number | ObjectId | DiscriminatorOptions
    ): Model<U>;
  }

  export type MongooseBulkWriteResult = mongodb.BulkWriteResult & {
    mongoose?: {
      validationErrors: Error[],
      results: Array<Error | mongodb.WriteError | null>
    }
  };

  export interface MongooseBulkWriteOptions extends mongodb.BulkWriteOptions {
    session?: ClientSession;
    skipValidation?: boolean;
    throwOnValidationError?: boolean;
    strict?: boolean | 'throw';
    /** When false, do not add timestamps to documents. Can be overridden at the operation level. */
    timestamps?: boolean;
  }

  interface MongooseBulkSaveOptions extends mongodb.BulkWriteOptions {
    timestamps?: boolean;
    session?: ClientSession;
    validateBeforeSave?: boolean;
  }

  /**
   * @deprecated use AnyBulkWriteOperation instead
   */
  interface MongooseBulkWritePerWriteOptions {
    timestamps?: boolean;
    strict?: boolean | 'throw';
    session?: ClientSession;
    skipValidation?: boolean;
  }

  interface HydrateOptions {
    setters?: boolean;
    hydratedPopulatedDocs?: boolean;
    virtuals?: boolean;
  }

  interface InsertManyOptions extends
    PopulateOption,
    SessionOption {
    limit?: number;
    // @deprecated, use includeResultMetadata instead
    rawResult?: boolean;
    includeResultMetadata?: boolean;
    ordered?: boolean;
    lean?: boolean;
    throwOnValidationError?: boolean;
  }

  interface InsertManyResult<T> extends mongodb.InsertManyResult<T> {
    mongoose?: { validationErrors?: Array<Error.CastError | Error.ValidatorError> };
  }

  type UpdateWriteOpResult = mongodb.UpdateResult;
  type UpdateResult = mongodb.UpdateResult;
  type DeleteResult = mongodb.DeleteResult;

  interface MapReduceOptions<T, K, R> {
    map: Function | string;
    reduce: (key: K, vals: T[]) => R;
    /** query filter object. */
    query?: any;
    /** sort input objects using this key */
    sort?: any;
    /** max number of documents */
    limit?: number;
    /** keep temporary data default: false */
    keeptemp?: boolean;
    /** finalize function */
    finalize?: (key: K, val: R) => R;
    /** scope variables exposed to map/reduce/finalize during execution */
    scope?: any;
    /** it is possible to make the execution stay in JS. Provided in MongoDB > 2.0.X default: false */
    jsMode?: boolean;
    /** provide statistics on job execution time. default: false */
    verbose?: boolean;
    readPreference?: string;
    /** sets the output target for the map reduce job. default: {inline: 1} */
    out?: {
      /** the results are returned in an array */
      inline?: number;
      /**
       * {replace: 'collectionName'} add the results to collectionName: the
       * results replace the collection
       */
      replace?: string;
      /**
       * {reduce: 'collectionName'} add the results to collectionName: if
       * dups are detected, uses the reducer / finalize functions
       */
      reduce?: string;
      /**
       * {merge: 'collectionName'} add the results to collectionName: if
       * dups exist the new docs overwrite the old
       */
      merge?: string;
    };
  }

  interface GeoSearchOptions {
    /** x,y point to search for */
    near: number[];
    /** the maximum distance from the point near that a result can be */
    maxDistance: number;
    /** The maximum number of results to return */
    limit?: number;
    /** return the raw object instead of the Mongoose Model */
    lean?: boolean;
  }

  interface ModifyResult<T> {
    value: Default__v<Require_id<T>> | null;
    /** see https://www.mongodb.com/docs/manual/reference/command/findAndModify/#lasterrorobject */
    lastErrorObject?: {
      updatedExisting?: boolean;
      upserted?: mongodb.ObjectId;
    };
    ok: 0 | 1;
  }

  type WriteConcern = mongodb.WriteConcern;

  /** A list of paths to validate. If set, Mongoose will validate only the modified paths that are in the given list. */
  type PathsToValidate = string[] | string;
  /**
   * @deprecated
   */
  type pathsToValidate = PathsToValidate;

  interface SaveOptions extends
    SessionOption {
    checkKeys?: boolean;
    j?: boolean;
    safe?: boolean | WriteConcern;
    timestamps?: boolean | QueryTimestampsConfig;
    validateBeforeSave?: boolean;
    validateModifiedOnly?: boolean;
    w?: number | string;
    wtimeout?: number;
  }

  interface CreateOptions extends SaveOptions {
    ordered?: boolean;
    aggregateErrors?: boolean;
  }

  interface RemoveOptions extends SessionOption, Omit<mongodb.DeleteOptions, 'session'> {}

  interface MongooseBulkWritePerOperationOptions {
    /** Skip validation for this operation. */
    skipValidation?: boolean;
    /** When false, do not add timestamps. When true, overrides the `timestamps` option set in the `bulkWrite` options. */
    timestamps?: boolean;
  }

<<<<<<< HEAD
  export interface ReplaceOneModel<TSchema = AnyObject> {
    /** The filter to limit the replaced document. */
    filter: QueryFilter<TSchema>;
    /** The document with which to replace the matched document. */
    replacement: mongodb.WithoutId<TSchema>;
    /** Specifies a collation. */
    collation?: mongodb.CollationOptions;
    /** The index to use. If specified, then the query system will only consider plans using the hinted index. */
    hint?: mongodb.Hint;
    /** When true, creates a new document if no document matches the query. */
    upsert?: boolean;
    /** When false, do not add timestamps. When true, overrides the `timestamps` option set in the `bulkWrite` options. */
    timestamps?: boolean;
  }

  export interface UpdateOneModel<TSchema = AnyObject> {
    /** The filter to limit the updated documents. */
    filter: QueryFilter<TSchema>;
    /** A document or pipeline containing update operators. */
    update: UpdateQuery<TSchema>;
    /** A set of filters specifying to which array elements an update should apply. */
    arrayFilters?: AnyObject[];
    /** Specifies a collation. */
    collation?: mongodb.CollationOptions;
    /** The index to use. If specified, then the query system will only consider plans using the hinted index. */
    hint?: mongodb.Hint;
    /** When true, creates a new document if no document matches the query. */
    upsert?: boolean;
    /** When false, do not add timestamps. When true, overrides the `timestamps` option set in the `bulkWrite` options. */
    timestamps?: boolean;
    /** When true, allows updating fields that are marked as `immutable` in the schema. */
    overwriteImmutable?: boolean;
  }

  export interface UpdateManyModel<TSchema = AnyObject> {
    /** The filter to limit the updated documents. */
    filter: QueryFilter<TSchema>;
    /** A document or pipeline containing update operators. */
    update: UpdateQuery<TSchema>;
    /** A set of filters specifying to which array elements an update should apply. */
    arrayFilters?: AnyObject[];
    /** Specifies a collation. */
    collation?: mongodb.CollationOptions;
    /** The index to use. If specified, then the query system will only consider plans using the hinted index. */
    hint?: mongodb.Hint;
    /** When true, creates a new document if no document matches the query. */
    upsert?: boolean;
    /** When false, do not add timestamps. When true, overrides the `timestamps` option set in the `bulkWrite` options. */
    timestamps?: boolean;
    /** When true, allows updating fields that are marked as `immutable` in the schema. */
    overwriteImmutable?: boolean;
  }

  export interface DeleteOneModel<TSchema = AnyObject> {
    /** The filter to limit the deleted documents. */
    filter: QueryFilter<TSchema>;
    /** Specifies a collation. */
    collation?: mongodb.CollationOptions;
    /** The index to use. If specified, then the query system will only consider plans using the hinted index. */
    hint?: mongodb.Hint;
  }

  export interface DeleteManyModel<TSchema = AnyObject> {
    /** The filter to limit the deleted documents. */
    filter: QueryFilter<TSchema>;
    /** Specifies a collation. */
    collation?: mongodb.CollationOptions;
    /** The index to use. If specified, then the query system will only consider plans using the hinted index. */
    hint?: mongodb.Hint;
  }
=======
  interface MongooseBulkUpdatePerOperationOptions extends MongooseBulkWritePerOperationOptions {
    /** When true, allows updating fields that are marked as `immutable` in the schema. */
    overwriteImmutable?: boolean;
    /** When false, do not set default values on insert. */
    setDefaultsOnInsert?: boolean;
  }

  export type InsertOneModel<TSchema extends mongodb.Document = mongodb.Document> =
    mongodb.InsertOneModel<TSchema> & MongooseBulkWritePerOperationOptions;

  export type ReplaceOneModel<TSchema extends mongodb.Document = mongodb.Document> =
    mongodb.ReplaceOneModel<TSchema> & MongooseBulkWritePerOperationOptions;

  export type UpdateOneModel<TSchema extends mongodb.Document = mongodb.Document> =
    mongodb.UpdateOneModel<TSchema> & MongooseBulkUpdatePerOperationOptions;

  export type UpdateManyModel<TSchema extends mongodb.Document = mongodb.Document> =
    mongodb.UpdateManyModel<TSchema> & MongooseBulkUpdatePerOperationOptions;

  export type DeleteOneModel<TSchema extends mongodb.Document = mongodb.Document> =
    mongodb.DeleteOneModel<TSchema>;

  export type DeleteManyModel<TSchema extends mongodb.Document = mongodb.Document> =
    mongodb.DeleteManyModel<TSchema>;

  export type AnyBulkWriteOperation<TSchema extends mongodb.Document = mongodb.Document> =
    | { insertOne: InsertOneModel<TSchema> }
    | { replaceOne: ReplaceOneModel<TSchema> }
    | { updateOne: UpdateOneModel<TSchema> }
    | { updateMany: UpdateManyModel<TSchema> }
    | { deleteOne: DeleteOneModel<TSchema> }
    | { deleteMany: DeleteManyModel<TSchema> };

  const Model: Model<any>;
>>>>>>> 02758156

  /*
   * Apply common casting logic to the given type, allowing:
   * - strings for ObjectIds
   * - strings and numbers for Dates
   * - strings for Buffers
   * - strings for UUIDs
   * - POJOs for subdocuments
   * - vanilla arrays of POJOs for document arrays
   * - POJOs and array of arrays for maps
   */
  type ApplyBasicCreateCasting<T> = {
    [K in keyof T]: NonNullable<T[K]> extends Map<infer KeyType extends string, infer ValueType>
      ? (Record<KeyType, ValueType> | Array<[KeyType, ValueType]> | T[K])
      : NonNullable<T[K]> extends Types.DocumentArray<infer RawSubdocType>
         ? RawSubdocType[] | T[K]
         : QueryTypeCasting<T[K]>;
  };

  type HasLeanOption<TSchema> = 'lean' extends keyof ObtainSchemaGeneric<TSchema, 'TSchemaOptions'> ?
    ObtainSchemaGeneric<TSchema, 'TSchemaOptions'>['lean'] extends Record<string, any> ?
      true :
      ObtainSchemaGeneric<TSchema, 'TSchemaOptions'>['lean'] :
    false;

  /**
   * Models are fancy constructors compiled from `Schema` definitions.
   * An instance of a model is called a document.
   * Models are responsible for creating and reading documents from the underlying MongoDB database
   */
  export interface Model<
    TRawDocType,
    TQueryHelpers = {},
    TInstanceMethods = {},
    TVirtuals = {},
    THydratedDocumentType = HydratedDocument<TRawDocType, TVirtuals & TInstanceMethods, TQueryHelpers, TVirtuals>,
    TSchema = any,
    TLeanResultType = TRawDocType> extends
    NodeJS.EventEmitter,
    IndexManager,
    SessionStarter {
    new <DocType = Partial<TRawDocType>>(doc?: DocType, fields?: any | null, options?: AnyObject): THydratedDocumentType;

    aggregate<R = any>(pipeline?: PipelineStage[], options?: AggregateOptions): Aggregate<Array<R>>;
    aggregate<R = any>(pipeline: PipelineStage[]): Aggregate<Array<R>>;

    /** Base Mongoose instance the model uses. */
    base: Mongoose;

    /**
     * If this is a discriminator model, `baseModelName` is the name of
     * the base model.
     */
    baseModelName: string | undefined;

    /* Cast the given POJO to the model's schema */
    castObject(obj: AnyObject, options?: { ignoreCastErrors?: boolean }): TRawDocType;

    /* Apply defaults to the given document or POJO. */
    applyDefaults(obj: AnyObject): AnyObject;
    applyDefaults(obj: TRawDocType): TRawDocType;

    /* Apply virtuals to the given POJO. */
    applyVirtuals(obj: AnyObject, virtalsToApply?: string[]): AnyObject;

    /**
     * Apply this model's timestamps to a given POJO, including subdocument timestamps
     */
    applyTimestamps(obj: AnyObject, options?: { isUpdate?: boolean, currentTime?: () => Date }): AnyObject;

    /**
     * Sends multiple `insertOne`, `updateOne`, `updateMany`, `replaceOne`,
     * `deleteOne`, and/or `deleteMany` operations to the MongoDB server in one
     * command. This is faster than sending multiple independent operations (e.g.
     * if you use `create()`) because with `bulkWrite()` there is only one network
     * round trip to the MongoDB server.
     */
    bulkWrite<DocContents = TRawDocType>(
      writes: Array<AnyBulkWriteOperation<DocContents extends mongodb.Document ? DocContents : any>>,
      options: mongodb.BulkWriteOptions & MongooseBulkWriteOptions & { ordered: false }
    ): Promise<mongodb.BulkWriteResult & { mongoose?: { validationErrors: Error[] } }>;
    bulkWrite<DocContents = TRawDocType>(
      writes: Array<AnyBulkWriteOperation<DocContents extends mongodb.Document ? DocContents : any>>,
      options?: mongodb.BulkWriteOptions & MongooseBulkWriteOptions
    ): Promise<mongodb.BulkWriteResult>;

    /**
     * Sends multiple `save()` calls in a single `bulkWrite()`. This is faster than
     * sending multiple `save()` calls because with `bulkSave()` there is only one
     * network round trip to the MongoDB server.
     */
    bulkSave(documents: Array<Document>, options?: MongooseBulkSaveOptions): Promise<MongooseBulkWriteResult>;

    /** Collection the model uses. */
    collection: Collection;

    /** Creates a `countDocuments` query: counts the number of documents that match `filter`. */
    countDocuments(
      filter?: QueryFilter<TRawDocType>,
      options?: (mongodb.CountOptions & MongooseBaseQueryOptions<TRawDocType> & mongodb.Abortable) | null
    ): QueryWithHelpers<
      number,
      THydratedDocumentType,
      TQueryHelpers,
      TRawDocType,
      'countDocuments',
      TInstanceMethods & TVirtuals
    >;
    countDocuments(
      filter?: Query<any, any>,
      options?: (mongodb.CountOptions & MongooseBaseQueryOptions<TRawDocType> & mongodb.Abortable) | null
    ): QueryWithHelpers<
      number,
      THydratedDocumentType,
      TQueryHelpers,
      TRawDocType,
      'countDocuments',
      TInstanceMethods & TVirtuals
    >;

    /** Creates a new document or documents */
    create(): Promise<null>;
    create(docs: Array<DeepPartial<ApplyBasicCreateCasting<Require_id<TRawDocType>>>>, options: CreateOptions & { aggregateErrors: true }): Promise<(THydratedDocumentType | Error)[]>;
    create(docs: Array<DeepPartial<ApplyBasicCreateCasting<Require_id<TRawDocType>>>>, options?: CreateOptions): Promise<THydratedDocumentType[]>;
    create(doc: DeepPartial<ApplyBasicCreateCasting<Require_id<TRawDocType>>>): Promise<THydratedDocumentType>;
    create(...docs: Array<DeepPartial<ApplyBasicCreateCasting<Require_id<TRawDocType>>>>): Promise<THydratedDocumentType[]>;

    /**
     * Create the collection for this model. By default, if no indexes are specified,
     * mongoose will not create the collection for the model until any documents are
     * created. Use this method to create the collection explicitly.
     */
    createCollection<T extends mongodb.Document>(options?: mongodb.CreateCollectionOptions & Pick<SchemaOptions, 'expires'>): Promise<mongodb.Collection<T>>;

    /**
     * Create an [Atlas search index](https://www.mongodb.com/docs/atlas/atlas-search/create-index/).
     * This function only works when connected to MongoDB Atlas.
     */
    createSearchIndex(description: SearchIndexDescription): Promise<string>;

    /**
     * Creates all [Atlas search indexes](https://www.mongodb.com/docs/atlas/atlas-search/create-index/) defined in this model's schema.
     * This function only works when connected to MongoDB Atlas.
     */
    createSearchIndexes(): Promise<string[]>;

    /** Connection the model uses. */
    db: Connection;

    /**
     * Deletes all of the documents that match `conditions` from the collection.
     * Behaves like `remove()`, but deletes all documents that match `conditions`
     * regardless of the `single` option.
     */
    deleteMany(
      filter?: QueryFilter<TRawDocType>,
      options?: (mongodb.DeleteOptions & MongooseBaseQueryOptions<TRawDocType>) | null
    ): QueryWithHelpers<
      mongodb.DeleteResult,
      THydratedDocumentType,
      TQueryHelpers,
      TLeanResultType,
      'deleteMany',
      TInstanceMethods & TVirtuals
    >;
    deleteMany(
      filter?: Query<any, any>,
      options?: (mongodb.DeleteOptions & MongooseBaseQueryOptions<TRawDocType>) | null
    ): QueryWithHelpers<
      mongodb.DeleteResult,
      THydratedDocumentType,
      TQueryHelpers,
      TLeanResultType,
      'deleteMany',
      TInstanceMethods & TVirtuals
    >;

    /**
     * Deletes the first document that matches `conditions` from the collection.
     * Behaves like `remove()`, but deletes at most one document regardless of the
     * `single` option.
     */
    deleteOne(
      filter?: QueryFilter<TRawDocType>,
      options?: (mongodb.DeleteOptions & MongooseBaseQueryOptions<TRawDocType>) | null
    ): QueryWithHelpers<
      mongodb.DeleteResult,
      THydratedDocumentType,
      TQueryHelpers,
      TLeanResultType,
      'deleteOne',
      TInstanceMethods & TVirtuals
    >;
    deleteOne(
      filter?: Query<any, any>,
      options?: (mongodb.DeleteOptions & MongooseBaseQueryOptions<TRawDocType>) | null
    ): QueryWithHelpers<
      mongodb.DeleteResult,
      THydratedDocumentType,
      TQueryHelpers,
      TLeanResultType,
      'deleteOne',
      TInstanceMethods & TVirtuals
    >;

    /** Adds a discriminator type. */
    discriminator<TDiscriminatorSchema extends Schema<any, any>>(
      name: string | number,
      schema: TDiscriminatorSchema,
      value?: string | number | ObjectId | DiscriminatorOptions
    ): Model<
      TRawDocType & InferSchemaType<TDiscriminatorSchema>,
      TQueryHelpers & ObtainSchemaGeneric<TDiscriminatorSchema, 'TQueryHelpers'>,
      TInstanceMethods & ObtainSchemaGeneric<TDiscriminatorSchema, 'TInstanceMethods'>,
      TVirtuals & ObtainSchemaGeneric<TDiscriminatorSchema, 'TVirtuals'>
    > & ObtainSchemaGeneric<TSchema, 'TStaticMethods'> & ObtainSchemaGeneric<TDiscriminatorSchema, 'TStaticMethods'>;
    discriminator<D>(
      name: string | number,
      schema: Schema,
      value?: string | number | ObjectId | DiscriminatorOptions
    ): Model<D>;
    discriminator<T, U>(
      name: string | number,
      schema: Schema<T, U>,
      value?: string | number | ObjectId | DiscriminatorOptions
    ): U;

    /**
     * Delete an existing [Atlas search index](https://www.mongodb.com/docs/atlas/atlas-search/create-index/) by name.
     * This function only works when connected to MongoDB Atlas.
     */
    dropSearchIndex(name: string): Promise<void>;

    /**
     * Event emitter that reports any errors that occurred. Useful for global error
     * handling.
     */
    events: NodeJS.EventEmitter;

    /**
     * Finds a single document by its _id field. `findById(id)` is almost*
     * equivalent to `findOne({ _id: id })`. If you want to query by a document's
     * `_id`, use `findById()` instead of `findOne()`.
     */
    findById<ResultDoc = THydratedDocumentType>(
      id: any,
      projection: ProjectionType<TRawDocType> | null | undefined,
      options: QueryOptions<TRawDocType> & { lean: true }
    ): QueryWithHelpers<
      TLeanResultType | null,
      ResultDoc,
      TQueryHelpers,
      TLeanResultType,
      'findOne',
      TInstanceMethods & TVirtuals
    >;
    findById<ResultDoc = THydratedDocumentType>(
      id?: any,
      projection?: ProjectionType<TRawDocType> | null | undefined,
      options?: QueryOptions<TRawDocType> | null
    ): QueryWithHelpers<
      HasLeanOption<TSchema> extends true ? TLeanResultType | null : ResultDoc | null,
      ResultDoc,
      TQueryHelpers,
      TLeanResultType,
      'findOne',
      TInstanceMethods & TVirtuals
    >;

    /** Finds one document. */
    findOne<ResultDoc = THydratedDocumentType>(
      filter: QueryFilter<TRawDocType>,
      projection: ProjectionType<TRawDocType> | null | undefined,
      options: QueryOptions<TRawDocType> & { lean: true } & mongodb.Abortable
    ): QueryWithHelpers<
      TLeanResultType | null,
      ResultDoc,
      TQueryHelpers,
      TLeanResultType,
      'findOne',
      TInstanceMethods & TVirtuals
    >;
    findOne(
      filter: Query<any, any>,
      projection: ProjectionType<TRawDocType> | null | undefined,
      options: QueryOptions<TRawDocType> & { lean: true } & mongodb.Abortable
    ): QueryWithHelpers<
      TLeanResultType | null,
      THydratedDocumentType,
      TQueryHelpers,
      TLeanResultType,
      'findOne',
      TInstanceMethods & TVirtuals
    >;
    findOne<ResultDoc = THydratedDocumentType>(
      filter?: QueryFilter<TRawDocType>,
      projection?: ProjectionType<TRawDocType> | null | undefined,
      options?: QueryOptions<TRawDocType> & mongodb.Abortable | null | undefined
    ): QueryWithHelpers<
      HasLeanOption<TSchema> extends true ? TLeanResultType | null : ResultDoc | null,
      ResultDoc,
      TQueryHelpers,
      TLeanResultType,
      'findOne',
      TInstanceMethods & TVirtuals
    >;
    findOne(
      filter?: Query<any, any>,
      projection?: ProjectionType<TRawDocType> | null | undefined,
      options?: QueryOptions<TRawDocType> & mongodb.Abortable | null | undefined
    ): QueryWithHelpers<
      HasLeanOption<TSchema> extends true ? TLeanResultType | null : THydratedDocumentType | null,
      THydratedDocumentType,
      TQueryHelpers,
      TLeanResultType,
      'findOne',
      TInstanceMethods & TVirtuals
    >;

    /**
     * Shortcut for creating a new Document from existing raw data, pre-saved in the DB.
     * The document returned has no paths marked as modified initially.
     */
    hydrate(obj: any, projection?: ProjectionType<TRawDocType>, options?: HydrateOptions): THydratedDocumentType;

    /**
     * This function is responsible for building [indexes](https://www.mongodb.com/docs/manual/indexes/),
     * unless [`autoIndex`](http://mongoosejs.com/docs/guide.html#autoIndex) is turned off.
     * Mongoose calls this function automatically when a model is created using
     * [`mongoose.model()`](/docs/api/mongoose.html#mongoose_Mongoose-model) or
     * [`connection.model()`](/docs/api/connection.html#connection_Connection-model), so you
     * don't need to call it.
     */
    init(): Promise<THydratedDocumentType>;

    /** Inserts one or more new documents as a single `insertMany` call to the MongoDB server. */
    insertMany(
      docs: Array<TRawDocType>
    ): Promise<Array<THydratedDocumentType>>;
    insertMany(
      doc: Array<TRawDocType>,
      options: InsertManyOptions & { ordered: false; rawResult: true; }
    ): Promise<mongodb.InsertManyResult<Require_id<TRawDocType>> & {
      mongoose: {
        validationErrors: (CastError | Error.ValidatorError)[];
        results: Array<
          Error |
          Object |
          THydratedDocumentType
        >
      }
    }>;
    insertMany(
      docs: Array<TRawDocType>,
      options: InsertManyOptions & { lean: true, rawResult: true; }
    ): Promise<mongodb.InsertManyResult<Require_id<TRawDocType>>>;
    insertMany<DocContents = TRawDocType>(
      doc: DocContents | TRawDocType,
      options: InsertManyOptions & { ordered: false; rawResult: true; }
    ): Promise<mongodb.InsertManyResult<Require_id<DocContents>> & {
      mongoose: {
        validationErrors: (CastError | Error.ValidatorError)[];
        results: Array<
          Error |
          Object |
          MergeType<THydratedDocumentType, DocContents>
        >
      }
    }>;
    insertMany(
      docs: Array<TRawDocType>,
      options: InsertManyOptions & { lean: true; }
    ): Promise<Array<Require_id<TRawDocType>>>;
    insertMany(
      docs: Array<TRawDocType>,
      options: InsertManyOptions & { rawResult: true; }
    ): Promise<mongodb.InsertManyResult<Require_id<THydratedDocumentType>>>;
    insertMany<DocContents = TRawDocType>(
      docs: Array<DocContents | TRawDocType>,
      options: InsertManyOptions & { lean: true; }
    ): Promise<Array<Require_id<DocContents>>>;
    insertMany<DocContents = TRawDocType>(
      docs: Array<DocContents | TRawDocType>,
      options: InsertManyOptions & { rawResult: true; }
    ): Promise<mongodb.InsertManyResult<Require_id<DocContents>>>;
    insertMany<DocContents = TRawDocType>(
      doc: DocContents,
      options: InsertManyOptions & { lean: true; }
    ): Promise<Array<Require_id<DocContents>>>;
    insertMany<DocContents = TRawDocType>(
      doc: DocContents,
      options: InsertManyOptions & { rawResult: true; }
    ): Promise<mongodb.InsertManyResult<Require_id<DocContents>>>;
    insertMany(
      doc: Array<TRawDocType>,
      options: InsertManyOptions
    ): Promise<Array<THydratedDocumentType>>;
    insertMany<DocContents = TRawDocType>(
      docs: Array<DocContents | TRawDocType>
    ): Promise<Array<MergeType<THydratedDocumentType, Omit<DocContents, '_id'>>>>;
    insertMany<DocContents = TRawDocType>(
      doc: DocContents,
      options: InsertManyOptions
    ): Promise<Array<MergeType<THydratedDocumentType, Omit<DocContents, '_id'>>>>;
    insertMany<DocContents = TRawDocType>(
      docs: Array<DocContents | TRawDocType>,
      options: InsertManyOptions
    ): Promise<Array<MergeType<THydratedDocumentType, Omit<DocContents, '_id'>>>>;
    insertMany<DocContents = TRawDocType>(
      doc: DocContents
    ): Promise<
      Array<MergeType<THydratedDocumentType, Omit<DocContents, '_id'>>>
    >;

    /**
     * Shortcut for saving one document to the database.
     * `MyModel.insertOne(obj, options)` is almost equivalent to `new MyModel(obj).save(options)`.
     * The difference is that `insertOne()` checks if `obj` is already a document, and checks for discriminators.
     */
    insertOne(doc: Partial<ApplyBasicCreateCasting<TRawDocType>>, options?: SaveOptions): Promise<THydratedDocumentType>;

    /**
     * List all [Atlas search indexes](https://www.mongodb.com/docs/atlas/atlas-search/create-index/) on this model's collection.
     * This function only works when connected to MongoDB Atlas.
     */
    listSearchIndexes(options?: mongodb.ListSearchIndexesOptions): Promise<Array<{ name: string }>>;

    /** The name of the model */
    modelName: string;

    /** Populates document references. */
    populate(
      docs: Array<any>,
      options: PopulateOptions | Array<PopulateOptions> | string
    ): Promise<Array<THydratedDocumentType>>;
    populate(
      doc: any, options: PopulateOptions | Array<PopulateOptions> | string
    ): Promise<THydratedDocumentType>;
    populate<Paths>(
      docs: Array<any>,
      options: PopulateOptions | Array<PopulateOptions> | string
    ): Promise<Array<MergeType<THydratedDocumentType, Paths>>>;
    populate<Paths>(
      doc: any, options: PopulateOptions | Array<PopulateOptions> | string
    ): Promise<MergeType<THydratedDocumentType, Paths>>;

    /**
     * Update an existing [Atlas search index](https://www.mongodb.com/docs/atlas/atlas-search/create-index/).
     * This function only works when connected to MongoDB Atlas.
     */
    updateSearchIndex(name: string, definition: AnyObject): Promise<void>;

    /**
     * Changes the Connection instance this model uses to make requests to MongoDB.
     * This function is most useful for changing the Connection that a Model defined using `mongoose.model()` uses
     * after initialization.
     */
    useConnection(connection: Connection): this;

    /** Casts and validates the given object against this model's schema, passing the given `context` to custom validators. */
    validate(): Promise<void>;
    validate(obj: any): Promise<void>;
    validate(obj: any, pathsOrOptions: PathsToValidate): Promise<void>;
    validate(obj: any, pathsOrOptions: { pathsToSkip?: pathsToSkip }): Promise<void>;

    /** Watches the underlying collection for changes using [MongoDB change streams](https://www.mongodb.com/docs/manual/changeStreams/). */
    watch<ResultType extends mongodb.Document = any, ChangeType extends mongodb.ChangeStreamDocument = any>(pipeline?: Array<Record<string, unknown>>, options?: mongodb.ChangeStreamOptions & { hydrate?: boolean }): mongodb.ChangeStream<ResultType, ChangeType>;

    /** Adds a `$where` clause to this query */
    $where(argument: string | Function): QueryWithHelpers<Array<THydratedDocumentType>, THydratedDocumentType, TQueryHelpers, TRawDocType, 'find', TInstanceMethods & TVirtuals>;

    /** Registered discriminators for this model. */
    discriminators: { [name: string]: Model<any> } | undefined;

    /** Translate any aliases fields/conditions so the final query or document object is pure */
    translateAliases(raw: any): any;

    /** Creates a `distinct` query: returns the distinct values of the given `field` that match `filter`. */
    distinct<DocKey extends string>(
      field: DocKey,
      filter?: QueryFilter<TRawDocType>,
      options?: QueryOptions<TRawDocType>
    ): QueryWithHelpers<
      Array<
        DocKey extends keyof WithLevel1NestedPaths<TRawDocType>
          ? WithoutUndefined<Unpacked<WithLevel1NestedPaths<TRawDocType>[DocKey]>>
          : unknown
      >,
      THydratedDocumentType,
      TQueryHelpers,
      TLeanResultType,
      'distinct',
      TInstanceMethods & TVirtuals
    >;
    distinct<DocKey extends string>(
      field: DocKey,
      filter?: Query<any, any>,
      options?: QueryOptions<TRawDocType>
    ): QueryWithHelpers<
      Array<
        DocKey extends keyof WithLevel1NestedPaths<TRawDocType>
          ? WithoutUndefined<Unpacked<WithLevel1NestedPaths<TRawDocType>[DocKey]>>
          : unknown
      >,
      THydratedDocumentType,
      TQueryHelpers,
      TLeanResultType,
      'distinct',
      TInstanceMethods & TVirtuals
    >;

    /** Creates a `estimatedDocumentCount` query: counts the number of documents in the collection. */
    estimatedDocumentCount(options?: QueryOptions<TRawDocType>): QueryWithHelpers<
      number,
      THydratedDocumentType,
      TQueryHelpers,
      TLeanResultType,
      'estimatedDocumentCount',
      TInstanceMethods & TVirtuals
    >;

    /**
     * Returns a document with its `_id` if at least one document exists in the database that matches
     * the given `filter`, and `null` otherwise.
     */
    exists(
      filter: QueryFilter<TRawDocType>
    ): QueryWithHelpers<
      { _id: InferId<TRawDocType> } | null,
      THydratedDocumentType,
      TQueryHelpers,
      TLeanResultType,
      'findOne',
      TInstanceMethods & TVirtuals
    >;
    exists(
      filter: Query<any, any>
    ): QueryWithHelpers<
      { _id: InferId<TRawDocType> } | null,
      THydratedDocumentType,
      TQueryHelpers,
      TLeanResultType,
      'findOne',
      TInstanceMethods & TVirtuals
    >;

    /** Creates a `find` query: gets a list of documents that match `filter`. */
    find<ResultDoc = THydratedDocumentType>(
      filter: QueryFilter<TRawDocType>,
      projection: ProjectionType<TRawDocType> | null | undefined,
      options: QueryOptions<TRawDocType> & { lean: true } & mongodb.Abortable
    ): QueryWithHelpers<
      GetLeanResultType<TRawDocType, TRawDocType[], 'find'>,
      ResultDoc,
      TQueryHelpers,
      TLeanResultType,
      'find',
      TInstanceMethods & TVirtuals
    >;
    find(
      filter: Query<any, any>,
      projection: ProjectionType<TRawDocType> | null | undefined,
      options: QueryOptions<TRawDocType> & { lean: true } & mongodb.Abortable
    ): QueryWithHelpers<
      GetLeanResultType<TRawDocType, TRawDocType[], 'find'>,
      THydratedDocumentType,
      TQueryHelpers,
      TLeanResultType,
      'find',
      TInstanceMethods & TVirtuals
    >;
    find<ResultDoc = THydratedDocumentType>(
      filter?: QueryFilter<TRawDocType>,
      projection?: ProjectionType<TRawDocType> | null | undefined,
      options?: QueryOptions<TRawDocType> & mongodb.Abortable
    ): QueryWithHelpers<
      ResultDoc[],
      ResultDoc,
      TQueryHelpers,
      TLeanResultType,
      'find',
      TInstanceMethods & TVirtuals
    >;
    find(
      filter?: Query<any, any>,
      projection?: ProjectionType<TRawDocType> | null | undefined,
      options?: QueryOptions<TRawDocType> & mongodb.Abortable
    ): QueryWithHelpers<
      THydratedDocumentType[],
      THydratedDocumentType,
      TQueryHelpers,
      TLeanResultType,
      'find',
      TInstanceMethods & TVirtuals
    >;

    /** Creates a `findByIdAndDelete` query, filtering by the given `_id`. */
    findByIdAndDelete<ResultDoc = THydratedDocumentType>(
      id: mongodb.ObjectId | any,
      options: QueryOptions<TRawDocType> & { includeResultMetadata: true, lean: true }
    ): QueryWithHelpers<
      ModifyResult<TLeanResultType>,
      ResultDoc,
      TQueryHelpers,
      TLeanResultType,
      'findOneAndDelete',
      TInstanceMethods & TVirtuals
    >;
    findByIdAndDelete<ResultDoc = THydratedDocumentType>(
      id: mongodb.ObjectId | any,
      options: QueryOptions<TRawDocType> & { lean: true }
    ): QueryWithHelpers<
      TLeanResultType | null,
      ResultDoc,
      TQueryHelpers,
      TLeanResultType,
      'findOneAndDelete',
      TInstanceMethods & TVirtuals
    >;
    findByIdAndDelete<ResultDoc = THydratedDocumentType>(
      id: mongodb.ObjectId | any,
      options: QueryOptions<TRawDocType> & { includeResultMetadata: true }
    ): QueryWithHelpers<
      HasLeanOption<TSchema> extends true ? ModifyResult<TLeanResultType> : ModifyResult<ResultDoc>,
      ResultDoc,
      TQueryHelpers,
      TLeanResultType,
      'findOneAndDelete',
      TInstanceMethods & TVirtuals
    >;
    findByIdAndDelete<ResultDoc = THydratedDocumentType>(
      id?: mongodb.ObjectId | any,
      options?: QueryOptions<TRawDocType> | null
    ): QueryWithHelpers<
      HasLeanOption<TSchema> extends true ? TLeanResultType | null : ResultDoc | null,
      ResultDoc,
      TQueryHelpers,
      TLeanResultType,
      'findOneAndDelete',
      TInstanceMethods & TVirtuals
    >;


    /** Creates a `findOneAndUpdate` query, filtering by the given `_id`. */
    findByIdAndUpdate<ResultDoc = THydratedDocumentType>(
      filter: QueryFilter<TRawDocType>,
      update: UpdateQuery<TRawDocType>,
      options: QueryOptions<TRawDocType> & { includeResultMetadata: true, lean: true }
    ): QueryWithHelpers<
      ModifyResult<TRawDocType>,
      ResultDoc,
      TQueryHelpers,
      TLeanResultType,
      'findOneAndUpdate',
      TInstanceMethods & TVirtuals
    >;
    findByIdAndUpdate(
      filter: Query<any, any>,
      update: UpdateQuery<TRawDocType>,
      options: QueryOptions<TRawDocType> & { includeResultMetadata: true, lean: true }
    ): QueryWithHelpers<
      ModifyResult<TRawDocType>,
      THydratedDocumentType,
      TQueryHelpers,
      TLeanResultType,
      'findOneAndUpdate',
      TInstanceMethods & TVirtuals
    >;
    findByIdAndUpdate<ResultDoc = THydratedDocumentType>(
      id: mongodb.ObjectId | any,
      update: UpdateQuery<TRawDocType>,
      options: QueryOptions<TRawDocType> & { lean: true }
    ): QueryWithHelpers<
      TLeanResultType | null,
      ResultDoc,
      TQueryHelpers,
      TLeanResultType,
      'findOneAndUpdate',
      TInstanceMethods & TVirtuals
    >;
    findByIdAndUpdate<ResultDoc = THydratedDocumentType>(
      id: mongodb.ObjectId | any,
      update: UpdateQuery<TRawDocType>,
      options: QueryOptions<TRawDocType> & { includeResultMetadata: true }
    ): QueryWithHelpers<
      HasLeanOption<TSchema> extends true ? ModifyResult<TLeanResultType> : ModifyResult<ResultDoc>,
      ResultDoc,
      TQueryHelpers,
      TLeanResultType,
      'findOneAndUpdate',
      TInstanceMethods & TVirtuals
    >;
    findByIdAndUpdate<ResultDoc = THydratedDocumentType>(
      id: mongodb.ObjectId | any,
      update: UpdateQuery<TRawDocType>,
      options: QueryOptions<TRawDocType> & { upsert: true } & ReturnsNewDoc
    ): QueryWithHelpers<
      HasLeanOption<TSchema> extends true ? TLeanResultType : ResultDoc,
      ResultDoc,
      TQueryHelpers,
      TLeanResultType,
      'findOneAndUpdate',
      TInstanceMethods & TVirtuals
    >;
    findByIdAndUpdate<ResultDoc = THydratedDocumentType>(
      id?: mongodb.ObjectId | any,
      update?: UpdateQuery<TRawDocType>,
      options?: QueryOptions<TRawDocType> | null
    ): QueryWithHelpers<
      HasLeanOption<TSchema> extends true ? TLeanResultType | null : ResultDoc | null,
      ResultDoc,
      TQueryHelpers,
      TLeanResultType,
      'findOneAndUpdate',
      TInstanceMethods & TVirtuals
    >;

    /** Creates a `findOneAndDelete` query: atomically finds the given document, deletes it, and returns the document as it was before deletion. */
    findOneAndDelete<ResultDoc = THydratedDocumentType>(
      filter: QueryFilter<TRawDocType>,
      options: QueryOptions<TRawDocType> & { lean: true }
    ): QueryWithHelpers<
      TLeanResultType | null,
      ResultDoc,
      TQueryHelpers,
      TLeanResultType,
      'findOneAndDelete',
      TInstanceMethods & TVirtuals
    >;
    findOneAndDelete(
      filter: Query<any, any>,
      options: QueryOptions<TRawDocType> & { lean: true }
    ): QueryWithHelpers<
      TLeanResultType | null,
      THydratedDocumentType,
      TQueryHelpers,
      TLeanResultType,
      'findOneAndDelete',
      TInstanceMethods & TVirtuals
    >;
    findOneAndDelete<ResultDoc = THydratedDocumentType>(
      filter: QueryFilter<TRawDocType>,
      options: QueryOptions<TRawDocType> & { includeResultMetadata: true }
    ): QueryWithHelpers<
      HasLeanOption<TSchema> extends true ? ModifyResult<TRawDocType> : ModifyResult<ResultDoc>,
      ResultDoc,
      TQueryHelpers,
      TLeanResultType,
      'findOneAndDelete',
      TInstanceMethods & TVirtuals
    >;
    findOneAndDelete(
      filter: Query<any, any>,
      options: QueryOptions<TRawDocType> & { includeResultMetadata: true }
    ): QueryWithHelpers<
      HasLeanOption<TSchema> extends true ? ModifyResult<TRawDocType> : ModifyResult<THydratedDocumentType>,
      THydratedDocumentType,
      TQueryHelpers,
      TLeanResultType,
      'findOneAndDelete',
      TInstanceMethods & TVirtuals
    >;
    findOneAndDelete<ResultDoc = THydratedDocumentType>(
      filter?: QueryFilter<TRawDocType> | null,
      options?: QueryOptions<TRawDocType> | null
    ): QueryWithHelpers<
      HasLeanOption<TSchema> extends true ? TRawDocType | null : ResultDoc | null,
      ResultDoc,
      TQueryHelpers,
      TLeanResultType,
      'findOneAndDelete',
      TInstanceMethods & TVirtuals
    >;
    findOneAndDelete(
      filter?: Query<any, any> | null,
      options?: QueryOptions<TRawDocType> | null
    ): QueryWithHelpers<
      HasLeanOption<TSchema> extends true ? TRawDocType | null : THydratedDocumentType | null,
      THydratedDocumentType,
      TQueryHelpers,
      TLeanResultType,
      'findOneAndDelete',
      TInstanceMethods & TVirtuals
    >;

    /** Creates a `findOneAndReplace` query: atomically finds the given document and replaces it with `replacement`. */
    findOneAndReplace<ResultDoc = THydratedDocumentType>(
      filter: QueryFilter<TRawDocType>,
      replacement: TRawDocType | AnyObject,
      options: QueryOptions<TRawDocType> & { lean: true }
    ): QueryWithHelpers<
      TLeanResultType | null,
      ResultDoc,
      TQueryHelpers,
      TLeanResultType,
      'findOneAndReplace',
      TInstanceMethods & TVirtuals
    >;
    findOneAndReplace(
      filter: Query<any, any>,
      replacement: TRawDocType | AnyObject,
      options: QueryOptions<TRawDocType> & { lean: true }
    ): QueryWithHelpers<
      TLeanResultType | null,
      THydratedDocumentType,
      TQueryHelpers,
      TLeanResultType,
      'findOneAndReplace',
      TInstanceMethods & TVirtuals
    >;
    findOneAndReplace<ResultDoc = THydratedDocumentType>(
      filter: QueryFilter<TRawDocType>,
      replacement: TRawDocType | AnyObject,
      options: QueryOptions<TRawDocType> & { includeResultMetadata: true }
    ): QueryWithHelpers<
      HasLeanOption<TSchema> extends true ? ModifyResult<TLeanResultType> : ModifyResult<ResultDoc>,
      ResultDoc,
      TQueryHelpers,
      TLeanResultType,
      'findOneAndReplace',
      TInstanceMethods & TVirtuals
    >;
    findOneAndReplace(
      filter: Query<any, any>,
      replacement: TRawDocType | AnyObject,
      options: QueryOptions<TRawDocType> & { includeResultMetadata: true }
    ): QueryWithHelpers<
      HasLeanOption<TSchema> extends true ? ModifyResult<TLeanResultType> : ModifyResult<THydratedDocumentType>,
      THydratedDocumentType,
      TQueryHelpers,
      TLeanResultType,
      'findOneAndReplace',
      TInstanceMethods & TVirtuals
    >;
    findOneAndReplace<ResultDoc = THydratedDocumentType>(
      filter: QueryFilter<TRawDocType>,
      replacement: TRawDocType | AnyObject,
      options: QueryOptions<TRawDocType> & { upsert: true } & ReturnsNewDoc
    ): QueryWithHelpers<
      HasLeanOption<TSchema> extends true ? TLeanResultType : ResultDoc,
      ResultDoc,
      TQueryHelpers,
      TLeanResultType,
      'findOneAndReplace',
      TInstanceMethods & TVirtuals
    >;
    findOneAndReplace(
      filter: Query<any, any>,
      replacement: TRawDocType | AnyObject,
      options: QueryOptions<TRawDocType> & { upsert: true } & ReturnsNewDoc
    ): QueryWithHelpers<
      HasLeanOption<TSchema> extends true ? TLeanResultType : THydratedDocumentType,
      THydratedDocumentType,
      TQueryHelpers,
      TLeanResultType,
      'findOneAndReplace',
      TInstanceMethods & TVirtuals
    >;
    findOneAndReplace<ResultDoc = THydratedDocumentType>(
      filter?: QueryFilter<TRawDocType>,
      replacement?: TRawDocType | AnyObject,
      options?: QueryOptions<TRawDocType> | null
    ): QueryWithHelpers<
      HasLeanOption<TSchema> extends true ? TLeanResultType | null : ResultDoc | null,
      ResultDoc,
      TQueryHelpers,
      TLeanResultType,
      'findOneAndReplace',
      TInstanceMethods & TVirtuals
    >;
    findOneAndReplace(
      filter?: Query<any, any>,
      replacement?: TRawDocType | AnyObject,
      options?: QueryOptions<TRawDocType> | null
    ): QueryWithHelpers<
      HasLeanOption<TSchema> extends true ? TLeanResultType | null : THydratedDocumentType | null,
      THydratedDocumentType,
      TQueryHelpers,
      TLeanResultType,
      'findOneAndReplace',
      TInstanceMethods & TVirtuals
    >;

    /** Creates a `findOneAndUpdate` query: atomically find the first document that matches `filter` and apply `update`. */
    findOneAndUpdate<ResultDoc = THydratedDocumentType>(
      filter: QueryFilter<TRawDocType>,
      update: UpdateQuery<TRawDocType>,
      options: QueryOptions<TRawDocType> & { includeResultMetadata: true, lean: true }
    ): QueryWithHelpers<
      ModifyResult<TRawDocType>,
      ResultDoc,
      TQueryHelpers,
      TLeanResultType,
      'findOneAndUpdate',
      TInstanceMethods & TVirtuals
    >;
    findOneAndUpdate(
      filter: Query<any, any>,
      update: UpdateQuery<TRawDocType>,
      options: QueryOptions<TRawDocType> & { includeResultMetadata: true, lean: true }
    ): QueryWithHelpers<
      ModifyResult<TRawDocType>,
      THydratedDocumentType,
      TQueryHelpers,
      TLeanResultType,
      'findOneAndUpdate',
      TInstanceMethods & TVirtuals
    >;
    findOneAndUpdate<ResultDoc = THydratedDocumentType>(
      filter: QueryFilter<TRawDocType>,
      update: UpdateQuery<TRawDocType>,
      options: QueryOptions<TRawDocType> & { lean: true }
    ): QueryWithHelpers<
      GetLeanResultType<TRawDocType, TRawDocType, 'findOneAndUpdate'> | null,
      ResultDoc,
      TQueryHelpers,
      TLeanResultType,
      'findOneAndUpdate',
      TInstanceMethods & TVirtuals
    >;
    findOneAndUpdate(
      filter: Query<any, any>,
      update: UpdateQuery<TRawDocType>,
      options: QueryOptions<TRawDocType> & { lean: true }
    ): QueryWithHelpers<
      GetLeanResultType<TRawDocType, TRawDocType, 'findOneAndUpdate'> | null,
      THydratedDocumentType,
      TQueryHelpers,
      TLeanResultType,
      'findOneAndUpdate',
      TInstanceMethods & TVirtuals
    >;
    findOneAndUpdate<ResultDoc = THydratedDocumentType>(
      filter: QueryFilter<TRawDocType>,
      update: UpdateQuery<TRawDocType>,
      options: QueryOptions<TRawDocType> & { includeResultMetadata: true }
    ): QueryWithHelpers<
      HasLeanOption<TSchema> extends true ? ModifyResult<TLeanResultType> : ModifyResult<ResultDoc>,
      ResultDoc,
      TQueryHelpers,
      TLeanResultType,
      'findOneAndUpdate',
      TInstanceMethods & TVirtuals
    >;
    findOneAndUpdate(
      filter: Query<any, any>,
      update: UpdateQuery<TRawDocType>,
      options: QueryOptions<TRawDocType> & { includeResultMetadata: true }
    ): QueryWithHelpers<
      HasLeanOption<TSchema> extends true ? ModifyResult<TLeanResultType> : ModifyResult<THydratedDocumentType>,
      THydratedDocumentType,
      TQueryHelpers,
      TLeanResultType,
      'findOneAndUpdate',
      TInstanceMethods & TVirtuals
    >;
    findOneAndUpdate<ResultDoc = THydratedDocumentType>(
      filter: QueryFilter<TRawDocType>,
      update: UpdateQuery<TRawDocType>,
      options: QueryOptions<TRawDocType> & { upsert: true } & ReturnsNewDoc
    ): QueryWithHelpers<
      HasLeanOption<TSchema> extends true ? TLeanResultType : ResultDoc,
      ResultDoc,
      TQueryHelpers,
      TLeanResultType,
      'findOneAndUpdate',
      TInstanceMethods & TVirtuals
    >;
    findOneAndUpdate(
      filter: Query<any, any>,
      update: UpdateQuery<TRawDocType>,
      options: QueryOptions<TRawDocType> & { upsert: true } & ReturnsNewDoc
    ): QueryWithHelpers<
      HasLeanOption<TSchema> extends true ? TLeanResultType : THydratedDocumentType,
      THydratedDocumentType,
      TQueryHelpers,
      TLeanResultType,
      'findOneAndUpdate',
      TInstanceMethods & TVirtuals
    >;
    findOneAndUpdate<ResultDoc = THydratedDocumentType>(
      filter?: QueryFilter<TRawDocType>,
      update?: UpdateQuery<TRawDocType>,
      options?: QueryOptions<TRawDocType> | null
    ): QueryWithHelpers<
      HasLeanOption<TSchema> extends true ? TLeanResultType | null : ResultDoc | null,
      ResultDoc,
      TQueryHelpers,
      TLeanResultType,
      'findOneAndUpdate',
      TInstanceMethods & TVirtuals
    >;
    findOneAndUpdate<ResultDoc = THydratedDocumentType>(
      filter?: Query<any, any>,
      update?: UpdateQuery<TRawDocType>,
      options?: QueryOptions<TRawDocType> | null
    ): QueryWithHelpers<
      HasLeanOption<TSchema> extends true ? TLeanResultType | null : ResultDoc | null,
      ResultDoc,
      TQueryHelpers,
      TLeanResultType,
      'findOneAndUpdate',
      TInstanceMethods & TVirtuals
    >;

    /** Creates a `replaceOne` query: finds the first document that matches `filter` and replaces it with `replacement`. */
    replaceOne<ResultDoc = THydratedDocumentType>(
      filter?: QueryFilter<TRawDocType>,
      replacement?: TRawDocType | AnyObject,
      options?: (mongodb.ReplaceOptions & QueryOptions<TRawDocType>) | null
    ): QueryWithHelpers<UpdateWriteOpResult, ResultDoc, TQueryHelpers, TLeanResultType, 'replaceOne', TInstanceMethods & TVirtuals>;
    replaceOne<ResultDoc = THydratedDocumentType>(
      filter?: Query<any, any>,
      replacement?: TRawDocType | AnyObject,
      options?: (mongodb.ReplaceOptions & QueryOptions<TRawDocType>) | null
    ): QueryWithHelpers<UpdateWriteOpResult, ResultDoc, TQueryHelpers, TLeanResultType, 'replaceOne', TInstanceMethods & TVirtuals>;

    /** Apply changes made to this model's schema after this model was compiled. */
    recompileSchema(): void;

    /** Schema the model uses. */
    schema: TSchema;

    /** Creates a `updateMany` query: updates all documents that match `filter` with `update`. */
    updateMany(
      filter: QueryFilter<TRawDocType>,
      update: UpdateQuery<TRawDocType> | UpdateWithAggregationPipeline,
      options?: (mongodb.UpdateOptions & MongooseUpdateQueryOptions<TRawDocType>) | null
    ): QueryWithHelpers<UpdateWriteOpResult, THydratedDocumentType, TQueryHelpers, TLeanResultType, 'updateMany', TInstanceMethods & TVirtuals>;
    updateMany(
      filter: Query<any, any>,
      update: UpdateQuery<TRawDocType> | UpdateWithAggregationPipeline,
      options?: (mongodb.UpdateOptions & MongooseUpdateQueryOptions<TRawDocType>) | null
    ): QueryWithHelpers<UpdateWriteOpResult, THydratedDocumentType, TQueryHelpers, TLeanResultType, 'updateMany', TInstanceMethods & TVirtuals>;

    /** Creates a `updateOne` query: updates the first document that matches `filter` with `update`. */
    updateOne(
      filter: QueryFilter<TRawDocType>,
      update: UpdateQuery<TRawDocType> | UpdateWithAggregationPipeline,
      options?: (mongodb.UpdateOptions & MongooseUpdateQueryOptions<TRawDocType>) | null
    ): QueryWithHelpers<UpdateWriteOpResult, THydratedDocumentType, TQueryHelpers, TLeanResultType, 'updateOne', TInstanceMethods & TVirtuals>;
    updateOne(
      filter: Query<any, any>,
      update: UpdateQuery<TRawDocType> | UpdateWithAggregationPipeline,
      options?: (mongodb.UpdateOptions & MongooseUpdateQueryOptions<TRawDocType>) | null
    ): QueryWithHelpers<UpdateWriteOpResult, THydratedDocumentType, TQueryHelpers, TLeanResultType, 'updateOne', TInstanceMethods & TVirtuals>;

    /** Creates a Query, applies the passed conditions, and returns the Query. */
    where<ResultDoc = THydratedDocumentType>(
      path: string,
      val?: any
    ): QueryWithHelpers<HasLeanOption<TSchema> extends true ? TRawDocType[] : ResultDoc[], ResultDoc, TQueryHelpers, TRawDocType, 'find', TInstanceMethods>;
    where<ResultDoc = THydratedDocumentType>(obj: object): QueryWithHelpers<
      HasLeanOption<TSchema> extends true ? TRawDocType[] : ResultDoc[],
      ResultDoc,
      TQueryHelpers,
      TLeanResultType,
      'find',
      TInstanceMethods & TVirtuals
    >;
    where<ResultDoc = THydratedDocumentType>(): QueryWithHelpers<
      HasLeanOption<TSchema> extends true ? TRawDocType[] : ResultDoc[],
      ResultDoc,
      TQueryHelpers,
      TLeanResultType,
      'find',
      TInstanceMethods & TVirtuals
    >;

    /**
     * If auto encryption is enabled, returns a ClientEncryption instance that is configured with the same settings that
     * Mongoose's underlying MongoClient is using.  If the client has not yet been configured, returns null.
     */
    clientEncryption(): mongodb.ClientEncryption | null;
  }
}<|MERGE_RESOLUTION|>--- conflicted
+++ resolved
@@ -179,78 +179,6 @@
     timestamps?: boolean;
   }
 
-<<<<<<< HEAD
-  export interface ReplaceOneModel<TSchema = AnyObject> {
-    /** The filter to limit the replaced document. */
-    filter: QueryFilter<TSchema>;
-    /** The document with which to replace the matched document. */
-    replacement: mongodb.WithoutId<TSchema>;
-    /** Specifies a collation. */
-    collation?: mongodb.CollationOptions;
-    /** The index to use. If specified, then the query system will only consider plans using the hinted index. */
-    hint?: mongodb.Hint;
-    /** When true, creates a new document if no document matches the query. */
-    upsert?: boolean;
-    /** When false, do not add timestamps. When true, overrides the `timestamps` option set in the `bulkWrite` options. */
-    timestamps?: boolean;
-  }
-
-  export interface UpdateOneModel<TSchema = AnyObject> {
-    /** The filter to limit the updated documents. */
-    filter: QueryFilter<TSchema>;
-    /** A document or pipeline containing update operators. */
-    update: UpdateQuery<TSchema>;
-    /** A set of filters specifying to which array elements an update should apply. */
-    arrayFilters?: AnyObject[];
-    /** Specifies a collation. */
-    collation?: mongodb.CollationOptions;
-    /** The index to use. If specified, then the query system will only consider plans using the hinted index. */
-    hint?: mongodb.Hint;
-    /** When true, creates a new document if no document matches the query. */
-    upsert?: boolean;
-    /** When false, do not add timestamps. When true, overrides the `timestamps` option set in the `bulkWrite` options. */
-    timestamps?: boolean;
-    /** When true, allows updating fields that are marked as `immutable` in the schema. */
-    overwriteImmutable?: boolean;
-  }
-
-  export interface UpdateManyModel<TSchema = AnyObject> {
-    /** The filter to limit the updated documents. */
-    filter: QueryFilter<TSchema>;
-    /** A document or pipeline containing update operators. */
-    update: UpdateQuery<TSchema>;
-    /** A set of filters specifying to which array elements an update should apply. */
-    arrayFilters?: AnyObject[];
-    /** Specifies a collation. */
-    collation?: mongodb.CollationOptions;
-    /** The index to use. If specified, then the query system will only consider plans using the hinted index. */
-    hint?: mongodb.Hint;
-    /** When true, creates a new document if no document matches the query. */
-    upsert?: boolean;
-    /** When false, do not add timestamps. When true, overrides the `timestamps` option set in the `bulkWrite` options. */
-    timestamps?: boolean;
-    /** When true, allows updating fields that are marked as `immutable` in the schema. */
-    overwriteImmutable?: boolean;
-  }
-
-  export interface DeleteOneModel<TSchema = AnyObject> {
-    /** The filter to limit the deleted documents. */
-    filter: QueryFilter<TSchema>;
-    /** Specifies a collation. */
-    collation?: mongodb.CollationOptions;
-    /** The index to use. If specified, then the query system will only consider plans using the hinted index. */
-    hint?: mongodb.Hint;
-  }
-
-  export interface DeleteManyModel<TSchema = AnyObject> {
-    /** The filter to limit the deleted documents. */
-    filter: QueryFilter<TSchema>;
-    /** Specifies a collation. */
-    collation?: mongodb.CollationOptions;
-    /** The index to use. If specified, then the query system will only consider plans using the hinted index. */
-    hint?: mongodb.Hint;
-  }
-=======
   interface MongooseBulkUpdatePerOperationOptions extends MongooseBulkWritePerOperationOptions {
     /** When true, allows updating fields that are marked as `immutable` in the schema. */
     overwriteImmutable?: boolean;
@@ -285,7 +213,6 @@
     | { deleteMany: DeleteManyModel<TSchema> };
 
   const Model: Model<any>;
->>>>>>> 02758156
 
   /*
    * Apply common casting logic to the given type, allowing:
