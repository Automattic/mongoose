declare module 'mongoose' {
  import mongodb = require('mongodb');

  export interface DiscriminatorOptions {
    value?: string | number | ObjectId;
    clone?: boolean;
    overwriteModels?: boolean;
    mergeHooks?: boolean;
    mergePlugins?: boolean;
  }

  export interface AcceptsDiscriminator {
    /** Adds a discriminator type. */
    discriminator<D>(
      name: string | number,
      schema: Schema,
      value?: string | number | ObjectId | DiscriminatorOptions
    ): Model<D>;
    discriminator<T, U>(
      name: string | number,
      schema: Schema<T, U>,
      value?: string | number | ObjectId | DiscriminatorOptions
    ): U;
  }

  interface MongooseBulkWriteOptions {
    skipValidation?: boolean;
    throwOnValidationError?: boolean;
  }

  interface InsertManyOptions extends
    PopulateOption,
    SessionOption {
    limit?: number;
    // @deprecated, use includeResultMetadata instead
    rawResult?: boolean;
    includeResultMetadata?: boolean;
    ordered?: boolean;
    lean?: boolean;
    throwOnValidationError?: boolean;
  }

  type InsertManyResult<T> = mongodb.InsertManyResult<T> & {
    insertedIds: {
      [key: number]: InferId<T>;
    };
    mongoose?: { validationErrors?: Array<Error.CastError | Error.ValidatorError> };
  };

  type UpdateWriteOpResult = mongodb.UpdateResult;

  interface MapReduceOptions<T, K, R> {
    map: Function | string;
    reduce: (key: K, vals: T[]) => R;
    /** query filter object. */
    query?: any;
    /** sort input objects using this key */
    sort?: any;
    /** max number of documents */
    limit?: number;
    /** keep temporary data default: false */
    keeptemp?: boolean;
    /** finalize function */
    finalize?: (key: K, val: R) => R;
    /** scope variables exposed to map/reduce/finalize during execution */
    scope?: any;
    /** it is possible to make the execution stay in JS. Provided in MongoDB > 2.0.X default: false */
    jsMode?: boolean;
    /** provide statistics on job execution time. default: false */
    verbose?: boolean;
    readPreference?: string;
    /** sets the output target for the map reduce job. default: {inline: 1} */
    out?: {
      /** the results are returned in an array */
      inline?: number;
      /**
       * {replace: 'collectionName'} add the results to collectionName: the
       * results replace the collection
       */
      replace?: string;
      /**
       * {reduce: 'collectionName'} add the results to collectionName: if
       * dups are detected, uses the reducer / finalize functions
       */
      reduce?: string;
      /**
       * {merge: 'collectionName'} add the results to collectionName: if
       * dups exist the new docs overwrite the old
       */
      merge?: string;
    };
  }

  interface GeoSearchOptions {
    /** x,y point to search for */
    near: number[];
    /** the maximum distance from the point near that a result can be */
    maxDistance: number;
    /** The maximum number of results to return */
    limit?: number;
    /** return the raw object instead of the Mongoose Model */
    lean?: boolean;
  }

  interface ModifyResult<T> {
    value: Require_id<T> | null;
    /** see https://www.mongodb.com/docs/manual/reference/command/findAndModify/#lasterrorobject */
    lastErrorObject?: {
      updatedExisting?: boolean;
      upserted?: mongodb.ObjectId;
    };
    ok: 0 | 1;
  }

  type WriteConcern = mongodb.WriteConcern;

  /** A list of paths to validate. If set, Mongoose will validate only the modified paths that are in the given list. */
  type PathsToValidate = string[] | string;
  /**
   * @deprecated
   */
  type pathsToValidate = PathsToValidate;

  interface SaveOptions extends
    SessionOption {
    checkKeys?: boolean;
    j?: boolean;
    safe?: boolean | WriteConcern;
    timestamps?: boolean | QueryTimestampsConfig;
    validateBeforeSave?: boolean;
    validateModifiedOnly?: boolean;
    w?: number | string;
    wtimeout?: number;
  }

  interface CreateOptions extends SaveOptions {
    ordered?: boolean;
    aggregateErrors?: boolean;
  }

  interface RemoveOptions extends SessionOption, Omit<mongodb.DeleteOptions, 'session'> {}

  const Model: Model<any>;

  /**
   * Models are fancy constructors compiled from `Schema` definitions.
   * An instance of a model is called a document.
   * Models are responsible for creating and reading documents from the underlying MongoDB database
   */
  export interface Model<
    TRawDocType,
    TQueryHelpers = {},
    TInstanceMethods = {},
    TVirtuals = {},
    THydratedDocumentType = HydratedDocument<TRawDocType, TVirtuals & TInstanceMethods, TQueryHelpers>,
    TSchema = any> extends
    NodeJS.EventEmitter,
    AcceptsDiscriminator,
    IndexManager,
    SessionStarter {
    new <DocType = Partial<TRawDocType>>(doc?: DocType, fields?: any | null, options?: boolean | AnyObject): THydratedDocumentType;

    aggregate<R = any>(pipeline?: PipelineStage[], options?: AggregateOptions): Aggregate<Array<R>>;
    aggregate<R = any>(pipeline: PipelineStage[]): Aggregate<Array<R>>;

    /** Base Mongoose instance the model uses. */
    base: Mongoose;

    /**
     * If this is a discriminator model, `baseModelName` is the name of
     * the base model.
     */
    baseModelName: string | undefined;

    /* Cast the given POJO to the model's schema */
    castObject(obj: AnyObject, options?: { ignoreCastErrors?: boolean }): TRawDocType;

    /**
     * Sends multiple `insertOne`, `updateOne`, `updateMany`, `replaceOne`,
     * `deleteOne`, and/or `deleteMany` operations to the MongoDB server in one
     * command. This is faster than sending multiple independent operations (e.g.
     * if you use `create()`) because with `bulkWrite()` there is only one network
     * round trip to the MongoDB server.
     */
    bulkWrite<DocContents = TRawDocType>(
      writes: Array<mongodb.AnyBulkWriteOperation<DocContents extends Document ? any : (DocContents extends {} ? DocContents : any)>>,
      options: mongodb.BulkWriteOptions & MongooseBulkWriteOptions & { ordered: false }
    ): Promise<mongodb.BulkWriteResult & { mongoose?: { validationErrors: Error[] } }>;
    bulkWrite<DocContents = TRawDocType>(
      writes: Array<mongodb.AnyBulkWriteOperation<DocContents extends Document ? any : (DocContents extends {} ? DocContents : any)>>,
      options?: mongodb.BulkWriteOptions & MongooseBulkWriteOptions
    ): Promise<mongodb.BulkWriteResult>;

    /**
     * Sends multiple `save()` calls in a single `bulkWrite()`. This is faster than
     * sending multiple `save()` calls because with `bulkSave()` there is only one
     * network round trip to the MongoDB server.
     */
    bulkSave(documents: Array<Document>, options?: mongodb.BulkWriteOptions & { timestamps?: boolean }): Promise<mongodb.BulkWriteResult>;

    /** Collection the model uses. */
    collection: Collection;

    /** Creates a `countDocuments` query: counts the number of documents that match `filter`. */
    countDocuments(
      filter?: FilterQuery<TRawDocType>,
      options?: QueryOptions<TRawDocType>
    ): QueryWithHelpers<
      number,
      THydratedDocumentType,
      TQueryHelpers,
      TRawDocType,
      'countDocuments'
    >;

    /** Creates a new document or documents */
    create<DocContents = AnyKeys<TRawDocType>>(docs: Array<TRawDocType | DocContents>, options: CreateOptions & { aggregateErrors: true }): Promise<(THydratedDocumentType | Error)[]>;
    create<DocContents = AnyKeys<TRawDocType>>(docs: Array<TRawDocType | DocContents>, options?: CreateOptions): Promise<THydratedDocumentType[]>;
    create<DocContents = AnyKeys<TRawDocType>>(doc: DocContents | TRawDocType): Promise<THydratedDocumentType>;
    create<DocContents = AnyKeys<TRawDocType>>(...docs: Array<TRawDocType | DocContents>): Promise<THydratedDocumentType[]>;

    /**
     * Create the collection for this model. By default, if no indexes are specified,
     * mongoose will not create the collection for the model until any documents are
     * created. Use this method to create the collection explicitly.
     */
    createCollection<T extends mongodb.Document>(options?: mongodb.CreateCollectionOptions & Pick<SchemaOptions, 'expires'>): Promise<mongodb.Collection<T>>;

    /** Connection the model uses. */
    db: Connection;

    /**
     * Deletes all of the documents that match `conditions` from the collection.
     * Behaves like `remove()`, but deletes all documents that match `conditions`
     * regardless of the `single` option.
     */
    deleteMany(
      filter?: FilterQuery<TRawDocType>,
      options?: QueryOptions<TRawDocType>
    ): QueryWithHelpers<
      mongodb.DeleteResult,
      THydratedDocumentType,
      TQueryHelpers,
      TRawDocType,
      'deleteMany'
    >;
    deleteMany(
      filter: FilterQuery<TRawDocType>
    ): QueryWithHelpers<
      mongodb.DeleteResult,
      THydratedDocumentType,
      TQueryHelpers,
      TRawDocType,
      'deleteMany'
    >;

    /**
     * Deletes the first document that matches `conditions` from the collection.
     * Behaves like `remove()`, but deletes at most one document regardless of the
     * `single` option.
     */
    deleteOne(
      filter?: FilterQuery<TRawDocType>,
      options?: QueryOptions<TRawDocType>
    ): QueryWithHelpers<
      mongodb.DeleteResult,
      THydratedDocumentType,
      TQueryHelpers,
      TRawDocType,
      'deleteOne'
    >;
    deleteOne(
      filter: FilterQuery<TRawDocType>
    ): QueryWithHelpers<
      mongodb.DeleteResult,
      THydratedDocumentType,
      TQueryHelpers,
      TRawDocType,
      'deleteOne'
    >;

    /**
     * Event emitter that reports any errors that occurred. Useful for global error
     * handling.
     */
    events: NodeJS.EventEmitter;

    /**
     * Finds a single document by its _id field. `findById(id)` is almost*
     * equivalent to `findOne({ _id: id })`. If you want to query by a document's
     * `_id`, use `findById()` instead of `findOne()`.
     */
    findById<ResultDoc = THydratedDocumentType>(
      id: any,
      projection: ProjectionType<TRawDocType> | null | undefined,
      options: QueryOptions<TRawDocType> & { lean: true }
    ): QueryWithHelpers<
      GetLeanResultType<TRawDocType, TRawDocType, 'findOne'> | null,
      ResultDoc,
      TQueryHelpers,
      TRawDocType,
      'findOne'
    >;
    findById<ResultDoc = THydratedDocumentType>(
      id: any,
      projection?: ProjectionType<TRawDocType> | null,
      options?: QueryOptions<TRawDocType> | null
    ): QueryWithHelpers<ResultDoc | null, ResultDoc, TQueryHelpers, TRawDocType, 'findOne'>;
    findById<ResultDoc = THydratedDocumentType>(
      id: any,
      projection?: ProjectionType<TRawDocType> | null
    ): QueryWithHelpers<ResultDoc | null, ResultDoc, TQueryHelpers, TRawDocType, 'findOne'>;

    /** Finds one document. */
    findOne<ResultDoc = THydratedDocumentType>(
      filter: FilterQuery<TRawDocType>,
      projection: ProjectionType<TRawDocType> | null | undefined,
      options: QueryOptions<TRawDocType> & { lean: true }
    ): QueryWithHelpers<
      GetLeanResultType<TRawDocType, TRawDocType, 'findOne'> | null,
      ResultDoc,
      TQueryHelpers,
      TRawDocType,
      'findOne'
    >;
    findOne<ResultDoc = THydratedDocumentType>(
      filter?: FilterQuery<TRawDocType>,
      projection?: ProjectionType<TRawDocType> | null,
      options?: QueryOptions<TRawDocType> | null
    ): QueryWithHelpers<ResultDoc | null, ResultDoc, TQueryHelpers, TRawDocType, 'findOne'>;
    findOne<ResultDoc = THydratedDocumentType>(
      filter?: FilterQuery<TRawDocType>,
      projection?: ProjectionType<TRawDocType> | null
    ): QueryWithHelpers<ResultDoc | null, ResultDoc, TQueryHelpers, TRawDocType, 'findOne'>;
    findOne<ResultDoc = THydratedDocumentType>(
      filter?: FilterQuery<TRawDocType>
    ): QueryWithHelpers<ResultDoc | null, ResultDoc, TQueryHelpers, TRawDocType, 'findOne'>;

    /**
     * Shortcut for creating a new Document from existing raw data, pre-saved in the DB.
     * The document returned has no paths marked as modified initially.
     */
    hydrate(obj: any, projection?: AnyObject, options?: { setters?: boolean }): THydratedDocumentType;

    /**
     * This function is responsible for building [indexes](https://www.mongodb.com/docs/manual/indexes/),
     * unless [`autoIndex`](http://mongoosejs.com/docs/guide.html#autoIndex) is turned off.
     * Mongoose calls this function automatically when a model is created using
     * [`mongoose.model()`](/docs/api/mongoose.html#mongoose_Mongoose-model) or
     * [`connection.model()`](/docs/api/connection.html#connection_Connection-model), so you
     * don't need to call it.
     */
    init(): Promise<THydratedDocumentType>;

    /** Inserts one or more new documents as a single `insertMany` call to the MongoDB server. */
    insertMany(
      docs: Array<TRawDocType>
    ): Promise<Array<THydratedDocumentType>>;
    insertMany(
      docs: Array<TRawDocType>,
      options: InsertManyOptions & { lean: true; }
    ): Promise<Array<Require_id<TRawDocType>>>;
    insertMany(
      doc: Array<TRawDocType>,
      options: InsertManyOptions & { ordered: false; rawResult: true; }
    ): Promise<mongodb.InsertManyResult<Require_id<TRawDocType>> & {
      mongoose: {
        validationErrors: (CastError | Error.ValidatorError)[];
        results: Array<
          Error |
          Object |
          THydratedDocumentType
        >
      }
    }>;
    insertMany(
      docs: Array<TRawDocType>,
      options: InsertManyOptions & { lean: true, rawResult: true; }
    ): Promise<mongodb.InsertManyResult<Require_id<TRawDocType>>>;
    insertMany(
      docs: Array<TRawDocType>,
      options: InsertManyOptions & { rawResult: true; }
    ): Promise<mongodb.InsertManyResult<Require_id<THydratedDocumentType>>>;
    insertMany<DocContents = TRawDocType>(
      docs: Array<DocContents | TRawDocType>,
      options: InsertManyOptions & { lean: true; }
    ): Promise<Array<Require_id<DocContents>>>;
    insertMany<DocContents = TRawDocType>(
      docs: DocContents | TRawDocType,
      options: InsertManyOptions & { lean: true; }
    ): Promise<Array<Require_id<DocContents>>>;
    insertMany<DocContents = TRawDocType>(
      doc: DocContents | TRawDocType,
      options: InsertManyOptions & { ordered: false; rawResult: true; }
    ): Promise<mongodb.InsertManyResult<Require_id<DocContents>> & {
      mongoose: {
        validationErrors: (CastError | Error.ValidatorError)[];
        results: Array<
          Error |
          Object |
          MergeType<THydratedDocumentType, DocContents>
        >
      }
    }>;
    insertMany<DocContents = TRawDocType>(
      docs: Array<DocContents | TRawDocType>,
      options: InsertManyOptions & { rawResult: true; }
    ): Promise<mongodb.InsertManyResult<Require_id<DocContents>>>;
    insertMany<DocContents = TRawDocType>(
      docs: Array<DocContents | TRawDocType>
    ): Promise<Array<MergeType<THydratedDocumentType, Omit<DocContents, '_id'>>>>;
    insertMany<DocContents = TRawDocType>(
      doc: DocContents,
      options: InsertManyOptions & { lean: true; }
    ): Promise<Array<Require_id<DocContents>>>;
    insertMany<DocContents = TRawDocType>(
      doc: DocContents,
      options: InsertManyOptions & { rawResult: true; }
    ): Promise<mongodb.InsertManyResult<Require_id<DocContents>>>;
    insertMany<DocContents = TRawDocType>(
      doc: DocContents,
      options: InsertManyOptions
    ): Promise<Array<MergeType<THydratedDocumentType, Omit<DocContents, '_id'>>>>;
    insertMany<DocContents = TRawDocType>(
      docs: Array<DocContents | TRawDocType>,
      options: InsertManyOptions
    ): Promise<Array<MergeType<THydratedDocumentType, Omit<DocContents, '_id'>>>>;
    insertMany<DocContents = TRawDocType>(
      doc: DocContents
    ): Promise<
      Array<MergeType<THydratedDocumentType, Omit<DocContents, '_id'>>>
    >;

    /** The name of the model */
    modelName: string;

    /** Populates document references. */
    populate(
      docs: Array<any>,
      options: PopulateOptions | Array<PopulateOptions> | string
    ): Promise<Array<THydratedDocumentType>>;
    populate(
      doc: any, options: PopulateOptions | Array<PopulateOptions> | string
    ): Promise<THydratedDocumentType>;
    populate<Paths>(
      docs: Array<any>,
      options: PopulateOptions | Array<PopulateOptions> | string
    ): Promise<Array<MergeType<THydratedDocumentType, Paths>>>;
    populate<Paths>(
      doc: any, options: PopulateOptions | Array<PopulateOptions> | string
    ): Promise<MergeType<THydratedDocumentType, Paths>>;

    /** Casts and validates the given object against this model's schema, passing the given `context` to custom validators. */
    validate(): Promise<void>;
    validate(optional: any): Promise<void>;
    validate(optional: any, pathsToValidate: PathsToValidate): Promise<void>;

    /** Watches the underlying collection for changes using [MongoDB change streams](https://www.mongodb.com/docs/manual/changeStreams/). */
    watch<ResultType extends mongodb.Document = any, ChangeType extends mongodb.ChangeStreamDocument = any>(pipeline?: Array<Record<string, unknown>>, options?: mongodb.ChangeStreamOptions & { hydrate?: boolean }): mongodb.ChangeStream<ResultType, ChangeType>;

    /** Adds a `$where` clause to this query */
    $where(argument: string | Function): QueryWithHelpers<Array<THydratedDocumentType>, THydratedDocumentType, TQueryHelpers, TRawDocType, 'find'>;

    /** Registered discriminators for this model. */
    discriminators: { [name: string]: Model<any> } | undefined;

    /** Translate any aliases fields/conditions so the final query or document object is pure */
    translateAliases(raw: any): any;

    /** Creates a `distinct` query: returns the distinct values of the given `field` that match `filter`. */
    distinct<DocKey extends string, ResultType = unknown>(
      field: DocKey,
      filter?: FilterQuery<TRawDocType>
    ): QueryWithHelpers<
<<<<<<< HEAD
      Array<DocKey extends keyof TRawDocType ? TRawDocType[DocKey] : ResultType>,
=======
      Array<DocKey extends keyof TRawDocType ? Unpacked<TRawDocType[DocKey]> : ResultType>,
>>>>>>> 6bc02916
      THydratedDocumentType,
      TQueryHelpers,
      TRawDocType,
      'distinct'
    >;

    /** Creates a `estimatedDocumentCount` query: counts the number of documents in the collection. */
    estimatedDocumentCount(options?: QueryOptions<TRawDocType>): QueryWithHelpers<
      number,
      THydratedDocumentType,
      TQueryHelpers,
      TRawDocType,
      'estimatedDocumentCount'
    >;

    /**
     * Returns a document with its `_id` if at least one document exists in the database that matches
     * the given `filter`, and `null` otherwise.
     */
    exists(
      filter: FilterQuery<TRawDocType>
    ): QueryWithHelpers<
      { _id: InferId<TRawDocType> } | null,
      THydratedDocumentType,
      TQueryHelpers,
      TRawDocType,
      'findOne'
    >;

    /** Creates a `find` query: gets a list of documents that match `filter`. */
    find<ResultDoc = THydratedDocumentType>(
      filter: FilterQuery<TRawDocType>,
      projection: ProjectionType<TRawDocType> | null | undefined,
      options: QueryOptions<TRawDocType> & { lean: true }
    ): QueryWithHelpers<
      GetLeanResultType<TRawDocType, TRawDocType[], 'find'>,
      ResultDoc,
      TQueryHelpers,
      TRawDocType,
      'find'
    >;
    find<ResultDoc = THydratedDocumentType>(
      filter: FilterQuery<TRawDocType>,
      projection?: ProjectionType<TRawDocType> | null | undefined,
      options?: QueryOptions<TRawDocType> | null | undefined
    ): QueryWithHelpers<Array<ResultDoc>, ResultDoc, TQueryHelpers, TRawDocType, 'find'>;
    find<ResultDoc = THydratedDocumentType>(
      filter: FilterQuery<TRawDocType>,
      projection?: ProjectionType<TRawDocType> | null | undefined
    ): QueryWithHelpers<Array<ResultDoc>, ResultDoc, TQueryHelpers, TRawDocType, 'find'>;
    find<ResultDoc = THydratedDocumentType>(
      filter: FilterQuery<TRawDocType>
    ): QueryWithHelpers<Array<ResultDoc>, ResultDoc, TQueryHelpers, TRawDocType, 'find'>;
    find<ResultDoc = THydratedDocumentType>(
    ): QueryWithHelpers<Array<ResultDoc>, ResultDoc, TQueryHelpers, TRawDocType, 'find'>;

    /** Creates a `findByIdAndDelete` query, filtering by the given `_id`. */
    findByIdAndDelete<ResultDoc = THydratedDocumentType>(
      id: mongodb.ObjectId | any,
      options: QueryOptions<TRawDocType> & { lean: true }
    ): QueryWithHelpers<
      GetLeanResultType<TRawDocType, TRawDocType, 'findOneAndDelete'> | null,
      ResultDoc,
      TQueryHelpers,
      TRawDocType,
      'findOneAndDelete'
    >;
    findByIdAndDelete<ResultDoc = THydratedDocumentType>(
      id?: mongodb.ObjectId | any,
      options?: QueryOptions<TRawDocType> | null
    ): QueryWithHelpers<ResultDoc | null, ResultDoc, TQueryHelpers, TRawDocType, 'findOneAndDelete'>;

    /** Creates a `findByIdAndRemove` query, filtering by the given `_id`. */
    findByIdAndRemove<ResultDoc = THydratedDocumentType>(
      id: mongodb.ObjectId | any,
      options: QueryOptions<TRawDocType> & { lean: true }
    ): QueryWithHelpers<
      GetLeanResultType<TRawDocType, TRawDocType, 'findOneAndDelete'> | null,
      ResultDoc,
      TQueryHelpers,
      TRawDocType,
      'findOneAndDelete'
    >;
    findByIdAndRemove<ResultDoc = THydratedDocumentType>(
      id?: mongodb.ObjectId | any,
      options?: QueryOptions<TRawDocType> | null
    ): QueryWithHelpers<ResultDoc | null, ResultDoc, TQueryHelpers, TRawDocType, 'findOneAndDelete'>;

    /** Creates a `findOneAndUpdate` query, filtering by the given `_id`. */
    findByIdAndUpdate<ResultDoc = THydratedDocumentType>(
      id: mongodb.ObjectId | any,
      update: UpdateQuery<TRawDocType>,
      options: QueryOptions<TRawDocType> & { lean: true }
    ): QueryWithHelpers<
      GetLeanResultType<TRawDocType, TRawDocType, 'findOneAndUpdate'> | null,
      ResultDoc,
      TQueryHelpers,
      TRawDocType,
      'findOneAndUpdate'
    >;
    findByIdAndUpdate<ResultDoc = THydratedDocumentType>(
      id: mongodb.ObjectId | any,
      update: UpdateQuery<TRawDocType>,
      options: QueryOptions<TRawDocType> & { includeResultMetadata: true }
    ): QueryWithHelpers<ModifyResult<ResultDoc>, ResultDoc, TQueryHelpers, TRawDocType, 'findOneAndUpdate'>;
    findByIdAndUpdate<ResultDoc = THydratedDocumentType>(
      id: mongodb.ObjectId | any,
      update: UpdateQuery<TRawDocType>,
      options: QueryOptions<TRawDocType> & { includeResultMetadata: true }
    ): QueryWithHelpers<ModifyResult<ResultDoc>, ResultDoc, TQueryHelpers, TRawDocType, 'findOneAndUpdate'>;
    findByIdAndUpdate<ResultDoc = THydratedDocumentType>(
      id: mongodb.ObjectId | any,
      update: UpdateQuery<TRawDocType>,
      options: QueryOptions<TRawDocType> & { upsert: true } & ReturnsNewDoc
    ): QueryWithHelpers<ResultDoc, ResultDoc, TQueryHelpers, TRawDocType, 'findOneAndUpdate'>;
    findByIdAndUpdate<ResultDoc = THydratedDocumentType>(
      id?: mongodb.ObjectId | any,
      update?: UpdateQuery<TRawDocType>,
      options?: QueryOptions<TRawDocType> | null
    ): QueryWithHelpers<ResultDoc | null, ResultDoc, TQueryHelpers, TRawDocType, 'findOneAndUpdate'>;
    findByIdAndUpdate<ResultDoc = THydratedDocumentType>(
      id: mongodb.ObjectId | any,
      update: UpdateQuery<TRawDocType>
    ): QueryWithHelpers<ResultDoc | null, ResultDoc, TQueryHelpers, TRawDocType, 'findOneAndUpdate'>;

    /** Creates a `findOneAndDelete` query: atomically finds the given document, deletes it, and returns the document as it was before deletion. */
    findOneAndDelete<ResultDoc = THydratedDocumentType>(
      filter: FilterQuery<TRawDocType>,
      options: QueryOptions<TRawDocType> & { lean: true }
    ): QueryWithHelpers<
      GetLeanResultType<TRawDocType, TRawDocType, 'findOneAndDelete'> | null,
      ResultDoc,
      TQueryHelpers,
      TRawDocType,
      'findOneAndDelete'
    >;
    findOneAndDelete<ResultDoc = THydratedDocumentType>(
      filter?: FilterQuery<TRawDocType>,
      options?: QueryOptions<TRawDocType> | null
    ): QueryWithHelpers<ResultDoc | null, ResultDoc, TQueryHelpers, TRawDocType, 'findOneAndDelete'>;

    /** Creates a `findOneAndReplace` query: atomically finds the given document and replaces it with `replacement`. */
    findOneAndReplace<ResultDoc = THydratedDocumentType>(
      filter: FilterQuery<TRawDocType>,
      replacement: TRawDocType | AnyObject,
      options: QueryOptions<TRawDocType> & { lean: true }
    ): QueryWithHelpers<
      GetLeanResultType<TRawDocType, TRawDocType, 'findOneAndReplace'> | null,
      ResultDoc,
      TQueryHelpers,
      TRawDocType,
      'findOneAndReplace'
    >;
    findOneAndReplace<ResultDoc = THydratedDocumentType>(
      filter: FilterQuery<TRawDocType>,
      replacement: TRawDocType | AnyObject,
      options: QueryOptions<TRawDocType> & { includeResultMetadata: true }
    ): QueryWithHelpers<ModifyResult<ResultDoc>, ResultDoc, TQueryHelpers, TRawDocType, 'findOneAndReplace'>;
    findOneAndReplace<ResultDoc = THydratedDocumentType>(
      filter: FilterQuery<TRawDocType>,
      replacement: TRawDocType | AnyObject,
      options: QueryOptions<TRawDocType> & { includeResultMetadata: true }
    ): QueryWithHelpers<ModifyResult<ResultDoc>, ResultDoc, TQueryHelpers, TRawDocType, 'findOneAndReplace'>;
    findOneAndReplace<ResultDoc = THydratedDocumentType>(
      filter: FilterQuery<TRawDocType>,
      replacement: TRawDocType | AnyObject,
      options: QueryOptions<TRawDocType> & { upsert: true } & ReturnsNewDoc
    ): QueryWithHelpers<ResultDoc, ResultDoc, TQueryHelpers, TRawDocType, 'findOneAndReplace'>;
    findOneAndReplace<ResultDoc = THydratedDocumentType>(
      filter?: FilterQuery<TRawDocType>,
      replacement?: TRawDocType | AnyObject,
      options?: QueryOptions<TRawDocType> | null
    ): QueryWithHelpers<ResultDoc | null, ResultDoc, TQueryHelpers, TRawDocType, 'findOneAndReplace'>;

    /** Creates a `findOneAndUpdate` query: atomically find the first document that matches `filter` and apply `update`. */
    findOneAndUpdate<ResultDoc = THydratedDocumentType>(
      filter: FilterQuery<TRawDocType>,
      update: UpdateQuery<TRawDocType>,
      options: QueryOptions<TRawDocType> & { lean: true }
    ): QueryWithHelpers<
      GetLeanResultType<TRawDocType, TRawDocType, 'findOneAndUpdate'> | null,
      ResultDoc,
      TQueryHelpers,
      TRawDocType,
      'findOneAndUpdate'
    >;
    findOneAndUpdate<ResultDoc = THydratedDocumentType>(
      filter: FilterQuery<TRawDocType>,
      update: UpdateQuery<TRawDocType>,
      options: QueryOptions<TRawDocType> & { includeResultMetadata: true }
    ): QueryWithHelpers<ModifyResult<ResultDoc>, ResultDoc, TQueryHelpers, TRawDocType, 'findOneAndUpdate'>;
    findOneAndUpdate<ResultDoc = THydratedDocumentType>(
      filter: FilterQuery<TRawDocType>,
      update: UpdateQuery<TRawDocType>,
      options: QueryOptions<TRawDocType> & { includeResultMetadata: true }
    ): QueryWithHelpers<ModifyResult<ResultDoc>, ResultDoc, TQueryHelpers, TRawDocType, 'findOneAndUpdate'>;
    findOneAndUpdate<ResultDoc = THydratedDocumentType>(
      filter: FilterQuery<TRawDocType>,
      update: UpdateQuery<TRawDocType>,
      options: QueryOptions<TRawDocType> & { upsert: true } & ReturnsNewDoc
    ): QueryWithHelpers<ResultDoc, ResultDoc, TQueryHelpers, TRawDocType, 'findOneAndUpdate'>;
    findOneAndUpdate<ResultDoc = THydratedDocumentType>(
      filter?: FilterQuery<TRawDocType>,
      update?: UpdateQuery<TRawDocType>,
      options?: QueryOptions<TRawDocType> | null
    ): QueryWithHelpers<ResultDoc | null, ResultDoc, TQueryHelpers, TRawDocType, 'findOneAndUpdate'>;

    /** Creates a `replaceOne` query: finds the first document that matches `filter` and replaces it with `replacement`. */
    replaceOne<ResultDoc = THydratedDocumentType>(
      filter?: FilterQuery<TRawDocType>,
      replacement?: TRawDocType | AnyObject,
      options?: QueryOptions<TRawDocType> | null
    ): QueryWithHelpers<UpdateWriteOpResult, ResultDoc, TQueryHelpers, TRawDocType, 'replaceOne'>;

    /** Schema the model uses. */
    schema: Schema<TRawDocType>;

    /** Creates a `updateMany` query: updates all documents that match `filter` with `update`. */
    updateMany<ResultDoc = THydratedDocumentType>(
      filter?: FilterQuery<TRawDocType>,
      update?: UpdateQuery<TRawDocType> | UpdateWithAggregationPipeline,
      options?: QueryOptions<TRawDocType> | null
    ): QueryWithHelpers<UpdateWriteOpResult, ResultDoc, TQueryHelpers, TRawDocType, 'updateMany'>;

    /** Creates a `updateOne` query: updates the first document that matches `filter` with `update`. */
    updateOne<ResultDoc = THydratedDocumentType>(
      filter?: FilterQuery<TRawDocType>,
      update?: UpdateQuery<TRawDocType> | UpdateWithAggregationPipeline,
      options?: QueryOptions<TRawDocType> | null
    ): QueryWithHelpers<UpdateWriteOpResult, ResultDoc, TQueryHelpers, TRawDocType, 'updateOne'>;

    /** Creates a Query, applies the passed conditions, and returns the Query. */
    where<ResultDoc = THydratedDocumentType>(
      path: string,
      val?: any
    ): QueryWithHelpers<Array<ResultDoc>, ResultDoc, TQueryHelpers, TRawDocType, 'find'>;
    where<ResultDoc = THydratedDocumentType>(obj: object): QueryWithHelpers<
      Array<ResultDoc>,
      ResultDoc,
      TQueryHelpers,
      TRawDocType,
      'find'
    >;
    where<ResultDoc = THydratedDocumentType>(): QueryWithHelpers<
      Array<ResultDoc>,
      ResultDoc,
      TQueryHelpers,
      TRawDocType,
      'find'
    >;
  }
}<|MERGE_RESOLUTION|>--- conflicted
+++ resolved
@@ -472,11 +472,7 @@
       field: DocKey,
       filter?: FilterQuery<TRawDocType>
     ): QueryWithHelpers<
-<<<<<<< HEAD
-      Array<DocKey extends keyof TRawDocType ? TRawDocType[DocKey] : ResultType>,
-=======
       Array<DocKey extends keyof TRawDocType ? Unpacked<TRawDocType[DocKey]> : ResultType>,
->>>>>>> 6bc02916
       THydratedDocumentType,
       TQueryHelpers,
       TRawDocType,
