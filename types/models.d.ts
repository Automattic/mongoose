--- conflicted
+++ resolved
@@ -359,23 +359,13 @@
      * round trip to the MongoDB server.
      */
     bulkWrite<DocContents = TRawDocType>(
-<<<<<<< HEAD
       writes: Array<AnyBulkWriteOperation<DocContents>>,
-      options: MongooseBulkWriteOptions & { ordered: false }
-    ): Promise<MongooseBulkWriteResult>;
+      options: mongodb.BulkWriteOptions & MongooseBulkWriteOptions & { ordered: false }
+    ): Promise<mongodb.BulkWriteResult & { mongoose?: { validationErrors: Error[] } }>;
     bulkWrite<DocContents = TRawDocType>(
       writes: Array<AnyBulkWriteOperation<DocContents>>,
       options?: MongooseBulkWriteOptions
-    ): Promise<MongooseBulkWriteResult>;
-=======
-      writes: Array<AnyBulkWriteOperation<DocContents extends Document ? any : (DocContents extends {} ? DocContents : any)>>,
-      options: mongodb.BulkWriteOptions & MongooseBulkWriteOptions & { ordered: false }
-    ): Promise<mongodb.BulkWriteResult & { mongoose?: { validationErrors: Error[] } }>;
-    bulkWrite<DocContents = TRawDocType>(
-      writes: Array<AnyBulkWriteOperation<DocContents extends Document ? any : (DocContents extends {} ? DocContents : any)>>,
-      options?: mongodb.BulkWriteOptions & MongooseBulkWriteOptions
     ): Promise<mongodb.BulkWriteResult>;
->>>>>>> a1ef665c
 
     /**
      * Sends multiple `save()` calls in a single `bulkWrite()`. This is faster than
