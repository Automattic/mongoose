--- conflicted
+++ resolved
@@ -350,8 +350,6 @@
     populate(
       doc: any, options: PopulateOptions | Array<PopulateOptions> | string
     ): Promise<THydratedDocumentType>;
-<<<<<<< HEAD
-=======
     populate<Paths>(
       docs: Array<any>,
       options: PopulateOptions | Array<PopulateOptions> | string
@@ -359,7 +357,6 @@
     populate<Paths>(
       doc: any, options: PopulateOptions | Array<PopulateOptions> | string
     ): Promise<MergeType<THydratedDocumentType, Paths>>;
->>>>>>> 3d2dc419
 
     /** Casts and validates the given object against this model's schema, passing the given `context` to custom validators. */
     validate(): Promise<void>;
