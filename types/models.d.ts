declare module 'mongoose' {
  import mongodb = require('mongodb');

  export interface DiscriminatorOptions {
    value?: string | number | ObjectId;
    clone?: boolean;
    overwriteModels?: boolean;
    mergeHooks?: boolean;
    mergePlugins?: boolean;
  }

  export interface AcceptsDiscriminator {
    /** Adds a discriminator type. */
    discriminator<D>(
      name: string | number,
      schema: Schema,
      value?: string | number | ObjectId | DiscriminatorOptions
    ): Model<D>;
    discriminator<T, U>(
      name: string | number,
      schema: Schema<T, U>,
      value?: string | number | ObjectId | DiscriminatorOptions
    ): U;
  }

  interface MongooseBulkWriteOptions {
    skipValidation?: boolean;
    throwOnValidationError?: boolean;
    timestamps?: boolean;
    strict?: boolean | 'throw';
  }

  interface MongooseBulkWritePerWriteOptions {
    timestamps?: boolean;
    strict?: boolean | 'throw';
    session?: ClientSession;
    skipValidation?: boolean;
  }

  interface HydrateOptions {
    setters?: boolean;
    hydratedPopulatedDocs?: boolean;
  }

  interface InsertManyOptions extends
    PopulateOption,
    SessionOption {
    limit?: number;
    // @deprecated, use includeResultMetadata instead
    rawResult?: boolean;
    includeResultMetadata?: boolean;
    ordered?: boolean;
    lean?: boolean;
    throwOnValidationError?: boolean;
  }

  type InsertManyResult<T> = mongodb.InsertManyResult<T> & {
    insertedIds: {
      [key: number]: InferId<T>;
    };
    mongoose?: { validationErrors?: Array<Error.CastError | Error.ValidatorError> };
  };

  type UpdateWriteOpResult = mongodb.UpdateResult;

  interface MapReduceOptions<T, K, R> {
    map: Function | string;
    reduce: (key: K, vals: T[]) => R;
    /** query filter object. */
    query?: any;
    /** sort input objects using this key */
    sort?: any;
    /** max number of documents */
    limit?: number;
    /** keep temporary data default: false */
    keeptemp?: boolean;
    /** finalize function */
    finalize?: (key: K, val: R) => R;
    /** scope variables exposed to map/reduce/finalize during execution */
    scope?: any;
    /** it is possible to make the execution stay in JS. Provided in MongoDB > 2.0.X default: false */
    jsMode?: boolean;
    /** provide statistics on job execution time. default: false */
    verbose?: boolean;
    readPreference?: string;
    /** sets the output target for the map reduce job. default: {inline: 1} */
    out?: {
      /** the results are returned in an array */
      inline?: number;
      /**
       * {replace: 'collectionName'} add the results to collectionName: the
       * results replace the collection
       */
      replace?: string;
      /**
       * {reduce: 'collectionName'} add the results to collectionName: if
       * dups are detected, uses the reducer / finalize functions
       */
      reduce?: string;
      /**
       * {merge: 'collectionName'} add the results to collectionName: if
       * dups exist the new docs overwrite the old
       */
      merge?: string;
    };
  }

  interface GeoSearchOptions {
    /** x,y point to search for */
    near: number[];
    /** the maximum distance from the point near that a result can be */
    maxDistance: number;
    /** The maximum number of results to return */
    limit?: number;
    /** return the raw object instead of the Mongoose Model */
    lean?: boolean;
  }

  interface ModifyResult<T> {
    value: Require_id<T> | null;
    /** see https://www.mongodb.com/docs/manual/reference/command/findAndModify/#lasterrorobject */
    lastErrorObject?: {
      updatedExisting?: boolean;
      upserted?: mongodb.ObjectId;
    };
    ok: 0 | 1;
  }

  type WriteConcern = mongodb.WriteConcern;

  /** A list of paths to validate. If set, Mongoose will validate only the modified paths that are in the given list. */
  type PathsToValidate = string[] | string;
  /**
   * @deprecated
   */
  type pathsToValidate = PathsToValidate;

  interface SaveOptions extends
    SessionOption {
    checkKeys?: boolean;
    j?: boolean;
    safe?: boolean | WriteConcern;
    timestamps?: boolean | QueryTimestampsConfig;
    validateBeforeSave?: boolean;
    validateModifiedOnly?: boolean;
    w?: number | string;
    wtimeout?: number;
  }

  interface CreateOptions extends SaveOptions {
    ordered?: boolean;
    aggregateErrors?: boolean;
  }

  interface RemoveOptions extends SessionOption, Omit<mongodb.DeleteOptions, 'session'> {}

  const Model: Model<any>;

  /**
   * Models are fancy constructors compiled from `Schema` definitions.
   * An instance of a model is called a document.
   * Models are responsible for creating and reading documents from the underlying MongoDB database
   */
  export interface Model<
    TRawDocType,
    TQueryHelpers = {},
    TInstanceMethods = {},
    TVirtuals = {},
    THydratedDocumentType = HydratedDocument<TRawDocType, TVirtuals & TInstanceMethods, TQueryHelpers>,
    TSchema = any> extends
    NodeJS.EventEmitter,
    AcceptsDiscriminator,
    IndexManager,
    SessionStarter {
    new <DocType = Partial<TRawDocType>>(doc?: DocType, fields?: any | null, options?: boolean | AnyObject): THydratedDocumentType;

    aggregate<R = any>(pipeline?: PipelineStage[], options?: AggregateOptions): Aggregate<Array<R>>;
    aggregate<R = any>(pipeline: PipelineStage[]): Aggregate<Array<R>>;

    /** Base Mongoose instance the model uses. */
    base: Mongoose;

    /**
     * If this is a discriminator model, `baseModelName` is the name of
     * the base model.
     */
    baseModelName: string | undefined;

    /* Cast the given POJO to the model's schema */
    castObject(obj: AnyObject, options?: { ignoreCastErrors?: boolean }): TRawDocType;

    /* Apply defaults to the given document or POJO. */
    applyDefaults(obj: AnyObject): AnyObject;
    applyDefaults(obj: TRawDocType): TRawDocType;

    /**
     * Sends multiple `insertOne`, `updateOne`, `updateMany`, `replaceOne`,
     * `deleteOne`, and/or `deleteMany` operations to the MongoDB server in one
     * command. This is faster than sending multiple independent operations (e.g.
     * if you use `create()`) because with `bulkWrite()` there is only one network
     * round trip to the MongoDB server.
     */
    bulkWrite<DocContents = TRawDocType>(
      writes: Array<
        mongodb.AnyBulkWriteOperation<
          DocContents extends mongodb.Document ? DocContents : any
        > & MongooseBulkWritePerWriteOptions>,
      options: mongodb.BulkWriteOptions & MongooseBulkWriteOptions & { ordered: false }
    ): Promise<mongodb.BulkWriteResult & { mongoose?: { validationErrors: Error[] } }>;
    bulkWrite<DocContents = TRawDocType>(
      writes: Array<
        mongodb.AnyBulkWriteOperation<
          DocContents extends mongodb.Document ? DocContents : any
        > & MongooseBulkWritePerWriteOptions>,
      options?: mongodb.BulkWriteOptions & MongooseBulkWriteOptions
    ): Promise<mongodb.BulkWriteResult>;

    /**
     * Sends multiple `save()` calls in a single `bulkWrite()`. This is faster than
     * sending multiple `save()` calls because with `bulkSave()` there is only one
     * network round trip to the MongoDB server.
     */
    bulkSave(documents: Array<Document>, options?: mongodb.BulkWriteOptions & { timestamps?: boolean }): Promise<mongodb.BulkWriteResult>;

    /** Collection the model uses. */
    collection: Collection;

    /** Creates a `countDocuments` query: counts the number of documents that match `filter`. */
    countDocuments(
      filter?: FilterQuery<TRawDocType>,
<<<<<<< HEAD
      options?: (mongodb.CountOptions & ExcludeKeys<MongooseQueryOptions<TRawDocType>, 'lean' | 'timestamps'>) | null
=======
      options?: (mongodb.CountOptions & MongooseBaseQueryOptions<TRawDocType>) | null
>>>>>>> 68de5869
    ): QueryWithHelpers<
      number,
      THydratedDocumentType,
      TQueryHelpers,
      TRawDocType,
      'countDocuments'
    >;

    /** Creates a new document or documents */
    create<DocContents = AnyKeys<TRawDocType>>(docs: Array<TRawDocType | DocContents>, options: CreateOptions & { aggregateErrors: true }): Promise<(THydratedDocumentType | Error)[]>;
    create<DocContents = AnyKeys<TRawDocType>>(docs: Array<TRawDocType | DocContents>, options?: CreateOptions): Promise<THydratedDocumentType[]>;
    create<DocContents = AnyKeys<TRawDocType>>(doc: DocContents | TRawDocType): Promise<THydratedDocumentType>;
    create<DocContents = AnyKeys<TRawDocType>>(...docs: Array<TRawDocType | DocContents>): Promise<THydratedDocumentType[]>;

    /**
     * Create the collection for this model. By default, if no indexes are specified,
     * mongoose will not create the collection for the model until any documents are
     * created. Use this method to create the collection explicitly.
     */
    createCollection<T extends mongodb.Document>(options?: mongodb.CreateCollectionOptions & Pick<SchemaOptions, 'expires'>): Promise<mongodb.Collection<T>>;

    /**
     * Create an [Atlas search index](https://www.mongodb.com/docs/atlas/atlas-search/create-index/).
     * This function only works when connected to MongoDB Atlas.
     */
    createSearchIndex(description: mongodb.SearchIndexDescription): Promise<string>;

    /** Connection the model uses. */
    db: Connection;

    /**
     * Deletes all of the documents that match `conditions` from the collection.
     * Behaves like `remove()`, but deletes all documents that match `conditions`
     * regardless of the `single` option.
     */
    deleteMany(
      filter?: FilterQuery<TRawDocType>,
<<<<<<< HEAD
      options?: (mongodb.DeleteOptions & ExcludeKeys<MongooseQueryOptions<TRawDocType>, 'lean' | 'timestamps'>) | null
=======
      options?: (mongodb.DeleteOptions & MongooseBaseQueryOptions<TRawDocType>) | null
>>>>>>> 68de5869
    ): QueryWithHelpers<
      mongodb.DeleteResult,
      THydratedDocumentType,
      TQueryHelpers,
      TRawDocType,
      'deleteMany'
    >;
    deleteMany(
      filter: FilterQuery<TRawDocType>
    ): QueryWithHelpers<
      mongodb.DeleteResult,
      THydratedDocumentType,
      TQueryHelpers,
      TRawDocType,
      'deleteMany'
    >;

    /**
     * Deletes the first document that matches `conditions` from the collection.
     * Behaves like `remove()`, but deletes at most one document regardless of the
     * `single` option.
     */
    deleteOne(
      filter?: FilterQuery<TRawDocType>,
<<<<<<< HEAD
      options?: (mongodb.DeleteOptions & ExcludeKeys<MongooseQueryOptions<TRawDocType>, 'lean' | 'timestamps'>) | null
=======
      options?: (mongodb.DeleteOptions & MongooseBaseQueryOptions<TRawDocType>) | null
>>>>>>> 68de5869
    ): QueryWithHelpers<
      mongodb.DeleteResult,
      THydratedDocumentType,
      TQueryHelpers,
      TRawDocType,
      'deleteOne'
    >;
    deleteOne(
      filter: FilterQuery<TRawDocType>
    ): QueryWithHelpers<
      mongodb.DeleteResult,
      THydratedDocumentType,
      TQueryHelpers,
      TRawDocType,
      'deleteOne'
    >;

    /**
     * Delete an existing [Atlas search index](https://www.mongodb.com/docs/atlas/atlas-search/create-index/) by name.
     * This function only works when connected to MongoDB Atlas.
     */
    dropSearchIndex(name: string): Promise<void>;

    /**
     * Event emitter that reports any errors that occurred. Useful for global error
     * handling.
     */
    events: NodeJS.EventEmitter;

    /**
     * Finds a single document by its _id field. `findById(id)` is almost*
     * equivalent to `findOne({ _id: id })`. If you want to query by a document's
     * `_id`, use `findById()` instead of `findOne()`.
     */
    findById<ResultDoc = THydratedDocumentType>(
      id: any,
      projection: ProjectionType<TRawDocType> | null | undefined,
      options: QueryOptions<TRawDocType> & { lean: true }
    ): QueryWithHelpers<
      GetLeanResultType<TRawDocType, TRawDocType, 'findOne'> | null,
      ResultDoc,
      TQueryHelpers,
      TRawDocType,
      'findOne'
    >;
    findById<ResultDoc = THydratedDocumentType>(
      id: any,
      projection?: ProjectionType<TRawDocType> | null,
      options?: QueryOptions<TRawDocType> | null
    ): QueryWithHelpers<ResultDoc | null, ResultDoc, TQueryHelpers, TRawDocType, 'findOne'>;
    findById<ResultDoc = THydratedDocumentType>(
      id: any,
      projection?: ProjectionType<TRawDocType> | null
    ): QueryWithHelpers<ResultDoc | null, ResultDoc, TQueryHelpers, TRawDocType, 'findOne'>;

    /** Finds one document. */
    findOne<ResultDoc = THydratedDocumentType>(
      filter: FilterQuery<TRawDocType>,
      projection: ProjectionType<TRawDocType> | null | undefined,
      options: QueryOptions<TRawDocType> & { lean: true }
    ): QueryWithHelpers<
      GetLeanResultType<TRawDocType, TRawDocType, 'findOne'> | null,
      ResultDoc,
      TQueryHelpers,
      TRawDocType,
      'findOne'
    >;
    findOne<ResultDoc = THydratedDocumentType>(
      filter?: FilterQuery<TRawDocType>,
      projection?: ProjectionType<TRawDocType> | null,
      options?: QueryOptions<TRawDocType> | null
    ): QueryWithHelpers<ResultDoc | null, ResultDoc, TQueryHelpers, TRawDocType, 'findOne'>;
    findOne<ResultDoc = THydratedDocumentType>(
      filter?: FilterQuery<TRawDocType>,
      projection?: ProjectionType<TRawDocType> | null
    ): QueryWithHelpers<ResultDoc | null, ResultDoc, TQueryHelpers, TRawDocType, 'findOne'>;
    findOne<ResultDoc = THydratedDocumentType>(
      filter?: FilterQuery<TRawDocType>
    ): QueryWithHelpers<ResultDoc | null, ResultDoc, TQueryHelpers, TRawDocType, 'findOne'>;

    /**
     * Shortcut for creating a new Document from existing raw data, pre-saved in the DB.
     * The document returned has no paths marked as modified initially.
     */
    hydrate(obj: any, projection?: AnyObject, options?: HydrateOptions): THydratedDocumentType;

    /**
     * This function is responsible for building [indexes](https://www.mongodb.com/docs/manual/indexes/),
     * unless [`autoIndex`](http://mongoosejs.com/docs/guide.html#autoIndex) is turned off.
     * Mongoose calls this function automatically when a model is created using
     * [`mongoose.model()`](/docs/api/mongoose.html#mongoose_Mongoose-model) or
     * [`connection.model()`](/docs/api/connection.html#connection_Connection-model), so you
     * don't need to call it.
     */
    init(): Promise<THydratedDocumentType>;

    /** Inserts one or more new documents as a single `insertMany` call to the MongoDB server. */
    insertMany(
      docs: Array<TRawDocType>
    ): Promise<Array<THydratedDocumentType>>;
    insertMany(
      docs: Array<TRawDocType>,
      options: InsertManyOptions & { lean: true; }
    ): Promise<Array<Require_id<TRawDocType>>>;
    insertMany(
      doc: Array<TRawDocType>,
      options: InsertManyOptions & { ordered: false; rawResult: true; }
    ): Promise<mongodb.InsertManyResult<Require_id<TRawDocType>> & {
      mongoose: {
        validationErrors: (CastError | Error.ValidatorError)[];
        results: Array<
          Error |
          Object |
          THydratedDocumentType
        >
      }
    }>;
    insertMany(
      docs: Array<TRawDocType>,
      options: InsertManyOptions & { lean: true, rawResult: true; }
    ): Promise<mongodb.InsertManyResult<Require_id<TRawDocType>>>;
    insertMany(
      docs: Array<TRawDocType>,
      options: InsertManyOptions & { rawResult: true; }
    ): Promise<mongodb.InsertManyResult<Require_id<THydratedDocumentType>>>;
    insertMany(
      doc: Array<TRawDocType>,
      options: InsertManyOptions
    ): Promise<Array<THydratedDocumentType>>;
    insertMany<DocContents = TRawDocType>(
      docs: Array<DocContents | TRawDocType>,
      options: InsertManyOptions & { lean: true; }
    ): Promise<Array<Require_id<DocContents>>>;
    insertMany<DocContents = TRawDocType>(
      docs: DocContents | TRawDocType,
      options: InsertManyOptions & { lean: true; }
    ): Promise<Array<Require_id<DocContents>>>;
    insertMany<DocContents = TRawDocType>(
      doc: DocContents | TRawDocType,
      options: InsertManyOptions & { ordered: false; rawResult: true; }
    ): Promise<mongodb.InsertManyResult<Require_id<DocContents>> & {
      mongoose: {
        validationErrors: (CastError | Error.ValidatorError)[];
        results: Array<
          Error |
          Object |
          MergeType<THydratedDocumentType, DocContents>
        >
      }
    }>;
    insertMany<DocContents = TRawDocType>(
      docs: Array<DocContents | TRawDocType>,
      options: InsertManyOptions & { rawResult: true; }
    ): Promise<mongodb.InsertManyResult<Require_id<DocContents>>>;
    insertMany<DocContents = TRawDocType>(
      docs: Array<DocContents | TRawDocType>
    ): Promise<Array<MergeType<THydratedDocumentType, Omit<DocContents, '_id'>>>>;
    insertMany<DocContents = TRawDocType>(
      doc: DocContents,
      options: InsertManyOptions & { lean: true; }
    ): Promise<Array<Require_id<DocContents>>>;
    insertMany<DocContents = TRawDocType>(
      doc: DocContents,
      options: InsertManyOptions & { rawResult: true; }
    ): Promise<mongodb.InsertManyResult<Require_id<DocContents>>>;
    insertMany<DocContents = TRawDocType>(
      doc: DocContents,
      options: InsertManyOptions
    ): Promise<Array<MergeType<THydratedDocumentType, Omit<DocContents, '_id'>>>>;
    insertMany<DocContents = TRawDocType>(
      docs: Array<DocContents | TRawDocType>,
      options: InsertManyOptions
    ): Promise<Array<MergeType<THydratedDocumentType, Omit<DocContents, '_id'>>>>;
    insertMany<DocContents = TRawDocType>(
      doc: DocContents
    ): Promise<
      Array<MergeType<THydratedDocumentType, Omit<DocContents, '_id'>>>
    >;

    /** The name of the model */
    modelName: string;

    /** Populates document references. */
    populate(
      docs: Array<any>,
      options: PopulateOptions | Array<PopulateOptions> | string
    ): Promise<Array<THydratedDocumentType>>;
    populate(
      doc: any, options: PopulateOptions | Array<PopulateOptions> | string
    ): Promise<THydratedDocumentType>;
    populate<Paths>(
      docs: Array<any>,
      options: PopulateOptions | Array<PopulateOptions> | string
    ): Promise<Array<MergeType<THydratedDocumentType, Paths>>>;
    populate<Paths>(
      doc: any, options: PopulateOptions | Array<PopulateOptions> | string
    ): Promise<MergeType<THydratedDocumentType, Paths>>;

    /**
     * Update an existing [Atlas search index](https://www.mongodb.com/docs/atlas/atlas-search/create-index/).
     * This function only works when connected to MongoDB Atlas.
     */
    updateSearchIndex(name: string, definition: AnyObject): Promise<void>;

    /** Casts and validates the given object against this model's schema, passing the given `context` to custom validators. */
    validate(): Promise<void>;
    validate(obj: any): Promise<void>;
    validate(obj: any, pathsOrOptions: PathsToValidate): Promise<void>;
    validate(obj: any, pathsOrOptions: { pathsToSkip?: pathsToSkip }): Promise<void>;

    /** Watches the underlying collection for changes using [MongoDB change streams](https://www.mongodb.com/docs/manual/changeStreams/). */
    watch<ResultType extends mongodb.Document = any, ChangeType extends mongodb.ChangeStreamDocument = any>(pipeline?: Array<Record<string, unknown>>, options?: mongodb.ChangeStreamOptions & { hydrate?: boolean }): mongodb.ChangeStream<ResultType, ChangeType>;

    /** Adds a `$where` clause to this query */
    $where(argument: string | Function): QueryWithHelpers<Array<THydratedDocumentType>, THydratedDocumentType, TQueryHelpers, TRawDocType, 'find'>;

    /** Registered discriminators for this model. */
    discriminators: { [name: string]: Model<any> } | undefined;

    /** Translate any aliases fields/conditions so the final query or document object is pure */
    translateAliases(raw: any): any;

    /** Creates a `distinct` query: returns the distinct values of the given `field` that match `filter`. */
    distinct<DocKey extends string, ResultType = unknown>(
      field: DocKey,
      filter?: FilterQuery<TRawDocType>
    ): QueryWithHelpers<
      Array<DocKey extends keyof TRawDocType ? Unpacked<TRawDocType[DocKey]> : ResultType>,
      THydratedDocumentType,
      TQueryHelpers,
      TRawDocType,
      'distinct'
    >;

    /** Creates a `estimatedDocumentCount` query: counts the number of documents in the collection. */
    estimatedDocumentCount(options?: QueryOptions<TRawDocType>): QueryWithHelpers<
      number,
      THydratedDocumentType,
      TQueryHelpers,
      TRawDocType,
      'estimatedDocumentCount'
    >;

    /**
     * Returns a document with its `_id` if at least one document exists in the database that matches
     * the given `filter`, and `null` otherwise.
     */
    exists(
      filter: FilterQuery<TRawDocType>
    ): QueryWithHelpers<
      { _id: InferId<TRawDocType> } | null,
      THydratedDocumentType,
      TQueryHelpers,
      TRawDocType,
      'findOne'
    >;

    /** Creates a `find` query: gets a list of documents that match `filter`. */
    find<ResultDoc = THydratedDocumentType>(
      filter: FilterQuery<TRawDocType>,
      projection: ProjectionType<TRawDocType> | null | undefined,
      options: QueryOptions<TRawDocType> & { lean: true }
    ): QueryWithHelpers<
      GetLeanResultType<TRawDocType, TRawDocType[], 'find'>,
      ResultDoc,
      TQueryHelpers,
      TRawDocType,
      'find'
    >;
    find<ResultDoc = THydratedDocumentType>(
      filter: FilterQuery<TRawDocType>,
      projection?: ProjectionType<TRawDocType> | null | undefined,
      options?: QueryOptions<TRawDocType> | null | undefined
    ): QueryWithHelpers<Array<ResultDoc>, ResultDoc, TQueryHelpers, TRawDocType, 'find'>;
    find<ResultDoc = THydratedDocumentType>(
      filter: FilterQuery<TRawDocType>,
      projection?: ProjectionType<TRawDocType> | null | undefined
    ): QueryWithHelpers<Array<ResultDoc>, ResultDoc, TQueryHelpers, TRawDocType, 'find'>;
    find<ResultDoc = THydratedDocumentType>(
      filter: FilterQuery<TRawDocType>
    ): QueryWithHelpers<Array<ResultDoc>, ResultDoc, TQueryHelpers, TRawDocType, 'find'>;
    find<ResultDoc = THydratedDocumentType>(
    ): QueryWithHelpers<Array<ResultDoc>, ResultDoc, TQueryHelpers, TRawDocType, 'find'>;

    /** Creates a `findByIdAndDelete` query, filtering by the given `_id`. */
    findByIdAndDelete<ResultDoc = THydratedDocumentType>(
      id: mongodb.ObjectId | any,
      options: QueryOptions<TRawDocType> & { lean: true }
    ): QueryWithHelpers<
      GetLeanResultType<TRawDocType, TRawDocType, 'findOneAndDelete'> | null,
      ResultDoc,
      TQueryHelpers,
      TRawDocType,
      'findOneAndDelete'
    >;
    findByIdAndDelete<ResultDoc = THydratedDocumentType>(
      id: mongodb.ObjectId | any,
      options: QueryOptions<TRawDocType> & { includeResultMetadata: true }
    ): QueryWithHelpers<ModifyResult<ResultDoc>, ResultDoc, TQueryHelpers, TRawDocType, 'findOneAndDelete'>;
    findByIdAndDelete<ResultDoc = THydratedDocumentType>(
      id?: mongodb.ObjectId | any,
      options?: QueryOptions<TRawDocType> | null
    ): QueryWithHelpers<ResultDoc | null, ResultDoc, TQueryHelpers, TRawDocType, 'findOneAndDelete'>;

    /** Creates a `findOneAndUpdate` query, filtering by the given `_id`. */
    findByIdAndUpdate<ResultDoc = THydratedDocumentType>(
      filter: FilterQuery<TRawDocType>,
      update: UpdateQuery<TRawDocType>,
      options: QueryOptions<TRawDocType> & { includeResultMetadata: true, lean: true }
    ): QueryWithHelpers<
      ModifyResult<TRawDocType>,
      ResultDoc,
      TQueryHelpers,
      TRawDocType,
      'findOneAndUpdate'
    >;
    findByIdAndUpdate<ResultDoc = THydratedDocumentType>(
      id: mongodb.ObjectId | any,
      update: UpdateQuery<TRawDocType>,
      options: QueryOptions<TRawDocType> & { lean: true }
    ): QueryWithHelpers<
      GetLeanResultType<TRawDocType, TRawDocType, 'findOneAndUpdate'> | null,
      ResultDoc,
      TQueryHelpers,
      TRawDocType,
      'findOneAndUpdate'
    >;
    findByIdAndUpdate<ResultDoc = THydratedDocumentType>(
      id: mongodb.ObjectId | any,
      update: UpdateQuery<TRawDocType>,
      options: QueryOptions<TRawDocType> & { includeResultMetadata: true }
    ): QueryWithHelpers<ModifyResult<ResultDoc>, ResultDoc, TQueryHelpers, TRawDocType, 'findOneAndUpdate'>;
    findByIdAndUpdate<ResultDoc = THydratedDocumentType>(
      id: mongodb.ObjectId | any,
      update: UpdateQuery<TRawDocType>,
      options: QueryOptions<TRawDocType> & { upsert: true } & ReturnsNewDoc
    ): QueryWithHelpers<ResultDoc, ResultDoc, TQueryHelpers, TRawDocType, 'findOneAndUpdate'>;
    findByIdAndUpdate<ResultDoc = THydratedDocumentType>(
      id?: mongodb.ObjectId | any,
      update?: UpdateQuery<TRawDocType>,
      options?: QueryOptions<TRawDocType> | null
    ): QueryWithHelpers<ResultDoc | null, ResultDoc, TQueryHelpers, TRawDocType, 'findOneAndUpdate'>;
    findByIdAndUpdate<ResultDoc = THydratedDocumentType>(
      id: mongodb.ObjectId | any,
      update: UpdateQuery<TRawDocType>
    ): QueryWithHelpers<ResultDoc | null, ResultDoc, TQueryHelpers, TRawDocType, 'findOneAndUpdate'>;

    /** Creates a `findOneAndDelete` query: atomically finds the given document, deletes it, and returns the document as it was before deletion. */
    findOneAndDelete<ResultDoc = THydratedDocumentType>(
      filter: FilterQuery<TRawDocType>,
      options: QueryOptions<TRawDocType> & { lean: true }
    ): QueryWithHelpers<
      GetLeanResultType<TRawDocType, TRawDocType, 'findOneAndDelete'> | null,
      ResultDoc,
      TQueryHelpers,
      TRawDocType,
      'findOneAndDelete'
    >;
    findOneAndDelete<ResultDoc = THydratedDocumentType>(
      filter: FilterQuery<TRawDocType>,
      options: QueryOptions<TRawDocType> & { includeResultMetadata: true }
    ): QueryWithHelpers<ModifyResult<ResultDoc>, ResultDoc, TQueryHelpers, TRawDocType, 'findOneAndDelete'>;
    findOneAndDelete<ResultDoc = THydratedDocumentType>(
      filter?: FilterQuery<TRawDocType> | null,
      options?: QueryOptions<TRawDocType> | null
    ): QueryWithHelpers<ResultDoc | null, ResultDoc, TQueryHelpers, TRawDocType, 'findOneAndDelete'>;

    /** Creates a `findOneAndReplace` query: atomically finds the given document and replaces it with `replacement`. */
    findOneAndReplace<ResultDoc = THydratedDocumentType>(
      filter: FilterQuery<TRawDocType>,
      replacement: TRawDocType | AnyObject,
      options: QueryOptions<TRawDocType> & { lean: true }
    ): QueryWithHelpers<
      GetLeanResultType<TRawDocType, TRawDocType, 'findOneAndReplace'> | null,
      ResultDoc,
      TQueryHelpers,
      TRawDocType,
      'findOneAndReplace'
    >;
    findOneAndReplace<ResultDoc = THydratedDocumentType>(
      filter: FilterQuery<TRawDocType>,
      replacement: TRawDocType | AnyObject,
      options: QueryOptions<TRawDocType> & { includeResultMetadata: true }
    ): QueryWithHelpers<ModifyResult<ResultDoc>, ResultDoc, TQueryHelpers, TRawDocType, 'findOneAndReplace'>;
    findOneAndReplace<ResultDoc = THydratedDocumentType>(
      filter: FilterQuery<TRawDocType>,
      replacement: TRawDocType | AnyObject,
      options: QueryOptions<TRawDocType> & { upsert: true } & ReturnsNewDoc
    ): QueryWithHelpers<ResultDoc, ResultDoc, TQueryHelpers, TRawDocType, 'findOneAndReplace'>;
    findOneAndReplace<ResultDoc = THydratedDocumentType>(
      filter?: FilterQuery<TRawDocType>,
      replacement?: TRawDocType | AnyObject,
      options?: QueryOptions<TRawDocType> | null
    ): QueryWithHelpers<ResultDoc | null, ResultDoc, TQueryHelpers, TRawDocType, 'findOneAndReplace'>;

    /** Creates a `findOneAndUpdate` query: atomically find the first document that matches `filter` and apply `update`. */
    findOneAndUpdate<ResultDoc = THydratedDocumentType>(
      filter: FilterQuery<TRawDocType>,
      update: UpdateQuery<TRawDocType>,
      options: QueryOptions<TRawDocType> & { includeResultMetadata: true, lean: true }
    ): QueryWithHelpers<
      ModifyResult<TRawDocType>,
      ResultDoc,
      TQueryHelpers,
      TRawDocType,
      'findOneAndUpdate'
    >;
    findOneAndUpdate<ResultDoc = THydratedDocumentType>(
      filter: FilterQuery<TRawDocType>,
      update: UpdateQuery<TRawDocType>,
      options: QueryOptions<TRawDocType> & { lean: true }
    ): QueryWithHelpers<
      GetLeanResultType<TRawDocType, TRawDocType, 'findOneAndUpdate'> | null,
      ResultDoc,
      TQueryHelpers,
      TRawDocType,
      'findOneAndUpdate'
    >;
    findOneAndUpdate<ResultDoc = THydratedDocumentType>(
      filter: FilterQuery<TRawDocType>,
      update: UpdateQuery<TRawDocType>,
      options: QueryOptions<TRawDocType> & { includeResultMetadata: true }
    ): QueryWithHelpers<ModifyResult<ResultDoc>, ResultDoc, TQueryHelpers, TRawDocType, 'findOneAndUpdate'>;
    findOneAndUpdate<ResultDoc = THydratedDocumentType>(
      filter: FilterQuery<TRawDocType>,
      update: UpdateQuery<TRawDocType>,
      options: QueryOptions<TRawDocType> & { upsert: true } & ReturnsNewDoc
    ): QueryWithHelpers<ResultDoc, ResultDoc, TQueryHelpers, TRawDocType, 'findOneAndUpdate'>;
    findOneAndUpdate<ResultDoc = THydratedDocumentType>(
      filter?: FilterQuery<TRawDocType>,
      update?: UpdateQuery<TRawDocType>,
      options?: QueryOptions<TRawDocType> | null
    ): QueryWithHelpers<ResultDoc | null, ResultDoc, TQueryHelpers, TRawDocType, 'findOneAndUpdate'>;

    /** Creates a `replaceOne` query: finds the first document that matches `filter` and replaces it with `replacement`. */
    replaceOne<ResultDoc = THydratedDocumentType>(
      filter?: FilterQuery<TRawDocType>,
      replacement?: TRawDocType | AnyObject,
      options?: (mongodb.ReplaceOptions & MongooseQueryOptions<TRawDocType>) | null
    ): QueryWithHelpers<UpdateWriteOpResult, ResultDoc, TQueryHelpers, TRawDocType, 'replaceOne'>;

    /** Apply changes made to this model's schema after this model was compiled. */
    recompileSchema(): void;

    /** Schema the model uses. */
    schema: Schema<TRawDocType>;

    /** Creates a `updateMany` query: updates all documents that match `filter` with `update`. */
    updateMany<ResultDoc = THydratedDocumentType>(
      filter?: FilterQuery<TRawDocType>,
      update?: UpdateQuery<TRawDocType> | UpdateWithAggregationPipeline,
<<<<<<< HEAD
      options?: (mongodb.UpdateOptions & ExcludeKeys<MongooseQueryOptions<TRawDocType>, 'lean'>) | null
=======
      options?: (mongodb.UpdateOptions & MongooseUpdateQueryOptions<TRawDocType>) | null
>>>>>>> 68de5869
    ): QueryWithHelpers<UpdateWriteOpResult, ResultDoc, TQueryHelpers, TRawDocType, 'updateMany'>;

    /** Creates a `updateOne` query: updates the first document that matches `filter` with `update`. */
    updateOne<ResultDoc = THydratedDocumentType>(
      filter?: FilterQuery<TRawDocType>,
      update?: UpdateQuery<TRawDocType> | UpdateWithAggregationPipeline,
<<<<<<< HEAD
      options?: (mongodb.UpdateOptions & ExcludeKeys<MongooseQueryOptions<TRawDocType>, 'lean'>) | null
=======
      options?: (mongodb.UpdateOptions & MongooseUpdateQueryOptions<TRawDocType>) | null
>>>>>>> 68de5869
    ): QueryWithHelpers<UpdateWriteOpResult, ResultDoc, TQueryHelpers, TRawDocType, 'updateOne'>;

    /** Creates a Query, applies the passed conditions, and returns the Query. */
    where<ResultDoc = THydratedDocumentType>(
      path: string,
      val?: any
    ): QueryWithHelpers<Array<ResultDoc>, ResultDoc, TQueryHelpers, TRawDocType, 'find'>;
    where<ResultDoc = THydratedDocumentType>(obj: object): QueryWithHelpers<
      Array<ResultDoc>,
      ResultDoc,
      TQueryHelpers,
      TRawDocType,
      'find'
    >;
    where<ResultDoc = THydratedDocumentType>(): QueryWithHelpers<
      Array<ResultDoc>,
      ResultDoc,
      TQueryHelpers,
      TRawDocType,
      'find'
    >;
  }
}<|MERGE_RESOLUTION|>--- conflicted
+++ resolved
@@ -228,11 +228,7 @@
     /** Creates a `countDocuments` query: counts the number of documents that match `filter`. */
     countDocuments(
       filter?: FilterQuery<TRawDocType>,
-<<<<<<< HEAD
-      options?: (mongodb.CountOptions & ExcludeKeys<MongooseQueryOptions<TRawDocType>, 'lean' | 'timestamps'>) | null
-=======
       options?: (mongodb.CountOptions & MongooseBaseQueryOptions<TRawDocType>) | null
->>>>>>> 68de5869
     ): QueryWithHelpers<
       number,
       THydratedDocumentType,
@@ -270,11 +266,7 @@
      */
     deleteMany(
       filter?: FilterQuery<TRawDocType>,
-<<<<<<< HEAD
-      options?: (mongodb.DeleteOptions & ExcludeKeys<MongooseQueryOptions<TRawDocType>, 'lean' | 'timestamps'>) | null
-=======
       options?: (mongodb.DeleteOptions & MongooseBaseQueryOptions<TRawDocType>) | null
->>>>>>> 68de5869
     ): QueryWithHelpers<
       mongodb.DeleteResult,
       THydratedDocumentType,
@@ -299,11 +291,7 @@
      */
     deleteOne(
       filter?: FilterQuery<TRawDocType>,
-<<<<<<< HEAD
       options?: (mongodb.DeleteOptions & ExcludeKeys<MongooseQueryOptions<TRawDocType>, 'lean' | 'timestamps'>) | null
-=======
-      options?: (mongodb.DeleteOptions & MongooseBaseQueryOptions<TRawDocType>) | null
->>>>>>> 68de5869
     ): QueryWithHelpers<
       mongodb.DeleteResult,
       THydratedDocumentType,
@@ -755,22 +743,14 @@
     updateMany<ResultDoc = THydratedDocumentType>(
       filter?: FilterQuery<TRawDocType>,
       update?: UpdateQuery<TRawDocType> | UpdateWithAggregationPipeline,
-<<<<<<< HEAD
-      options?: (mongodb.UpdateOptions & ExcludeKeys<MongooseQueryOptions<TRawDocType>, 'lean'>) | null
-=======
       options?: (mongodb.UpdateOptions & MongooseUpdateQueryOptions<TRawDocType>) | null
->>>>>>> 68de5869
     ): QueryWithHelpers<UpdateWriteOpResult, ResultDoc, TQueryHelpers, TRawDocType, 'updateMany'>;
 
     /** Creates a `updateOne` query: updates the first document that matches `filter` with `update`. */
     updateOne<ResultDoc = THydratedDocumentType>(
       filter?: FilterQuery<TRawDocType>,
       update?: UpdateQuery<TRawDocType> | UpdateWithAggregationPipeline,
-<<<<<<< HEAD
-      options?: (mongodb.UpdateOptions & ExcludeKeys<MongooseQueryOptions<TRawDocType>, 'lean'>) | null
-=======
       options?: (mongodb.UpdateOptions & MongooseUpdateQueryOptions<TRawDocType>) | null
->>>>>>> 68de5869
     ): QueryWithHelpers<UpdateWriteOpResult, ResultDoc, TQueryHelpers, TRawDocType, 'updateOne'>;
 
     /** Creates a Query, applies the passed conditions, and returns the Query. */
