declare module 'mongoose' {
  import mongodb = require('mongodb');

  export type ApplyBasicQueryCasting<T> = T | T[] | (T extends (infer U)[] ? U : any) | any;
  type Condition<T> = ApplyBasicQueryCasting<T> | QuerySelector<ApplyBasicQueryCasting<T>>;

  type _FilterQuery<T> = {
    [P in keyof T]?: Condition<T[P]>;
  } & RootQuerySelector<T>;

  /**
   * Filter query to select the documents that match the query
   * @example
   * ```js
   * { age: { $gte: 30 } }
   * ```
   */
  type FilterQuery<T> = _FilterQuery<T>;

  type MongooseQueryOptions<DocType = unknown> = Pick<QueryOptions<DocType>, 'populate' | 'lean' | 'strict' | 'sanitizeProjection' | 'sanitizeFilter'>;

  type ProjectionFields<DocType> = { [Key in keyof DocType]?: any } & Record<string, any>;

  type QueryWithHelpers<ResultType, DocType, THelpers = {}, RawDocType = DocType, QueryOp = 'find'> = Query<ResultType, DocType, THelpers, RawDocType, QueryOp> & THelpers;

  type QuerySelector<T> = {
    // Comparison
    $eq?: T;
    $gt?: T;
    $gte?: T;
    $in?: [T] extends AnyArray<any> ? Unpacked<T>[] : T[];
    $lt?: T;
    $lte?: T;
    $ne?: T;
    $nin?: [T] extends AnyArray<any> ? Unpacked<T>[] : T[];
    // Logical
    $not?: T extends string ? QuerySelector<T> | RegExp : QuerySelector<T>;
    // Element
    /**
     * When `true`, `$exists` matches the documents that contain the field,
     * including documents where the field value is null.
     */
    $exists?: boolean;
    $type?: string | number;
    // Evaluation
    $expr?: any;
    $jsonSchema?: any;
    $mod?: T extends number ? [number, number] : never;
    $regex?: T extends string ? RegExp | string : never;
    $options?: T extends string ? string : never;
    // Geospatial
    // TODO: define better types for geo queries
    $geoIntersects?: { $geometry: object };
    $geoWithin?: object;
    $near?: object;
    $nearSphere?: object;
    $maxDistance?: number;
    // Array
    // TODO: define better types for $all and $elemMatch
    $all?: T extends AnyArray<any> ? any[] : never;
    $elemMatch?: T extends AnyArray<any> ? object : never;
    $size?: T extends AnyArray<any> ? number : never;
    // Bitwise
    $bitsAllClear?: number | mongodb.Binary | number[];
    $bitsAllSet?: number | mongodb.Binary | number[];
    $bitsAnyClear?: number | mongodb.Binary | number[];
    $bitsAnySet?: number | mongodb.Binary | number[];
  };

  type RootQuerySelector<T> = {
    /** @see https://www.mongodb.com/docs/manual/reference/operator/query/and/#op._S_and */
    $and?: Array<FilterQuery<T>>;
    /** @see https://www.mongodb.com/docs/manual/reference/operator/query/nor/#op._S_nor */
    $nor?: Array<FilterQuery<T>>;
    /** @see https://www.mongodb.com/docs/manual/reference/operator/query/or/#op._S_or */
    $or?: Array<FilterQuery<T>>;
    /** @see https://www.mongodb.com/docs/manual/reference/operator/query/text */
    $text?: {
      $search: string;
      $language?: string;
      $caseSensitive?: boolean;
      $diacriticSensitive?: boolean;
    };
    /** @see https://www.mongodb.com/docs/manual/reference/operator/query/where/#op._S_where */
    $where?: string | Function;
    /** @see https://www.mongodb.com/docs/manual/reference/operator/query/comment/#op._S_comment */
    $comment?: string;
    // we could not find a proper TypeScript generic to support nested queries e.g. 'user.friends.name'
    // this will mark all unrecognized properties as any (including nested queries)
    [key: string]: any;
  };

  interface QueryTimestampsConfig {
    createdAt?: boolean;
    updatedAt?: boolean;
  }

  interface QueryOptions<DocType = unknown> extends
    PopulateOption,
    SessionOption {
    arrayFilters?: { [key: string]: any }[];
    batchSize?: number;
    collation?: mongodb.CollationOptions;
    comment?: any;
    context?: string;
    explain?: mongodb.ExplainVerbosityLike;
    fields?: any | string;
    hint?: mongodb.Hint;
    /**
     * If truthy, mongoose will return the document as a plain JavaScript object rather than a mongoose document.
     */
    lean?: boolean | Record<string, any>;
    limit?: number;
    maxTimeMS?: number;
    multi?: boolean;
    multipleCastError?: boolean;
    /**
     * By default, `findOneAndUpdate()` returns the document as it was **before**
     * `update` was applied. If you set `new: true`, `findOneAndUpdate()` will
     * instead give you the object after `update` was applied.
     */
    new?: boolean;

    overwriteDiscriminatorKey?: boolean;
    projection?: ProjectionType<DocType>;
    /**
     * if true, returns the full ModifyResult rather than just the document
     */
    includeResultMetadata?: boolean;
    readPreference?: string | mongodb.ReadPreferenceMode;
    /**
     * An alias for the `new` option. `returnOriginal: false` is equivalent to `new: true`.
     */
    returnOriginal?: boolean;
    /**
     * Another alias for the `new` option. `returnOriginal` is deprecated so this should be used.
     */
    returnDocument?: 'before' | 'after';
    /**
     * Set to true to enable `update validators`
     * (https://mongoosejs.com/docs/validation.html#update-validators). Defaults to false.
     */
    runValidators?: boolean;
    /* Set to `true` to automatically sanitize potentially unsafe user-generated query projections */
    sanitizeProjection?: boolean;
    /**
     * Set to `true` to automatically sanitize potentially unsafe query filters by stripping out query selectors that
     * aren't explicitly allowed using `mongoose.trusted()`.
     */
    sanitizeFilter?: boolean;
    setDefaultsOnInsert?: boolean;
    skip?: number;
    sort?: any;
    /** overwrites the schema's strict mode option */
    strict?: boolean | string;
    /**
     * equal to `strict` by default, may be `false`, `true`, or `'throw'`. Sets the default
     * [strictQuery](https://mongoosejs.com/docs/guide.html#strictQuery) mode for schemas.
     */
    strictQuery?: boolean | 'throw';
    tailable?: number;
    /**
     * If set to `false` and schema-level timestamps are enabled,
     * skip timestamps for this update. Note that this allows you to overwrite
     * timestamps. Does nothing if schema-level timestamps are not set.
     */
    timestamps?: boolean | QueryTimestampsConfig;
    /**
     * If `true`, convert any aliases in filter, projection, update, and distinct
     * to their database property names. Defaults to false.
     */
    translateAliases?: boolean;
    upsert?: boolean;
    useBigInt64?: boolean;
    writeConcern?: mongodb.WriteConcern;

    [other: string]: any;
  }

  type QueryOpThatReturnsDocument = 'find' | 'findOne' | 'findOneAndUpdate' | 'findOneAndReplace' | 'findOneAndDelete';

  type GetLeanResultType<RawDocType, ResultType, QueryOp> = QueryOp extends QueryOpThatReturnsDocument
    ? (ResultType extends any[] ? Require_id<FlattenMaps<RawDocType>>[] : Require_id<FlattenMaps<RawDocType>>)
    : ResultType;

  class Query<ResultType, DocType, THelpers = {}, RawDocType = DocType, QueryOp = 'find'> implements SessionOperation {
    _mongooseOptions: MongooseQueryOptions<DocType>;

    /**
     * Returns a wrapper around a [mongodb driver cursor](https://mongodb.github.io/node-mongodb-native/4.9/classes/FindCursor.html).
     * A QueryCursor exposes a Streams3 interface, as well as a `.next()` function.
     * This is equivalent to calling `.cursor()` with no arguments.
     */
    [Symbol.asyncIterator](): AsyncIterableIterator<DocType>;

    /** Executes the query */
    exec(): Promise<ResultType>;

    $where(argument: string | Function): QueryWithHelpers<
      DocType[],
      DocType,
      THelpers,
      RawDocType,
      QueryOp
    >;

    /** Specifies an `$all` query condition. When called with one argument, the most recent path passed to `where()` is used. */
    all(path: string, val: Array<any>): this;
    all(val: Array<any>): this;

    /** Sets the allowDiskUse option for the query (ignored for < 4.4.0) */
    allowDiskUse(value: boolean): this;

    /** Specifies arguments for an `$and` condition. */
    and(array: FilterQuery<RawDocType>[]): this;

    /** Specifies the batchSize option. */
    batchSize(val: number): this;

    /** Specifies a `$box` condition */
    box(lower: number[], upper: number[]): this;
    box(val: any): this;

    /**
     * Casts this query to the schema of `model`.
     *
     * @param {Model} [model] the model to cast to. If not set, defaults to `this.model`
     * @param {Object} [obj] If not set, defaults to this query's conditions
     * @return {Object} the casted `obj`
     */
    cast(model?: Model<any, THelpers> | null, obj?: any): any;

    /**
     * Executes the query returning a `Promise` which will be
     * resolved with either the doc(s) or rejected with the error.
     * Like `.then()`, but only takes a rejection handler.
     */
    catch: Promise<ResultType>['catch'];

    /**
     * Executes the query returning a `Promise` which will be
     * resolved with `.finally()` chained.
     */
    finally: Promise<ResultType>['finally'];

    // Returns a string representation of this query.
    [Symbol.toStringTag]: string;

    /** Specifies a `$center` or `$centerSphere` condition. */
    circle(path: string, area: any): this;
    circle(area: any): this;

    /** Make a copy of this query so you can re-execute it. */
    clone(): this;

    /** Adds a collation to this op (MongoDB 3.4 and up) */
    collation(value: mongodb.CollationOptions): this;

    /** Specifies the `comment` option. */
    comment(val: string): this;

<<<<<<< HEAD
=======
    /** Specifies this query as a `count` query. */
    count(criteria?: FilterQuery<RawDocType>): QueryWithHelpers<
      number,
      DocType,
      THelpers,
      RawDocType,
      'count'
    >;

>>>>>>> d31310ab
    /** Specifies this query as a `countDocuments` query. */
    countDocuments(
      criteria?: FilterQuery<RawDocType>,
      options?: QueryOptions<DocType>
    ): QueryWithHelpers<number, DocType, THelpers, RawDocType, 'countDocuments'>;

    /**
     * Returns a wrapper around a [mongodb driver cursor](https://mongodb.github.io/node-mongodb-native/4.9/classes/FindCursor.html).
     * A QueryCursor exposes a Streams3 interface, as well as a `.next()` function.
     */
    cursor(options?: QueryOptions<DocType>): Cursor<DocType, QueryOptions<DocType>>;

    /**
     * Declare and/or execute this query as a `deleteMany()` operation. Works like
     * remove, except it deletes _every_ document that matches `filter` in the
     * collection, regardless of the value of `single`.
     */
    deleteMany(
      filter?: FilterQuery<RawDocType>,
      options?: QueryOptions<DocType>
    ): QueryWithHelpers<any, DocType, THelpers, RawDocType, 'deleteMany'>;
    deleteMany(filter: FilterQuery<RawDocType>): QueryWithHelpers<
      any,
      DocType,
      THelpers,
      RawDocType,
      'deleteMany'
    >;
    deleteMany(): QueryWithHelpers<any, DocType, THelpers, RawDocType, 'deleteMany'>;

    /**
     * Declare and/or execute this query as a `deleteOne()` operation. Works like
     * remove, except it deletes at most one document regardless of the `single`
     * option.
     */
    deleteOne(
      filter?: FilterQuery<RawDocType>,
      options?: QueryOptions<DocType>
    ): QueryWithHelpers<any, DocType, THelpers, RawDocType, 'deleteOne'>;
    deleteOne(filter: FilterQuery<RawDocType>): QueryWithHelpers<
      any,
      DocType,
      THelpers,
      RawDocType,
      'deleteOne'
    >;
    deleteOne(): QueryWithHelpers<any, DocType, THelpers, RawDocType, 'deleteOne'>;

    /** Creates a `distinct` query: returns the distinct values of the given `field` that match `filter`. */
<<<<<<< HEAD
    distinct<DocKey extends string, ResultType = unknown>(
      field: DocKey,
      filter?: FilterQuery<DocType>
    ): QueryWithHelpers<Array<DocKey extends keyof DocType ? Unpacked<DocType[DocKey]> : ResultType>, DocType, THelpers, RawDocType, 'distinct'>;
=======
    distinct<ReturnType = any>(
      field: string,
      filter?: FilterQuery<RawDocType>
    ): QueryWithHelpers<Array<ReturnType>, DocType, THelpers, RawDocType, 'distinct'>;
>>>>>>> d31310ab

    /** Specifies a `$elemMatch` query condition. When called with one argument, the most recent path passed to `where()` is used. */
    elemMatch<K = string>(path: K, val: any): this;
    elemMatch(val: Function | any): this;

    /**
     * Gets/sets the error flag on this query. If this flag is not null or
     * undefined, the `exec()` promise will reject without executing.
     */
    error(): NativeError | null;
    error(val: NativeError | null): this;

    /** Specifies the complementary comparison value for paths specified with `where()` */
    equals(val: any): this;

    /** Creates a `estimatedDocumentCount` query: counts the number of documents in the collection. */
    estimatedDocumentCount(options?: QueryOptions<DocType>): QueryWithHelpers<
      number,
      DocType,
      THelpers,
      RawDocType,
      'estimatedDocumentCount'
    >;

    /** Specifies a `$exists` query condition. When called with one argument, the most recent path passed to `where()` is used. */
    exists<K = string>(path: K, val: boolean): this;
    exists(val: boolean): this;

    /**
     * Sets the [`explain` option](https://www.mongodb.com/docs/manual/reference/method/cursor.explain/),
     * which makes this query return detailed execution stats instead of the actual
     * query result. This method is useful for determining what index your queries
     * use.
     */
    explain(verbose?: mongodb.ExplainVerbosityLike): this;

    /** Creates a `find` query: gets a list of documents that match `filter`. */
    find(
      filter: FilterQuery<RawDocType>,
      projection?: ProjectionType<RawDocType> | null,
      options?: QueryOptions<DocType> | null
    ): QueryWithHelpers<Array<DocType>, DocType, THelpers, RawDocType, 'find'>;
    find(
      filter: FilterQuery<RawDocType>,
      projection?: ProjectionType<RawDocType> | null
    ): QueryWithHelpers<Array<DocType>, DocType, THelpers, RawDocType, 'find'>;
    find(
      filter: FilterQuery<RawDocType>
    ): QueryWithHelpers<Array<RawDocType>, DocType, THelpers, RawDocType, 'find'>;
    find(): QueryWithHelpers<Array<DocType>, DocType, THelpers, RawDocType, 'find'>;

    /** Declares the query a findOne operation. When executed, returns the first found document. */
    findOne(
      filter?: FilterQuery<RawDocType>,
      projection?: ProjectionType<RawDocType> | null,
      options?: QueryOptions<DocType> | null
    ): QueryWithHelpers<DocType | null, DocType, THelpers, RawDocType, 'findOne'>;
    findOne(
      filter?: FilterQuery<RawDocType>,
      projection?: ProjectionType<RawDocType> | null
    ): QueryWithHelpers<DocType | null, DocType, THelpers, RawDocType, 'findOne'>;
    findOne(
      filter?: FilterQuery<RawDocType>
    ): QueryWithHelpers<DocType | null, RawDocType, THelpers, RawDocType, 'findOne'>;

    /** Creates a `findOneAndDelete` query: atomically finds the given document, deletes it, and returns the document as it was before deletion. */
    findOneAndDelete(
      filter?: FilterQuery<RawDocType>,
      options?: QueryOptions<DocType> | null
    ): QueryWithHelpers<DocType | null, DocType, THelpers, RawDocType, 'findOneAndDelete'>;

<<<<<<< HEAD
    /** Creates a `findOneAndUpdate` query: atomically find the first document that matches `filter` and apply `update`. */
    findOneAndUpdate(
      filter: FilterQuery<DocType>,
      update: UpdateQuery<DocType>,
      options: QueryOptions<DocType> & { includeResultMetadata: true }
=======
    /** Creates a `findOneAndRemove` query: atomically finds the given document and deletes it. */
    findOneAndRemove(
      filter?: FilterQuery<RawDocType>,
      options?: QueryOptions<DocType> | null
    ): QueryWithHelpers<DocType | null, DocType, THelpers, RawDocType, 'findOneAndRemove'>;

    /** Creates a `findOneAndUpdate` query: atomically find the first document that matches `filter` and apply `update`. */
    findOneAndUpdate(
      filter: FilterQuery<RawDocType>,
      update: UpdateQuery<RawDocType>,
      options: QueryOptions<DocType> & { rawResult: true }
>>>>>>> d31310ab
    ): QueryWithHelpers<ModifyResult<DocType>, DocType, THelpers, RawDocType, 'findOneAndUpdate'>;
    findOneAndUpdate(
      filter: FilterQuery<RawDocType>,
      update: UpdateQuery<RawDocType>,
      options: QueryOptions<DocType> & { upsert: true } & ReturnsNewDoc
    ): QueryWithHelpers<DocType, DocType, THelpers, RawDocType, 'findOneAndUpdate'>;
    findOneAndUpdate(
      filter?: FilterQuery<RawDocType>,
      update?: UpdateQuery<RawDocType>,
      options?: QueryOptions<DocType> | null
    ): QueryWithHelpers<DocType | null, DocType, THelpers, RawDocType, 'findOneAndUpdate'>;

    /** Declares the query a findById operation. When executed, returns the document with the given `_id`. */
    findById(
      id: mongodb.ObjectId | any,
      projection?: ProjectionType<RawDocType> | null,
      options?: QueryOptions<DocType> | null
    ): QueryWithHelpers<DocType | null, DocType, THelpers, RawDocType, 'findOne'>;
    findById(
      id: mongodb.ObjectId | any,
      projection?: ProjectionType<RawDocType> | null
    ): QueryWithHelpers<DocType | null, DocType, THelpers, RawDocType, 'findOne'>;
    findById(
      id: mongodb.ObjectId | any
    ): QueryWithHelpers<DocType | null, DocType, THelpers, RawDocType, 'findOne'>;

    /** Creates a `findByIdAndDelete` query, filtering by the given `_id`. */
    findByIdAndDelete(
      id?: mongodb.ObjectId | any,
      options?: QueryOptions<DocType> | null
    ): QueryWithHelpers<DocType | null, DocType, THelpers, RawDocType, 'findOneAndDelete'>;

    /** Creates a `findOneAndUpdate` query, filtering by the given `_id`. */
    findByIdAndUpdate(
      id: mongodb.ObjectId | any,
<<<<<<< HEAD
      update: UpdateQuery<DocType>,
      options: QueryOptions<DocType> & { includeResultMetadata: true }
=======
      update: UpdateQuery<RawDocType>,
      options: QueryOptions<DocType> & { rawResult: true }
>>>>>>> d31310ab
    ): QueryWithHelpers<any, DocType, THelpers, RawDocType, 'findOneAndUpdate'>;
    findByIdAndUpdate(
      id: mongodb.ObjectId | any,
      update: UpdateQuery<RawDocType>,
      options: QueryOptions<DocType> & { upsert: true } & ReturnsNewDoc
    ): QueryWithHelpers<DocType, DocType, THelpers, RawDocType, 'findOneAndUpdate'>;
    findByIdAndUpdate(
      id?: mongodb.ObjectId | any,
      update?: UpdateQuery<RawDocType>,
      options?: QueryOptions<DocType> | null
    ): QueryWithHelpers<DocType | null, DocType, THelpers, RawDocType, 'findOneAndUpdate'>;
    findByIdAndUpdate(
      id: mongodb.ObjectId | any,
      update: UpdateQuery<RawDocType>
    ): QueryWithHelpers<DocType | null, DocType, THelpers, RawDocType, 'findOneAndUpdate'>;

    /** Specifies a `$geometry` condition */
    geometry(object: { type: string, coordinates: any[] }): this;

    /**
     * For update operations, returns the value of a path in the update's `$set`.
     * Useful for writing getters/setters that can work with both update operations
     * and `save()`.
     */
    get(path: string): any;

    /** Returns the current query filter (also known as conditions) as a POJO. */
    getFilter(): FilterQuery<RawDocType>;

    /** Gets query options. */
    getOptions(): QueryOptions<DocType>;

    /** Gets a list of paths to be populated by this query */
    getPopulatedPaths(): Array<string>;

    /** Returns the current query filter. Equivalent to `getFilter()`. */
    getQuery(): FilterQuery<RawDocType>;

    /** Returns the current update operations as a JSON object. */
    getUpdate(): UpdateQuery<DocType> | UpdateWithAggregationPipeline | null;

    /** Specifies a `$gt` query condition. When called with one argument, the most recent path passed to `where()` is used. */
    gt<K = string>(path: K, val: any): this;
    gt(val: number): this;

    /** Specifies a `$gte` query condition. When called with one argument, the most recent path passed to `where()` is used. */
    gte<K = string>(path: K, val: any): this;
    gte(val: number): this;

    /** Sets query hints. */
    hint(val: any): this;

    /** Specifies an `$in` query condition. When called with one argument, the most recent path passed to `where()` is used. */
    in<K = string>(path: K, val: any[]): this;
    in(val: Array<any>): this;

    /** Declares an intersects query for `geometry()`. */
    intersects(arg?: any): this;

    /** Requests acknowledgement that this operation has been persisted to MongoDB's on-disk journal. */
    j(val: boolean | null): this;

    /** Sets the lean option. */
    lean<
      LeanResultType = GetLeanResultType<RawDocType, ResultType, QueryOp>
    >(
      val?: boolean | any
    ): QueryWithHelpers<
      ResultType extends null
        ? LeanResultType | null
        : LeanResultType,
      DocType,
      THelpers,
      RawDocType,
      QueryOp
      >;

    /** Specifies the maximum number of documents the query will return. */
    limit(val: number): this;

    /** Specifies a `$lt` query condition. When called with one argument, the most recent path passed to `where()` is used. */
    lt<K = string>(path: K, val: any): this;
    lt(val: number): this;

    /** Specifies a `$lte` query condition. When called with one argument, the most recent path passed to `where()` is used. */
    lte<K = string>(path: K, val: any): this;
    lte(val: number): this;

    /**
     * Runs a function `fn` and treats the return value of `fn` as the new value
     * for the query to resolve to.
     */
    transform<MappedType>(fn: (doc: ResultType) => MappedType): QueryWithHelpers<MappedType, DocType, THelpers, RawDocType, QueryOp>;

    /** Specifies an `$maxDistance` query condition. When called with one argument, the most recent path passed to `where()` is used. */
    maxDistance(path: string, val: number): this;
    maxDistance(val: number): this;

    /**
     * Sets the [maxTimeMS](https://www.mongodb.com/docs/manual/reference/method/cursor.maxTimeMS/)
     * option. This will tell the MongoDB server to abort if the query or write op
     * has been running for more than `ms` milliseconds.
     */
    maxTimeMS(ms: number): this;

    /** Merges another Query or conditions object into this one. */
    merge(source: Query<any, any> | FilterQuery<RawDocType>): this;

    /** Specifies a `$mod` condition, filters documents for documents whose `path` property is a number that is equal to `remainder` modulo `divisor`. */
    mod<K = string>(path: K, val: number): this;
    mod(val: Array<number>): this;

    /** The model this query was created from */
    model: Model<any>; // Can't use DocType, causes "Type instantiation is excessively deep"

    /**
     * Getter/setter around the current mongoose-specific options for this query
     * Below are the current Mongoose-specific options.
     */
    mongooseOptions(val?: MongooseQueryOptions): MongooseQueryOptions;

    /** Specifies a `$ne` query condition. When called with one argument, the most recent path passed to `where()` is used. */
    ne<K = string>(path: K, val: any): this;
    ne(val: any): this;

    /** Specifies a `$near` or `$nearSphere` condition */
    near<K = string>(path: K, val: any): this;
    near(val: any): this;

    /** Specifies an `$nin` query condition. When called with one argument, the most recent path passed to `where()` is used. */
    nin<K = string>(path: K, val: any[]): this;
    nin(val: Array<any>): this;

    /** Specifies arguments for an `$nor` condition. */
    nor(array: Array<FilterQuery<RawDocType>>): this;

    /** Specifies arguments for an `$or` condition. */
    or(array: Array<FilterQuery<RawDocType>>): this;

    /**
     * Make this query throw an error if no documents match the given `filter`.
     * This is handy for integrating with async/await, because `orFail()` saves you
     * an extra `if` statement to check if no document was found.
     */
    orFail(err?: NativeError | (() => NativeError)): QueryWithHelpers<NonNullable<ResultType>, DocType, THelpers, RawDocType, QueryOp>;

    /** Specifies a `$polygon` condition */
    polygon(path: string, ...coordinatePairs: number[][]): this;
    polygon(...coordinatePairs: number[][]): this;

    /** Specifies paths which should be populated with other documents. */
    populate<Paths = {}>(
      path: string | string[],
      select?: string | any,
      model?: string | Model<any, THelpers>,
      match?: any
    ): QueryWithHelpers<
      UnpackedIntersection<ResultType, Paths>,
      DocType,
      THelpers,
      UnpackedIntersection<RawDocType, Paths>,
      QueryOp
    >;
    populate<Paths = {}>(
      options: PopulateOptions | (PopulateOptions | string)[]
    ): QueryWithHelpers<
      UnpackedIntersection<ResultType, Paths>,
      DocType,
      THelpers,
      UnpackedIntersection<RawDocType, Paths>,
      QueryOp
    >;

    /** Get/set the current projection (AKA fields). Pass `null` to remove the current projection. */
    projection(fields?: ProjectionFields<DocType> | string): ProjectionFields<DocType>;
    projection(fields: null): null;
    projection(): ProjectionFields<DocType> | null;

    /** Determines the MongoDB nodes from which to read. */
    read(mode: string | mongodb.ReadPreferenceMode, tags?: any[]): this;

    /** Sets the readConcern option for the query. */
    readConcern(level: string): this;

    /** Specifies a `$regex` query condition. When called with one argument, the most recent path passed to `where()` is used. */
    regex<K = string>(path: K, val: RegExp): this;
    regex(val: string | RegExp): this;

    /**
     * Declare and/or execute this query as a replaceOne() operation. Same as
     * `update()`, except MongoDB will replace the existing document and will
     * not accept any [atomic](https://www.mongodb.com/docs/manual/tutorial/model-data-for-atomic-operations/#pattern) operators (`$set`, etc.)
     */
    replaceOne(
      filter?: FilterQuery<RawDocType>,
      replacement?: DocType | AnyObject,
      options?: QueryOptions<DocType> | null
    ): QueryWithHelpers<any, DocType, THelpers, RawDocType, 'replaceOne'>;

    /** Specifies which document fields to include or exclude (also known as the query "projection") */
    select<RawDocTypeOverride extends { [P in keyof RawDocType]?: any } = {}>(
      arg: string | string[] | Record<string, number | boolean | object>
    ): QueryWithHelpers<
      IfEquals<
        RawDocTypeOverride,
        {},
        ResultType,
        ResultType extends any[] ?
          ResultType extends HydratedDocument<any>[] ?
            HydratedDocument<RawDocTypeOverride>[] :
            RawDocTypeOverride[] :
          ResultType extends HydratedDocument<any> ?
            HydratedDocument<RawDocTypeOverride> :
            RawDocTypeOverride
      >,
      DocType,
      THelpers,
      IfEquals<
        RawDocTypeOverride,
        {},
        RawDocType,
        RawDocTypeOverride
      >,
      QueryOp
    >;

    /** Determines if field selection has been made. */
    selected(): boolean;

    /** Determines if exclusive field selection has been made. */
    selectedExclusively(): boolean;

    /** Determines if inclusive field selection has been made. */
    selectedInclusively(): boolean;

    /**
     * Sets the [MongoDB session](https://www.mongodb.com/docs/manual/reference/server-sessions/)
     * associated with this query. Sessions are how you mark a query as part of a
     * [transaction](/docs/transactions.html).
     */
    session(session: mongodb.ClientSession | null): this;

    /**
     * Adds a `$set` to this query's update without changing the operation.
     * This is useful for query middleware so you can add an update regardless
     * of whether you use `updateOne()`, `updateMany()`, `findOneAndUpdate()`, etc.
     */
    set(path: string | Record<string, unknown>, value?: any): this;

    /** Sets query options. Some options only make sense for certain operations. */
    setOptions(options: QueryOptions<DocType>, overwrite?: boolean): this;

    /** Sets the query conditions to the provided JSON object. */
    setQuery(val: FilterQuery<RawDocType> | null): void;

    setUpdate(update: UpdateQuery<RawDocType> | UpdateWithAggregationPipeline): void;

    /** Specifies an `$size` query condition. When called with one argument, the most recent path passed to `where()` is used. */
    size<K = string>(path: K, val: number): this;
    size(val: number): this;

    /** Specifies the number of documents to skip. */
    skip(val: number): this;

    /** Specifies a `$slice` projection for an array. */
    slice(path: string, val: number | Array<number>): this;
    slice(val: number | Array<number>): this;

    /** Sets the sort order. If an object is passed, values allowed are `asc`, `desc`, `ascending`, `descending`, `1`, and `-1`. */
    sort(arg?: string | { [key: string]: SortOrder | { $meta: any } } | [string, SortOrder][] | undefined | null): this;

    /** Sets the tailable option (for use with capped collections). */
    tailable(bool?: boolean, opts?: {
      numberOfRetries?: number;
      tailableRetryInterval?: number;
    }): this;

    /**
     * Executes the query returning a `Promise` which will be
     * resolved with either the doc(s) or rejected with the error.
     */
    then: Promise<ResultType>['then'];

    /** Converts this query to a customized, reusable query constructor with all arguments and options retained. */
    toConstructor<RetType = typeof Query>(): RetType;

    /**
     * Declare and/or execute this query as an updateMany() operation. Same as
     * `update()`, except MongoDB will update _all_ documents that match
     * `filter` (as opposed to just the first one) regardless of the value of
     * the `multi` option.
     */
    updateMany(
      filter?: FilterQuery<RawDocType>,
      update?: UpdateQuery<RawDocType> | UpdateWithAggregationPipeline,
      options?: QueryOptions<DocType> | null
    ): QueryWithHelpers<UpdateWriteOpResult, DocType, THelpers, RawDocType, 'updateMany'>;

    /**
     * Declare and/or execute this query as an updateOne() operation. Same as
     * `update()`, except it does not support the `multi` or `overwrite` options.
     */
    updateOne(
      filter?: FilterQuery<RawDocType>,
      update?: UpdateQuery<RawDocType> | UpdateWithAggregationPipeline,
      options?: QueryOptions<DocType> | null
    ): QueryWithHelpers<UpdateWriteOpResult, DocType, THelpers, RawDocType, 'updateOne'>;

    /**
     * Sets the specified number of `mongod` servers, or tag set of `mongod` servers,
     * that must acknowledge this write before this write is considered successful.
     */
    w(val: string | number | null): this;

    /** Specifies a path for use with chaining. */
    where(path: string, val?: any): this;
    where(obj: object): this;
    where(): this;

    /** Defines a `$within` or `$geoWithin` argument for geo-spatial queries. */
    within(val?: any): this;

    /**
     * If [`w > 1`](/docs/api/query.html#query_Query-w), the maximum amount of time to
     * wait for this write to propagate through the replica set before this
     * operation fails. The default is `0`, which means no timeout.
     */
    wtimeout(ms: number): this;
  }
}<|MERGE_RESOLUTION|>--- conflicted
+++ resolved
@@ -259,18 +259,6 @@
     /** Specifies the `comment` option. */
     comment(val: string): this;
 
-<<<<<<< HEAD
-=======
-    /** Specifies this query as a `count` query. */
-    count(criteria?: FilterQuery<RawDocType>): QueryWithHelpers<
-      number,
-      DocType,
-      THelpers,
-      RawDocType,
-      'count'
-    >;
-
->>>>>>> d31310ab
     /** Specifies this query as a `countDocuments` query. */
     countDocuments(
       criteria?: FilterQuery<RawDocType>,
@@ -320,17 +308,10 @@
     deleteOne(): QueryWithHelpers<any, DocType, THelpers, RawDocType, 'deleteOne'>;
 
     /** Creates a `distinct` query: returns the distinct values of the given `field` that match `filter`. */
-<<<<<<< HEAD
     distinct<DocKey extends string, ResultType = unknown>(
       field: DocKey,
-      filter?: FilterQuery<DocType>
+      filter?: FilterQuery<RawDocType>
     ): QueryWithHelpers<Array<DocKey extends keyof DocType ? Unpacked<DocType[DocKey]> : ResultType>, DocType, THelpers, RawDocType, 'distinct'>;
-=======
-    distinct<ReturnType = any>(
-      field: string,
-      filter?: FilterQuery<RawDocType>
-    ): QueryWithHelpers<Array<ReturnType>, DocType, THelpers, RawDocType, 'distinct'>;
->>>>>>> d31310ab
 
     /** Specifies a `$elemMatch` query condition. When called with one argument, the most recent path passed to `where()` is used. */
     elemMatch<K = string>(path: K, val: any): this;
@@ -402,25 +383,11 @@
       options?: QueryOptions<DocType> | null
     ): QueryWithHelpers<DocType | null, DocType, THelpers, RawDocType, 'findOneAndDelete'>;
 
-<<<<<<< HEAD
-    /** Creates a `findOneAndUpdate` query: atomically find the first document that matches `filter` and apply `update`. */
-    findOneAndUpdate(
-      filter: FilterQuery<DocType>,
-      update: UpdateQuery<DocType>,
-      options: QueryOptions<DocType> & { includeResultMetadata: true }
-=======
-    /** Creates a `findOneAndRemove` query: atomically finds the given document and deletes it. */
-    findOneAndRemove(
-      filter?: FilterQuery<RawDocType>,
-      options?: QueryOptions<DocType> | null
-    ): QueryWithHelpers<DocType | null, DocType, THelpers, RawDocType, 'findOneAndRemove'>;
-
     /** Creates a `findOneAndUpdate` query: atomically find the first document that matches `filter` and apply `update`. */
     findOneAndUpdate(
       filter: FilterQuery<RawDocType>,
       update: UpdateQuery<RawDocType>,
-      options: QueryOptions<DocType> & { rawResult: true }
->>>>>>> d31310ab
+      options: QueryOptions<DocType> & { includeResultMetadata: true }
     ): QueryWithHelpers<ModifyResult<DocType>, DocType, THelpers, RawDocType, 'findOneAndUpdate'>;
     findOneAndUpdate(
       filter: FilterQuery<RawDocType>,
@@ -456,13 +423,8 @@
     /** Creates a `findOneAndUpdate` query, filtering by the given `_id`. */
     findByIdAndUpdate(
       id: mongodb.ObjectId | any,
-<<<<<<< HEAD
-      update: UpdateQuery<DocType>,
+      update: UpdateQuery<RawDocType>,
       options: QueryOptions<DocType> & { includeResultMetadata: true }
-=======
-      update: UpdateQuery<RawDocType>,
-      options: QueryOptions<DocType> & { rawResult: true }
->>>>>>> d31310ab
     ): QueryWithHelpers<any, DocType, THelpers, RawDocType, 'findOneAndUpdate'>;
     findByIdAndUpdate(
       id: mongodb.ObjectId | any,
