declare module 'mongoose' {
  import mongodb = require('mongodb');

  export type ApplyBasicQueryCasting<T> = T | T[] | (T extends (infer U)[] ? U : any) | any;
  type Condition<T> = ApplyBasicQueryCasting<T> | QuerySelector<ApplyBasicQueryCasting<T>>;

  type _FilterQuery<T> = {
    [P in keyof T]?: Condition<T[P]>;
  } & RootQuerySelector<T>;

  /**
   * Filter query to select the documents that match the query
   * @example
   * ```js
   * { age: { $gte: 30 } }
   * ```
   */
  type FilterQuery<T> = _FilterQuery<T>;

  type MongooseQueryOptions<DocType = unknown> = Pick<QueryOptions<DocType>, 'populate' | 'lean' | 'strict' | 'sanitizeProjection' | 'sanitizeFilter'>;

  type ProjectionFields<DocType> = { [Key in keyof DocType]?: any } & Record<string, any>;

  type QueryWithHelpers<ResultType, DocType, THelpers = {}, RawDocType = DocType, QueryOp = 'find'> = Query<ResultType, DocType, THelpers, RawDocType, QueryOp> & THelpers;

  type QuerySelector<T> = {
    // Comparison
    $eq?: T;
    $gt?: T;
    $gte?: T;
    $in?: [T] extends AnyArray<any> ? Unpacked<T>[] : T[];
    $lt?: T;
    $lte?: T;
    $ne?: T;
    $nin?: [T] extends AnyArray<any> ? Unpacked<T>[] : T[];
    // Logical
    $not?: T extends string ? QuerySelector<T> | RegExp : QuerySelector<T>;
    // Element
    /**
     * When `true`, `$exists` matches the documents that contain the field,
     * including documents where the field value is null.
     */
    $exists?: boolean;
    $type?: string | number;
    // Evaluation
    $expr?: any;
    $jsonSchema?: any;
    $mod?: T extends number ? [number, number] : never;
    $regex?: T extends string ? RegExp | string : never;
    $options?: T extends string ? string : never;
    // Geospatial
    // TODO: define better types for geo queries
    $geoIntersects?: { $geometry: object };
    $geoWithin?: object;
    $near?: object;
    $nearSphere?: object;
    $maxDistance?: number;
    // Array
    // TODO: define better types for $all and $elemMatch
    $all?: T extends AnyArray<any> ? any[] : never;
    $elemMatch?: T extends AnyArray<any> ? object : never;
    $size?: T extends AnyArray<any> ? number : never;
    // Bitwise
    $bitsAllClear?: number | mongodb.Binary | number[];
    $bitsAllSet?: number | mongodb.Binary | number[];
    $bitsAnyClear?: number | mongodb.Binary | number[];
    $bitsAnySet?: number | mongodb.Binary | number[];
  };

  type RootQuerySelector<T> = {
    /** @see https://www.mongodb.com/docs/manual/reference/operator/query/and/#op._S_and */
    $and?: Array<FilterQuery<T>>;
    /** @see https://www.mongodb.com/docs/manual/reference/operator/query/nor/#op._S_nor */
    $nor?: Array<FilterQuery<T>>;
    /** @see https://www.mongodb.com/docs/manual/reference/operator/query/or/#op._S_or */
    $or?: Array<FilterQuery<T>>;
    /** @see https://www.mongodb.com/docs/manual/reference/operator/query/text */
    $text?: {
      $search: string;
      $language?: string;
      $caseSensitive?: boolean;
      $diacriticSensitive?: boolean;
    };
    /** @see https://www.mongodb.com/docs/manual/reference/operator/query/where/#op._S_where */
    $where?: string | Function;
    /** @see https://www.mongodb.com/docs/manual/reference/operator/query/comment/#op._S_comment */
    $comment?: string;
    // we could not find a proper TypeScript generic to support nested queries e.g. 'user.friends.name'
    // this will mark all unrecognized properties as any (including nested queries)
    [key: string]: any;
  };

  interface QueryTimestampsConfig {
    createdAt?: boolean;
    updatedAt?: boolean;
  }

  interface QueryOptions<DocType = unknown> extends
    PopulateOption,
    SessionOption {
    arrayFilters?: { [key: string]: any }[];
    batchSize?: number;
    collation?: mongodb.CollationOptions;
    comment?: any;
    context?: string;
    explain?: mongodb.ExplainVerbosityLike;
    fields?: any | string;
    hint?: mongodb.Hint;
    /**
     * If truthy, mongoose will return the document as a plain JavaScript object rather than a mongoose document.
     */
    lean?: boolean | Record<string, any>;
    limit?: number;
    maxTimeMS?: number;
    multi?: boolean;
    multipleCastError?: boolean;
    /**
     * By default, `findOneAndUpdate()` returns the document as it was **before**
     * `update` was applied. If you set `new: true`, `findOneAndUpdate()` will
     * instead give you the object after `update` was applied.
     */
    new?: boolean;

    overwriteDiscriminatorKey?: boolean;
    projection?: ProjectionType<DocType>;
    /**
     * if true, returns the full ModifyResult rather than just the document
     */
    includeResultMetadata?: boolean;
    readPreference?: string | mongodb.ReadPreferenceMode;
    /**
     * An alias for the `new` option. `returnOriginal: false` is equivalent to `new: true`.
     */
    returnOriginal?: boolean;
    /**
     * Another alias for the `new` option. `returnOriginal` is deprecated so this should be used.
     */
    returnDocument?: 'before' | 'after';
    /**
     * Set to true to enable `update validators`
     * (https://mongoosejs.com/docs/validation.html#update-validators). Defaults to false.
     */
    runValidators?: boolean;
    /* Set to `true` to automatically sanitize potentially unsafe user-generated query projections */
    sanitizeProjection?: boolean;
    /**
     * Set to `true` to automatically sanitize potentially unsafe query filters by stripping out query selectors that
     * aren't explicitly allowed using `mongoose.trusted()`.
     */
    sanitizeFilter?: boolean;
    setDefaultsOnInsert?: boolean;
    skip?: number;
    sort?: any;
    /** overwrites the schema's strict mode option */
    strict?: boolean | string;
    /**
     * equal to `strict` by default, may be `false`, `true`, or `'throw'`. Sets the default
     * [strictQuery](https://mongoosejs.com/docs/guide.html#strictQuery) mode for schemas.
     */
    strictQuery?: boolean | 'throw';
    tailable?: number;
    /**
     * If set to `false` and schema-level timestamps are enabled,
     * skip timestamps for this update. Note that this allows you to overwrite
     * timestamps. Does nothing if schema-level timestamps are not set.
     */
    timestamps?: boolean | QueryTimestampsConfig;
    /**
     * If `true`, convert any aliases in filter, projection, update, and distinct
     * to their database property names. Defaults to false.
     */
    translateAliases?: boolean;
    upsert?: boolean;
    useBigInt64?: boolean;
    writeConcern?: mongodb.WriteConcern;

    [other: string]: any;
  }

  type QueryOpThatReturnsDocument = 'find' | 'findOne' | 'findOneAndUpdate' | 'findOneAndReplace' | 'findOneAndDelete';

  type GetLeanResultType<RawDocType, ResultType, QueryOp> = QueryOp extends QueryOpThatReturnsDocument
    ? (ResultType extends any[] ? Require_id<FlattenMaps<RawDocType>>[] : Require_id<FlattenMaps<RawDocType>>)
    : ResultType;

  class Query<ResultType, DocType, THelpers = {}, RawDocType = DocType, QueryOp = 'find'> implements SessionOperation {
    _mongooseOptions: MongooseQueryOptions<DocType>;

    /**
     * Returns a wrapper around a [mongodb driver cursor](https://mongodb.github.io/node-mongodb-native/4.9/classes/FindCursor.html).
     * A QueryCursor exposes a Streams3 interface, as well as a `.next()` function.
     * This is equivalent to calling `.cursor()` with no arguments.
     */
    [Symbol.asyncIterator](): AsyncIterableIterator<DocType>;

    /** Executes the query */
    exec(): Promise<ResultType>;

    $where(argument: string | Function): QueryWithHelpers<
      DocType[],
      DocType,
      THelpers,
      RawDocType,
      QueryOp
    >;

    /** Specifies an `$all` query condition. When called with one argument, the most recent path passed to `where()` is used. */
    all(path: string, val: Array<any>): this;
    all(val: Array<any>): this;

    /** Sets the allowDiskUse option for the query (ignored for < 4.4.0) */
    allowDiskUse(value: boolean): this;

    /** Specifies arguments for an `$and` condition. */
    and(array: FilterQuery<DocType>[]): this;

    /** Specifies the batchSize option. */
    batchSize(val: number): this;

    /** Specifies a `$box` condition */
    box(lower: number[], upper: number[]): this;
    box(val: any): this;

    /**
     * Casts this query to the schema of `model`.
     *
     * @param {Model} [model] the model to cast to. If not set, defaults to `this.model`
     * @param {Object} [obj] If not set, defaults to this query's conditions
     * @return {Object} the casted `obj`
     */
    cast(model?: Model<any, THelpers> | null, obj?: any): any;

    /**
     * Executes the query returning a `Promise` which will be
     * resolved with either the doc(s) or rejected with the error.
     * Like `.then()`, but only takes a rejection handler.
     */
    catch: Promise<ResultType>['catch'];

    /**
     * Executes the query returning a `Promise` which will be
     * resolved with `.finally()` chained.
     */
    finally: Promise<ResultType>['finally'];

    // Returns a string representation of this query.
    [Symbol.toStringTag]: string;

    /** Specifies a `$center` or `$centerSphere` condition. */
    circle(path: string, area: any): this;
    circle(area: any): this;

    /** Make a copy of this query so you can re-execute it. */
    clone(): this;

    /** Adds a collation to this op (MongoDB 3.4 and up) */
    collation(value: mongodb.CollationOptions): this;

    /** Specifies the `comment` option. */
    comment(val: string): this;

    /** Specifies this query as a `countDocuments` query. */
    countDocuments(
      criteria?: FilterQuery<DocType>,
      options?: QueryOptions<DocType>
    ): QueryWithHelpers<number, DocType, THelpers, RawDocType, 'countDocuments'>;

    /**
     * Returns a wrapper around a [mongodb driver cursor](https://mongodb.github.io/node-mongodb-native/4.9/classes/FindCursor.html).
     * A QueryCursor exposes a Streams3 interface, as well as a `.next()` function.
     */
    cursor(options?: QueryOptions<DocType>): Cursor<DocType, QueryOptions<DocType>>;

    /**
     * Declare and/or execute this query as a `deleteMany()` operation. Works like
     * remove, except it deletes _every_ document that matches `filter` in the
     * collection, regardless of the value of `single`.
     */
    deleteMany(
      filter?: FilterQuery<DocType>,
      options?: QueryOptions<DocType>
    ): QueryWithHelpers<any, DocType, THelpers, RawDocType, 'deleteMany'>;
    deleteMany(filter: FilterQuery<DocType>): QueryWithHelpers<
      any,
      DocType,
      THelpers,
      RawDocType,
      'deleteMany'
    >;
    deleteMany(): QueryWithHelpers<any, DocType, THelpers, RawDocType, 'deleteMany'>;

    /**
     * Declare and/or execute this query as a `deleteOne()` operation. Works like
     * remove, except it deletes at most one document regardless of the `single`
     * option.
     */
    deleteOne(
      filter?: FilterQuery<DocType>,
      options?: QueryOptions<DocType>
    ): QueryWithHelpers<any, DocType, THelpers, RawDocType, 'deleteOne'>;
    deleteOne(filter: FilterQuery<DocType>): QueryWithHelpers<
      any,
      DocType,
      THelpers,
      RawDocType,
      'deleteOne'
    >;
    deleteOne(): QueryWithHelpers<any, DocType, THelpers, RawDocType, 'deleteOne'>;

    /** Creates a `distinct` query: returns the distinct values of the given `field` that match `filter`. */
    distinct<DocKey extends string, ResultType = unknown>(
      field: DocKey,
      filter?: FilterQuery<DocType>
<<<<<<< HEAD
    ): QueryWithHelpers<Array<DocKey extends keyof DocType ? DocType[DocKey] : ResultType>, DocType, THelpers, RawDocType, 'distinct'>;
=======
    ): QueryWithHelpers<Array<DocKey extends keyof DocType ? Unpacked<DocType[DocKey]> : ResultType>, DocType, THelpers, RawDocType, 'distinct'>;
>>>>>>> 6bc02916

    /** Specifies a `$elemMatch` query condition. When called with one argument, the most recent path passed to `where()` is used. */
    elemMatch<K = string>(path: K, val: any): this;
    elemMatch(val: Function | any): this;

    /**
     * Gets/sets the error flag on this query. If this flag is not null or
     * undefined, the `exec()` promise will reject without executing.
     */
    error(): NativeError | null;
    error(val: NativeError | null): this;

    /** Specifies the complementary comparison value for paths specified with `where()` */
    equals(val: any): this;

    /** Creates a `estimatedDocumentCount` query: counts the number of documents in the collection. */
    estimatedDocumentCount(options?: QueryOptions<DocType>): QueryWithHelpers<
      number,
      DocType,
      THelpers,
      RawDocType,
      'estimatedDocumentCount'
    >;

    /** Specifies a `$exists` query condition. When called with one argument, the most recent path passed to `where()` is used. */
    exists<K = string>(path: K, val: boolean): this;
    exists(val: boolean): this;

    /**
     * Sets the [`explain` option](https://www.mongodb.com/docs/manual/reference/method/cursor.explain/),
     * which makes this query return detailed execution stats instead of the actual
     * query result. This method is useful for determining what index your queries
     * use.
     */
    explain(verbose?: mongodb.ExplainVerbosityLike): this;

    /** Creates a `find` query: gets a list of documents that match `filter`. */
    find(
      filter: FilterQuery<DocType>,
      projection?: ProjectionType<DocType> | null,
      options?: QueryOptions<DocType> | null
    ): QueryWithHelpers<Array<DocType>, DocType, THelpers, RawDocType, 'find'>;
    find(
      filter: FilterQuery<DocType>,
      projection?: ProjectionType<DocType> | null
    ): QueryWithHelpers<Array<DocType>, DocType, THelpers, RawDocType, 'find'>;
    find(
      filter: FilterQuery<DocType>
    ): QueryWithHelpers<Array<DocType>, DocType, THelpers, RawDocType, 'find'>;
    find(): QueryWithHelpers<Array<DocType>, DocType, THelpers, RawDocType, 'find'>;

    /** Declares the query a findOne operation. When executed, returns the first found document. */
    findOne(
      filter?: FilterQuery<DocType>,
      projection?: ProjectionType<DocType> | null,
      options?: QueryOptions<DocType> | null
    ): QueryWithHelpers<DocType | null, DocType, THelpers, RawDocType, 'findOne'>;
    findOne(
      filter?: FilterQuery<DocType>,
      projection?: ProjectionType<DocType> | null
    ): QueryWithHelpers<DocType | null, DocType, THelpers, RawDocType, 'findOne'>;
    findOne(
      filter?: FilterQuery<DocType>
    ): QueryWithHelpers<DocType | null, DocType, THelpers, RawDocType, 'findOne'>;

    /** Creates a `findOneAndDelete` query: atomically finds the given document, deletes it, and returns the document as it was before deletion. */
    findOneAndDelete(
      filter?: FilterQuery<DocType>,
      options?: QueryOptions<DocType> | null
    ): QueryWithHelpers<DocType | null, DocType, THelpers, RawDocType, 'findOneAndDelete'>;

    /** Creates a `findOneAndUpdate` query: atomically find the first document that matches `filter` and apply `update`. */
    findOneAndUpdate(
      filter: FilterQuery<DocType>,
      update: UpdateQuery<DocType>,
      options: QueryOptions<DocType> & { includeResultMetadata: true }
    ): QueryWithHelpers<ModifyResult<DocType>, DocType, THelpers, RawDocType, 'findOneAndUpdate'>;
    findOneAndUpdate(
      filter: FilterQuery<DocType>,
      update: UpdateQuery<DocType>,
      options: QueryOptions<DocType> & { upsert: true } & ReturnsNewDoc
    ): QueryWithHelpers<DocType, DocType, THelpers, RawDocType, 'findOneAndUpdate'>;
    findOneAndUpdate(
      filter?: FilterQuery<DocType>,
      update?: UpdateQuery<DocType>,
      options?: QueryOptions<DocType> | null
    ): QueryWithHelpers<DocType | null, DocType, THelpers, RawDocType, 'findOneAndUpdate'>;

    /** Declares the query a findById operation. When executed, returns the document with the given `_id`. */
    findById(
      id: mongodb.ObjectId | any,
      projection?: ProjectionType<DocType> | null,
      options?: QueryOptions<DocType> | null
    ): QueryWithHelpers<DocType | null, DocType, THelpers, RawDocType, 'findOne'>;
    findById(
      id: mongodb.ObjectId | any,
      projection?: ProjectionType<DocType> | null
    ): QueryWithHelpers<DocType | null, DocType, THelpers, RawDocType, 'findOne'>;
    findById(
      id: mongodb.ObjectId | any
    ): QueryWithHelpers<DocType | null, DocType, THelpers, RawDocType, 'findOne'>;

    /** Creates a `findByIdAndDelete` query, filtering by the given `_id`. */
    findByIdAndDelete(
      id?: mongodb.ObjectId | any,
      options?: QueryOptions<DocType> | null
    ): QueryWithHelpers<DocType | null, DocType, THelpers, RawDocType, 'findOneAndDelete'>;

    /** Creates a `findOneAndUpdate` query, filtering by the given `_id`. */
    findByIdAndUpdate(
      id: mongodb.ObjectId | any,
      update: UpdateQuery<DocType>,
      options: QueryOptions<DocType> & { includeResultMetadata: true }
    ): QueryWithHelpers<any, DocType, THelpers, RawDocType, 'findOneAndUpdate'>;
    findByIdAndUpdate(
      id: mongodb.ObjectId | any,
      update: UpdateQuery<DocType>,
      options: QueryOptions<DocType> & { upsert: true } & ReturnsNewDoc
    ): QueryWithHelpers<DocType, DocType, THelpers, RawDocType, 'findOneAndUpdate'>;
    findByIdAndUpdate(
      id?: mongodb.ObjectId | any,
      update?: UpdateQuery<DocType>,
      options?: QueryOptions<DocType> | null
    ): QueryWithHelpers<DocType | null, DocType, THelpers, RawDocType, 'findOneAndUpdate'>;
    findByIdAndUpdate(
      id: mongodb.ObjectId | any,
      update: UpdateQuery<DocType>
    ): QueryWithHelpers<DocType | null, DocType, THelpers, RawDocType, 'findOneAndUpdate'>;

    /** Specifies a `$geometry` condition */
    geometry(object: { type: string, coordinates: any[] }): this;

    /**
     * For update operations, returns the value of a path in the update's `$set`.
     * Useful for writing getters/setters that can work with both update operations
     * and `save()`.
     */
    get(path: string): any;

    /** Returns the current query filter (also known as conditions) as a POJO. */
    getFilter(): FilterQuery<DocType>;

    /** Gets query options. */
    getOptions(): QueryOptions<DocType>;

    /** Gets a list of paths to be populated by this query */
    getPopulatedPaths(): Array<string>;

    /** Returns the current query filter. Equivalent to `getFilter()`. */
    getQuery(): FilterQuery<DocType>;

    /** Returns the current update operations as a JSON object. */
    getUpdate(): UpdateQuery<DocType> | UpdateWithAggregationPipeline | null;

    /** Specifies a `$gt` query condition. When called with one argument, the most recent path passed to `where()` is used. */
    gt<K = string>(path: K, val: any): this;
    gt(val: number): this;

    /** Specifies a `$gte` query condition. When called with one argument, the most recent path passed to `where()` is used. */
    gte<K = string>(path: K, val: any): this;
    gte(val: number): this;

    /** Sets query hints. */
    hint(val: any): this;

    /** Specifies an `$in` query condition. When called with one argument, the most recent path passed to `where()` is used. */
    in<K = string>(path: K, val: any[]): this;
    in(val: Array<any>): this;

    /** Declares an intersects query for `geometry()`. */
    intersects(arg?: any): this;

    /** Requests acknowledgement that this operation has been persisted to MongoDB's on-disk journal. */
    j(val: boolean | null): this;

    /** Sets the lean option. */
    lean<
      LeanResultType = GetLeanResultType<RawDocType, ResultType, QueryOp>
    >(
      val?: boolean | any
    ): QueryWithHelpers<
      ResultType extends null
        ? LeanResultType | null
        : LeanResultType,
      DocType,
      THelpers,
      RawDocType,
      QueryOp
      >;

    /** Specifies the maximum number of documents the query will return. */
    limit(val: number): this;

    /** Specifies a `$lt` query condition. When called with one argument, the most recent path passed to `where()` is used. */
    lt<K = string>(path: K, val: any): this;
    lt(val: number): this;

    /** Specifies a `$lte` query condition. When called with one argument, the most recent path passed to `where()` is used. */
    lte<K = string>(path: K, val: any): this;
    lte(val: number): this;

    /**
     * Runs a function `fn` and treats the return value of `fn` as the new value
     * for the query to resolve to.
     */
    transform<MappedType>(fn: (doc: ResultType) => MappedType): QueryWithHelpers<MappedType, DocType, THelpers, RawDocType, QueryOp>;

    /** Specifies an `$maxDistance` query condition. When called with one argument, the most recent path passed to `where()` is used. */
    maxDistance(path: string, val: number): this;
    maxDistance(val: number): this;

    /**
     * Sets the [maxTimeMS](https://www.mongodb.com/docs/manual/reference/method/cursor.maxTimeMS/)
     * option. This will tell the MongoDB server to abort if the query or write op
     * has been running for more than `ms` milliseconds.
     */
    maxTimeMS(ms: number): this;

    /** Merges another Query or conditions object into this one. */
    merge(source: Query<any, any> | FilterQuery<DocType>): this;

    /** Specifies a `$mod` condition, filters documents for documents whose `path` property is a number that is equal to `remainder` modulo `divisor`. */
    mod<K = string>(path: K, val: number): this;
    mod(val: Array<number>): this;

    /** The model this query was created from */
    model: Model<any>; // Can't use DocType, causes "Type instantiation is excessively deep"

    /**
     * Getter/setter around the current mongoose-specific options for this query
     * Below are the current Mongoose-specific options.
     */
    mongooseOptions(val?: MongooseQueryOptions): MongooseQueryOptions;

    /** Specifies a `$ne` query condition. When called with one argument, the most recent path passed to `where()` is used. */
    ne<K = string>(path: K, val: any): this;
    ne(val: any): this;

    /** Specifies a `$near` or `$nearSphere` condition */
    near<K = string>(path: K, val: any): this;
    near(val: any): this;

    /** Specifies an `$nin` query condition. When called with one argument, the most recent path passed to `where()` is used. */
    nin<K = string>(path: K, val: any[]): this;
    nin(val: Array<any>): this;

    /** Specifies arguments for an `$nor` condition. */
    nor(array: Array<FilterQuery<DocType>>): this;

    /** Specifies arguments for an `$or` condition. */
    or(array: Array<FilterQuery<DocType>>): this;

    /**
     * Make this query throw an error if no documents match the given `filter`.
     * This is handy for integrating with async/await, because `orFail()` saves you
     * an extra `if` statement to check if no document was found.
     */
    orFail(err?: NativeError | (() => NativeError)): QueryWithHelpers<NonNullable<ResultType>, DocType, THelpers, RawDocType, QueryOp>;

    /** Specifies a `$polygon` condition */
    polygon(path: string, ...coordinatePairs: number[][]): this;
    polygon(...coordinatePairs: number[][]): this;

    /** Specifies paths which should be populated with other documents. */
    populate<Paths = {}>(
      path: string | string[],
      select?: string | any,
      model?: string | Model<any, THelpers>,
      match?: any
    ): QueryWithHelpers<
      UnpackedIntersection<ResultType, Paths>,
      DocType,
      THelpers,
      UnpackedIntersection<RawDocType, Paths>,
      QueryOp
    >;
    populate<Paths = {}>(
      options: PopulateOptions | (PopulateOptions | string)[]
    ): QueryWithHelpers<
      UnpackedIntersection<ResultType, Paths>,
      DocType,
      THelpers,
      UnpackedIntersection<RawDocType, Paths>,
      QueryOp
    >;

    /** Get/set the current projection (AKA fields). Pass `null` to remove the current projection. */
    projection(fields?: ProjectionFields<DocType> | string): ProjectionFields<DocType>;
    projection(fields: null): null;
    projection(): ProjectionFields<DocType> | null;

    /** Determines the MongoDB nodes from which to read. */
    read(mode: string | mongodb.ReadPreferenceMode, tags?: any[]): this;

    /** Sets the readConcern option for the query. */
    readConcern(level: string): this;

    /** Specifies a `$regex` query condition. When called with one argument, the most recent path passed to `where()` is used. */
    regex<K = string>(path: K, val: RegExp): this;
    regex(val: string | RegExp): this;

    /**
     * Declare and/or execute this query as a replaceOne() operation. Same as
     * `update()`, except MongoDB will replace the existing document and will
     * not accept any [atomic](https://www.mongodb.com/docs/manual/tutorial/model-data-for-atomic-operations/#pattern) operators (`$set`, etc.)
     */
    replaceOne(
      filter?: FilterQuery<DocType>,
      replacement?: DocType | AnyObject,
      options?: QueryOptions<DocType> | null
    ): QueryWithHelpers<any, DocType, THelpers, RawDocType, 'replaceOne'>;

    /** Specifies which document fields to include or exclude (also known as the query "projection") */
    select<RawDocTypeOverride extends { [P in keyof RawDocType]?: any } = {}>(
      arg: string | string[] | Record<string, number | boolean | object>
    ): QueryWithHelpers<
      IfEquals<
        RawDocTypeOverride,
        {},
        ResultType,
        ResultType extends any[] ?
          ResultType extends HydratedDocument<any>[] ?
            HydratedDocument<RawDocTypeOverride>[] :
            RawDocTypeOverride[] :
          ResultType extends HydratedDocument<any> ?
            HydratedDocument<RawDocTypeOverride> :
            RawDocTypeOverride
      >,
      DocType,
      THelpers,
      IfEquals<
        RawDocTypeOverride,
        {},
        RawDocType,
        RawDocTypeOverride
      >,
      QueryOp
    >;

    /** Determines if field selection has been made. */
    selected(): boolean;

    /** Determines if exclusive field selection has been made. */
    selectedExclusively(): boolean;

    /** Determines if inclusive field selection has been made. */
    selectedInclusively(): boolean;

    /**
     * Sets the [MongoDB session](https://www.mongodb.com/docs/manual/reference/server-sessions/)
     * associated with this query. Sessions are how you mark a query as part of a
     * [transaction](/docs/transactions.html).
     */
    session(session: mongodb.ClientSession | null): this;

    /**
     * Adds a `$set` to this query's update without changing the operation.
     * This is useful for query middleware so you can add an update regardless
     * of whether you use `updateOne()`, `updateMany()`, `findOneAndUpdate()`, etc.
     */
    set(path: string | Record<string, unknown>, value?: any): this;

    /** Sets query options. Some options only make sense for certain operations. */
    setOptions(options: QueryOptions<DocType>, overwrite?: boolean): this;

    /** Sets the query conditions to the provided JSON object. */
    setQuery(val: FilterQuery<DocType> | null): void;

    setUpdate(update: UpdateQuery<DocType> | UpdateWithAggregationPipeline): void;

    /** Specifies an `$size` query condition. When called with one argument, the most recent path passed to `where()` is used. */
    size<K = string>(path: K, val: number): this;
    size(val: number): this;

    /** Specifies the number of documents to skip. */
    skip(val: number): this;

    /** Specifies a `$slice` projection for an array. */
    slice(path: string, val: number | Array<number>): this;
    slice(val: number | Array<number>): this;

    /** Sets the sort order. If an object is passed, values allowed are `asc`, `desc`, `ascending`, `descending`, `1`, and `-1`. */
    sort(arg?: string | { [key: string]: SortOrder | { $meta: any } } | [string, SortOrder][] | undefined | null): this;

    /** Sets the tailable option (for use with capped collections). */
    tailable(bool?: boolean, opts?: {
      numberOfRetries?: number;
      tailableRetryInterval?: number;
    }): this;

    /**
     * Executes the query returning a `Promise` which will be
     * resolved with either the doc(s) or rejected with the error.
     */
    then: Promise<ResultType>['then'];

    /** Converts this query to a customized, reusable query constructor with all arguments and options retained. */
    toConstructor<RetType = typeof Query>(): RetType;

    /**
     * Declare and/or execute this query as an updateMany() operation. Same as
     * `update()`, except MongoDB will update _all_ documents that match
     * `filter` (as opposed to just the first one) regardless of the value of
     * the `multi` option.
     */
    updateMany(
      filter?: FilterQuery<DocType>,
      update?: UpdateQuery<DocType> | UpdateWithAggregationPipeline,
      options?: QueryOptions<DocType> | null
    ): QueryWithHelpers<UpdateWriteOpResult, DocType, THelpers, RawDocType, 'updateMany'>;

    /**
     * Declare and/or execute this query as an updateOne() operation. Same as
     * `update()`, except it does not support the `multi` or `overwrite` options.
     */
    updateOne(
      filter?: FilterQuery<DocType>,
      update?: UpdateQuery<DocType> | UpdateWithAggregationPipeline,
      options?: QueryOptions<DocType> | null
    ): QueryWithHelpers<UpdateWriteOpResult, DocType, THelpers, RawDocType, 'updateOne'>;

    /**
     * Sets the specified number of `mongod` servers, or tag set of `mongod` servers,
     * that must acknowledge this write before this write is considered successful.
     */
    w(val: string | number | null): this;

    /** Specifies a path for use with chaining. */
    where(path: string, val?: any): this;
    where(obj: object): this;
    where(): this;

    /** Defines a `$within` or `$geoWithin` argument for geo-spatial queries. */
    within(val?: any): this;

    /**
     * If [`w > 1`](/docs/api/query.html#query_Query-w), the maximum amount of time to
     * wait for this write to propagate through the replica set before this
     * operation fails. The default is `0`, which means no timeout.
     */
    wtimeout(ms: number): this;
  }
}<|MERGE_RESOLUTION|>--- conflicted
+++ resolved
@@ -311,11 +311,7 @@
     distinct<DocKey extends string, ResultType = unknown>(
       field: DocKey,
       filter?: FilterQuery<DocType>
-<<<<<<< HEAD
-    ): QueryWithHelpers<Array<DocKey extends keyof DocType ? DocType[DocKey] : ResultType>, DocType, THelpers, RawDocType, 'distinct'>;
-=======
     ): QueryWithHelpers<Array<DocKey extends keyof DocType ? Unpacked<DocType[DocKey]> : ResultType>, DocType, THelpers, RawDocType, 'distinct'>;
->>>>>>> 6bc02916
 
     /** Specifies a `$elemMatch` query condition. When called with one argument, the most recent path passed to `where()` is used. */
     elemMatch<K = string>(path: K, val: any): this;
