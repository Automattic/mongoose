--- conflicted
+++ resolved
@@ -17,7 +17,14 @@
    */
   type FilterQuery<T> = _FilterQuery<T>;
 
-  type MongooseQueryOptions<DocType = unknown> = Pick<QueryOptions<DocType>, 'populate' | 'lean' | 'strict' | 'sanitizeProjection' | 'sanitizeFilter'>;
+  type MongooseQueryOptions<DocType = unknown> = Pick<QueryOptions<DocType>, 'populate' |
+  'lean' |
+  'strict' |
+  'sanitizeProjection' |
+  'sanitizeFilter' |
+  'timestamps' |
+  'translateAliases'
+  >;
 
   type ProjectionFields<DocType> = { [Key in keyof DocType]?: any } & Record<string, any>;
 
@@ -95,7 +102,6 @@
     updatedAt?: boolean;
   }
 
-<<<<<<< HEAD
   interface QueryOptions<DocType = any> extends
     PopulateOption,
     SessionOption {
@@ -107,18 +113,22 @@
     explain?: mongodb.ExplainVerbosityLike;
     fields?: any | string;
     hint?: mongodb.Hint;
-=======
-  interface MongooseSpecificQueryOptions {
->>>>>>> ec4191ee
     /**
      * If truthy, mongoose will return the document as a plain JavaScript object rather than a mongoose document.
      */
     lean?: boolean | Record<string, any>;
-
+    limit?: number;
+    maxTimeMS?: number;
+    multi?: boolean;
     multipleCastError?: boolean;
+    /**
+     * By default, `findOneAndUpdate()` returns the document as it was **before**
+     * `update` was applied. If you set `new: true`, `findOneAndUpdate()` will
+     * instead give you the object after `update` was applied.
+     */
+    new?: boolean;
 
     overwriteDiscriminatorKey?: boolean;
-<<<<<<< HEAD
     projection?: ProjectionType<any>;
     /**
      * if true, returns the full ModifyResult rather than just the document
@@ -133,88 +143,40 @@
      * Another alias for the `new` option. `returnOriginal` is deprecated so this should be used.
      */
     returnDocument?: 'before' | 'after';
-=======
->>>>>>> ec4191ee
     /**
      * Set to true to enable `update validators`
      * (https://mongoosejs.com/docs/validation.html#update-validators). Defaults to false.
      */
     runValidators?: boolean;
+    /* Set to `true` to automatically sanitize potentially unsafe user-generated query projections */
+    sanitizeProjection?: boolean;
     /**
      * Set to `true` to automatically sanitize potentially unsafe query filters by stripping out query selectors that
      * aren't explicitly allowed using `mongoose.trusted()`.
      */
     sanitizeFilter?: boolean;
-    /* Set to `true` to automatically sanitize potentially unsafe user-generated query projections */
-    sanitizeProjection?: boolean;
     setDefaultsOnInsert?: boolean;
+    skip?: number;
+    sort?: any;
     /** overwrites the schema's strict mode option */
     strict?: boolean | string;
-
     /**
      * equal to `strict` by default, may be `false`, `true`, or `'throw'`. Sets the default
      * [strictQuery](https://mongoosejs.com/docs/guide.html#strictQuery) mode for schemas.
      */
     strictQuery?: boolean | 'throw';
+    tailable?: number;
     /**
      * If set to `false` and schema-level timestamps are enabled,
      * skip timestamps for this update. Note that this allows you to overwrite
      * timestamps. Does nothing if schema-level timestamps are not set.
      */
     timestamps?: boolean | QueryTimestampsConfig;
-
     /**
      * If `true`, convert any aliases in filter, projection, update, and distinct
      * to their database property names. Defaults to false.
      */
     translateAliases?: boolean;
-
-    [other: string]: any;
-  }
-
-  interface QueryOptions<DocType = unknown> extends
-    PopulateOption,
-    SessionOption,
-    MongooseSpecificQueryOptions {
-    arrayFilters?: { [key: string]: any }[];
-    batchSize?: number;
-    bypassDocumentValidation?: boolean;
-    collation?: mongodb.CollationOptions;
-    comment?: any;
-    context?: string;
-    explain?: mongodb.ExplainVerbosityLike;
-    fields?: any | string;
-    hint?: mongodb.Hint;
-
-    let?: Record<string, any>;
-    limit?: number;
-    maxTimeMS?: number;
-    multi?: boolean;
-    /**
-     * By default, `findOneAndUpdate()` returns the document as it was **before**
-     * `update` was applied. If you set `new: true`, `findOneAndUpdate()` will
-     * instead give you the object after `update` was applied.
-     */
-    new?: boolean;
-    projection?: ProjectionType<DocType>;
-    /**
-     * if true, returns the full ModifyResult rather than just the document
-     */
-    includeResultMetadata?: boolean;
-    readPreference?: string | mongodb.ReadPreferenceMode;
-    /**
-     * An alias for the `new` option. `returnOriginal: false` is equivalent to `new: true`.
-     */
-    returnOriginal?: boolean;
-    /**
-     * Another alias for the `new` option. `returnOriginal` is deprecated so this should be used.
-     */
-    returnDocument?: 'before' | 'after';
-    skip?: number;
-    sort?: any;
-
-    tailable?: number;
-
     upsert?: boolean;
     useBigInt64?: boolean;
     writeConcern?: mongodb.WriteConcern;
