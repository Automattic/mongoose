--- conflicted
+++ resolved
@@ -24,14 +24,8 @@
    * { age: { $gte: 30 } }
    * ```
    */
-<<<<<<< HEAD
-  type RootFilterQuery<T> = FilterQuery<T>;
-
-  type FilterQuery<T> = ({ [P in keyof T]?: mongodb.Condition<ApplyBasicQueryCasting<QueryTypeCasting<T[P]>>>; } & mongodb.RootFilterOperators<{ [P in keyof T]?: ApplyBasicQueryCasting<QueryTypeCasting<T[P]>>; }>) | Query<any, any>;
-=======
-  type _QueryFilter<T> = { [P in keyof T]?: Condition<T[P]>; } & RootQuerySelector<T>
+  type _QueryFilter<T> = ({ [P in keyof T]?: mongodb.Condition<ApplyBasicQueryCasting<QueryTypeCasting<T[P]>>>; } & mongodb.RootFilterOperators<{ [P in keyof T]?: ApplyBasicQueryCasting<QueryTypeCasting<T[P]>>; }>) | Query<any, any>;
   type QueryFilter<T> = _QueryFilter<WithLevel1NestedPaths<T>>;
->>>>>>> f19a3736
 
   type MongooseBaseQueryOptionKeys =
     | 'context'
@@ -64,76 +58,6 @@
     TDocOverrides = Record<string, never>
   > = Query<ResultType, DocType, THelpers, RawDocType, QueryOp, TDocOverrides> & THelpers;
 
-<<<<<<< HEAD
-=======
-  type QuerySelector<T> = {
-    // Comparison
-    $eq?: T | null | undefined;
-    $gt?: T;
-    $gte?: T;
-    $in?: [T] extends AnyArray<any> ? Unpacked<T>[] : T[];
-    $lt?: T;
-    $lte?: T;
-    $ne?: T | null | undefined;
-    $nin?: [T] extends AnyArray<any> ? Unpacked<T>[] : T[];
-    // Logical
-    $not?: T extends string ? QuerySelector<T> | RegExp : QuerySelector<T>;
-    // Element
-    /**
-     * When `true`, `$exists` matches the documents that contain the field,
-     * including documents where the field value is null.
-     */
-    $exists?: boolean;
-    $type?: string | number;
-    // Evaluation
-    $expr?: any;
-    $jsonSchema?: any;
-    $mod?: T extends number ? [number, number] : never;
-    $regex?: T extends string ? RegExp | string : never;
-    $options?: T extends string ? string : never;
-    // Geospatial
-    // TODO: define better types for geo queries
-    $geoIntersects?: { $geometry: object };
-    $geoWithin?: object;
-    $near?: object;
-    $nearSphere?: object;
-    $maxDistance?: number;
-    // Array
-    // TODO: define better types for $all and $elemMatch
-    $all?: T extends AnyArray<any> ? any[] : never;
-    $elemMatch?: T extends AnyArray<any> ? object : never;
-    $size?: T extends AnyArray<any> ? number : never;
-    // Bitwise
-    $bitsAllClear?: number | mongodb.Binary | number[];
-    $bitsAllSet?: number | mongodb.Binary | number[];
-    $bitsAnyClear?: number | mongodb.Binary | number[];
-    $bitsAnySet?: number | mongodb.Binary | number[];
-  };
-
-  type RootQuerySelector<T> = {
-    /** @see https://www.mongodb.com/docs/manual/reference/operator/query/and/#op._S_and */
-    $and?: Array<QueryFilter<T>>;
-    /** @see https://www.mongodb.com/docs/manual/reference/operator/query/nor/#op._S_nor */
-    $nor?: Array<QueryFilter<T>>;
-    /** @see https://www.mongodb.com/docs/manual/reference/operator/query/or/#op._S_or */
-    $or?: Array<QueryFilter<T>>;
-    /** @see https://www.mongodb.com/docs/manual/reference/operator/query/text */
-    $text?: {
-      $search: string;
-      $language?: string;
-      $caseSensitive?: boolean;
-      $diacriticSensitive?: boolean;
-    };
-    /** @see https://www.mongodb.com/docs/manual/reference/operator/query/where/#op._S_where */
-    $where?: string | Function;
-    /** @see https://www.mongodb.com/docs/manual/reference/operator/query/comment/#op._S_comment */
-    $comment?: string;
-    $expr?: Record<string, any>;
-    // this will mark all unrecognized properties as any (including nested queries)
-    [key: string]: any;
-  };
-
->>>>>>> f19a3736
   interface QueryTimestampsConfig {
     createdAt?: boolean;
     updatedAt?: boolean;
