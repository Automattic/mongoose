--- conflicted
+++ resolved
@@ -56,23 +56,6 @@
   type DefaultType<T> = T extends Schema.Types.Mixed ? any : Partial<ExtractMongooseArray<T>>;
 
   class SchemaTypeOptions<T, EnforcedDocType = any, THydratedDocumentType = HydratedDocument<EnforcedDocType>> {
-<<<<<<< HEAD
-    type?:
-    T extends string ? StringSchemaDefinition :
-      T extends number ? NumberSchemaDefinition :
-        T extends boolean ? BooleanSchemaDefinition :
-          T extends NativeDate ? DateSchemaDefinition :
-            T extends Map<any, any> ? SchemaDefinition<typeof Map> :
-              T extends Buffer ? SchemaDefinition<typeof Buffer> :
-                T extends Types.ObjectId ? ObjectIdSchemaDefinition :
-                  T extends Types.ObjectId[] ? AnyArray<ObjectIdSchemaDefinition> | AnyArray<SchemaTypeOptions<ObjectId, EnforcedDocType, THydratedDocumentType>> :
-                    T extends object[] ? (AnyArray<Schema<any, any, any>> | AnyArray<SchemaDefinition<Unpacked<T>, EnforcedDocType, THydratedDocumentType>> | AnyArray<SchemaTypeOptions<Unpacked<T>, EnforcedDocType, THydratedDocumentType>>) :
-                      T extends string[] ? AnyArray<StringSchemaDefinition> | AnyArray<SchemaTypeOptions<string, EnforcedDocType, THydratedDocumentType>> :
-                        T extends number[] ? AnyArray<NumberSchemaDefinition> | AnyArray<SchemaTypeOptions<number, EnforcedDocType, THydratedDocumentType>> :
-                          T extends boolean[] ? AnyArray<BooleanSchemaDefinition> | AnyArray<SchemaTypeOptions<boolean, EnforcedDocType, THydratedDocumentType>> :
-                            T extends Function[] ? AnyArray<Function | string> | AnyArray<SchemaTypeOptions<Unpacked<T>, EnforcedDocType, THydratedDocumentType>> :
-                              T | typeof SchemaType | Schema<any, any, any> | SchemaDefinition<T, EnforcedDocType, THydratedDocumentType> | Function | AnyArray<Function>;
-=======
     type?: T extends string ? StringSchemaDefinition
     : T extends number ? NumberSchemaDefinition
     : T extends boolean ? BooleanSchemaDefinition
@@ -84,7 +67,7 @@
       AnyArray<ObjectIdSchemaDefinition> | AnyArray<SchemaTypeOptions<ObjectId, EnforcedDocType, THydratedDocumentType>>
     : T extends object[] ?
       | AnyArray<Schema<any, any, any>>
-      | AnyArray<SchemaDefinition<Unpacked<T>>>
+      | AnyArray<SchemaDefinition<Unpacked<T>, EnforcedDocType, THydratedDocumentType>>
       | AnyArray<SchemaTypeOptions<Unpacked<T>, EnforcedDocType, THydratedDocumentType>>
     : T extends string[] ?
       AnyArray<StringSchemaDefinition> | AnyArray<SchemaTypeOptions<string, EnforcedDocType, THydratedDocumentType>>
@@ -94,20 +77,13 @@
       AnyArray<BooleanSchemaDefinition> | AnyArray<SchemaTypeOptions<boolean, EnforcedDocType, THydratedDocumentType>>
     : T extends Function[] ?
       AnyArray<Function | string> | AnyArray<SchemaTypeOptions<Unpacked<T>, EnforcedDocType, THydratedDocumentType>>
-    : T | typeof SchemaType | Schema<any, any, any> | SchemaDefinition<T> | Function | AnyArray<Function>;
->>>>>>> 8951fe7c
+    : T | typeof SchemaType | Schema<any, any, any> | SchemaDefinition<T, EnforcedDocType, THydratedDocumentType> | Function | AnyArray<Function>;
 
     /** Defines a virtual with the given name that gets/sets this path. */
     alias?: string | string[];
 
     /** Function or object describing how to validate this schematype. See [validation docs](https://mongoosejs.com/docs/validation.html). */
-<<<<<<< HEAD
     validate?: SchemaValidator<T, THydratedDocumentType> | AnyArray<SchemaValidator<T, THydratedDocumentType>>;
-=======
-    validate?:
-      | SchemaValidator<T, EnforcedDocType, THydratedDocumentType>
-      | AnyArray<SchemaValidator<T, EnforcedDocType, THydratedDocumentType>>;
->>>>>>> 8951fe7c
 
     /** Allows overriding casting logic for this individual path. If a string, the given string overwrites Mongoose's default cast error message. */
     cast?:
@@ -122,15 +98,11 @@
      * path cannot be set to a nullish value. If a function, Mongoose calls the
      * function and only checks for nullish values if the function returns a truthy value.
      */
-<<<<<<< HEAD
-    required?: boolean | ((this: THydratedDocumentType) => boolean) | [boolean, string] | [(this: THydratedDocumentType) => boolean, string];
-=======
     required?:
       | boolean
-      | ((this: EnforcedDocType) => boolean)
+      | ((this: THydratedDocumentType) => boolean)
       | [boolean, string]
-      | [(this: EnforcedDocType) => boolean, string];
->>>>>>> 8951fe7c
+      | [(this: THydratedDocumentType) => boolean, string];
 
     /**
      * The default value for this path. If a function, Mongoose executes the function
