declare module 'mongoose' {

  /** The Mongoose Date [SchemaType](/docs/schematypes.html). */
  type Date = Schema.Types.Date;

  /**
   * The Mongoose Decimal128 [SchemaType](/docs/schematypes.html). Used for
   * declaring paths in your schema that should be
   * [128-bit decimal floating points](http://thecodebarbarian.com/a-nodejs-perspective-on-mongodb-34-decimal.html).
   * Do not use this to create a new Decimal128 instance, use `mongoose.Types.Decimal128`
   * instead.
   */
  type Decimal128 = Schema.Types.Decimal128;


  /**
   * The Mongoose Int32 [SchemaType](/docs/schematypes.html). Used for
   * declaring paths in your schema that should be
   * 32-bit integers
   * Do not use this to create a new Int32 instance, use `mongoose.Types.Int32`
   * instead.
   */
  type Int32 = Schema.Types.Int32;

  /**
   * The Mongoose Mixed [SchemaType](/docs/schematypes.html). Used for
   * declaring paths in your schema that Mongoose's change tracking, casting,
   * and validation should ignore.
   */
  type Mixed = Schema.Types.Mixed;

  /**
   * The Mongoose Number [SchemaType](/docs/schematypes.html). Used for
   * declaring paths in your schema that Mongoose should cast to numbers.
   */
  type Number = Schema.Types.Number;


  /**
   * The Mongoose Double [SchemaType](/docs/schematypes.html). Used for
   * declaring paths in your schema that Mongoose should cast to doubles (IEEE 754-2008)/
   */
  type Double = Schema.Types.Double;

  /**
   * The Mongoose ObjectId [SchemaType](/docs/schematypes.html). Used for
   * declaring paths in your schema that should be
   * [MongoDB ObjectIds](https://www.mongodb.com/docs/manual/reference/method/ObjectId/).
   * Do not use this to create a new ObjectId instance, use `mongoose.Types.ObjectId`
   * instead.
   */
  type ObjectId = Schema.Types.ObjectId;

  /** The various Mongoose SchemaTypes. */
  const SchemaTypes: typeof Schema.Types;

  type DefaultType<T> = T extends Schema.Types.Mixed ? any : Partial<ExtractMongooseArray<T>>;

<<<<<<< HEAD
  class SchemaTypeOptions<T, EnforcedDocType = any, THydratedDocumentType = any> {
=======
  class SchemaTypeOptions<T, EnforcedDocType = any, THydratedDocumentType = HydratedDocument<EnforcedDocType>> {
>>>>>>> 47ebbd92
    type?:
    T extends string ? StringSchemaDefinition :
      T extends number ? NumberSchemaDefinition :
        T extends boolean ? BooleanSchemaDefinition :
          T extends NativeDate ? DateSchemaDefinition :
            T extends Map<any, any> ? SchemaDefinition<typeof Map> :
              T extends Buffer ? SchemaDefinition<typeof Buffer> :
                T extends Types.ObjectId ? ObjectIdSchemaDefinition :
                  T extends Types.ObjectId[] ? AnyArray<ObjectIdSchemaDefinition> | AnyArray<SchemaTypeOptions<ObjectId, EnforcedDocType, THydratedDocumentType>> :
<<<<<<< HEAD
                    T extends object[] ? (AnyArray<Schema<any, any, any>> | AnyArray<SchemaDefinition<Unpacked<T>, EnforcedDocType, THydratedDocumentType>> | AnyArray<SchemaTypeOptions<Unpacked<T>, EnforcedDocType, THydratedDocumentType>>) :
=======
                    T extends object[] ? (AnyArray<Schema<any, any, any>> | AnyArray<SchemaDefinition<Unpacked<T>>> | AnyArray<SchemaTypeOptions<Unpacked<T>, EnforcedDocType, THydratedDocumentType>>) :
>>>>>>> 47ebbd92
                      T extends string[] ? AnyArray<StringSchemaDefinition> | AnyArray<SchemaTypeOptions<string, EnforcedDocType, THydratedDocumentType>> :
                        T extends number[] ? AnyArray<NumberSchemaDefinition> | AnyArray<SchemaTypeOptions<number, EnforcedDocType, THydratedDocumentType>> :
                          T extends boolean[] ? AnyArray<BooleanSchemaDefinition> | AnyArray<SchemaTypeOptions<boolean, EnforcedDocType, THydratedDocumentType>> :
                            T extends Function[] ? AnyArray<Function | string> | AnyArray<SchemaTypeOptions<Unpacked<T>, EnforcedDocType, THydratedDocumentType>> :
<<<<<<< HEAD
                              T | typeof SchemaType | Schema<any, any, any> | SchemaDefinition<T, EnforcedDocType, THydratedDocumentType> | Function | AnyArray<Function>;
=======
                              T | typeof SchemaType | Schema<any, any, any> | SchemaDefinition<T> | Function | AnyArray<Function>;
>>>>>>> 47ebbd92

    /** Defines a virtual with the given name that gets/sets this path. */
    alias?: string | string[];

    /** Function or object describing how to validate this schematype. See [validation docs](https://mongoosejs.com/docs/validation.html). */
<<<<<<< HEAD
    validate?: SchemaValidator<T, THydratedDocumentType> | AnyArray<SchemaValidator<T, THydratedDocumentType>>;
=======
    validate?: SchemaValidator<T, EnforcedDocType, THydratedDocumentType> | AnyArray<SchemaValidator<T, EnforcedDocType, THydratedDocumentType>>;
>>>>>>> 47ebbd92

    /** Allows overriding casting logic for this individual path. If a string, the given string overwrites Mongoose's default cast error message. */
    cast?: string |
    boolean |
    ((value: any) => T) |
    [(value: any) => T, string] |
    [((value: any) => T) | null, (value: any, path: string, model: Model<any>, kind: string) => string];

    /**
     * If true, attach a required validator to this path, which ensures this path
     * path cannot be set to a nullish value. If a function, Mongoose calls the
     * function and only checks for nullish values if the function returns a truthy value.
     */
    required?: boolean | ((this: THydratedDocumentType) => boolean) | [boolean, string] | [(this: THydratedDocumentType) => boolean, string];

    /**
     * The default value for this path. If a function, Mongoose executes the function
     * and uses the return value as the default.
     */
    default?: DefaultType<T> | ((this: THydratedDocumentType, doc: THydratedDocumentType) => DefaultType<T>) | null;

    /**
     * The model that `populate()` should use if populating this path.
     */
    ref?: string | Model<any> | ((this: any, doc: any) => string | Model<any>);

    /**
     * The path in the document that `populate()` should use to find the model
     * to use.
     */

    refPath?: string | ((this: any, doc: any) => string);

    /**
     * Whether to include or exclude this path by default when loading documents
     * using `find()`, `findOne()`, etc.
     */
    select?: boolean | number;

    /**
     * If [truthy](https://masteringjs.io/tutorials/fundamentals/truthy), Mongoose will
     * build an index on this path when the model is compiled.
     */
    index?: boolean | IndexDirection | IndexOptions;

    /**
     * If [truthy](https://masteringjs.io/tutorials/fundamentals/truthy), Mongoose
     * will build a unique index on this path when the
     * model is compiled. [The `unique` option is **not** a validator](/docs/validation.html#the-unique-option-is-not-a-validator).
     */
    unique?: boolean | number | [true, string];

    /**
     * If [truthy](https://masteringjs.io/tutorials/fundamentals/truthy), Mongoose will
     * disallow changes to this path once the document is saved to the database for the first time. Read more
     * about [immutability in Mongoose here](http://thecodebarbarian.com/whats-new-in-mongoose-5-6-immutable-properties.html).
     */
    immutable?: boolean | ((this: any, doc: any) => boolean);

    /**
     * If [truthy](https://masteringjs.io/tutorials/fundamentals/truthy), Mongoose will
     * build a sparse index on this path.
     */
    sparse?: boolean | number;

    /**
     * If [truthy](https://masteringjs.io/tutorials/fundamentals/truthy), Mongoose
     * will build a text index on this path.
     */
    text?: boolean | number | any;

    /**
     * Define a transform function for this individual schema type.
     * Only called when calling `toJSON()` or `toObject()`.
     */
    transform?: (this: any, val: T) => any;

    /** defines a custom getter for this property using [`Object.defineProperty()`](https://developer.mozilla.org/en-US/docs/Web/JavaScript/Reference/Global_Objects/Object/defineProperty). */
    get?: (value: any, doc?: this) => T | undefined;

    /** defines a custom setter for this property using [`Object.defineProperty()`](https://developer.mozilla.org/en-US/docs/Web/JavaScript/Reference/Global_Objects/Object/defineProperty). */
    set?: (value: any, priorVal?: T, doc?: this) => any;

    /** array of allowed values for this path. Allowed for strings, numbers, and arrays of strings */
    enum?: Array<string | number | null> | ReadonlyArray<string | number | null> | { values: Array<string | number | null> | ReadonlyArray<string | number | null>, message?: string } | { [path: string]: string | number | null };

    /** The default [subtype](http://bsonspec.org/spec.html) associated with this buffer when it is stored in MongoDB. Only allowed for buffer paths */
    subtype?: number;

    /** The minimum value allowed for this path. Only allowed for numbers and dates. */
    min?: number | NativeDate | [number, string] | [NativeDate, string] | readonly [number, string] | readonly [NativeDate, string];

    /** The maximum value allowed for this path. Only allowed for numbers and dates. */
    max?: number | NativeDate | [number, string] | [NativeDate, string] | readonly [number, string] | readonly [NativeDate, string];

    /** Defines a TTL index on this path. Only allowed for dates. */
    expires?: string | number;

    /** If `true`, Mongoose will skip gathering indexes on subpaths. Only allowed for subdocuments and subdocument arrays. */
    excludeIndexes?: boolean;

    /** If set, overrides the child schema's `_id` option. Only allowed for subdocuments and subdocument arrays. */
    _id?: boolean;

    /** If set, specifies the type of this map's values. Mongoose will cast this map's values to the given type. */
    of?: Function | SchemaDefinitionProperty<any>;

    /** If true, uses Mongoose's default `_id` settings. Only allowed for ObjectIds */
    auto?: boolean;

    /** Attaches a validator that succeeds if the data string matches the given regular expression, and fails otherwise. */
    match?: RegExp | [RegExp, string] | readonly [RegExp, string];

    /** If truthy, Mongoose will add a custom setter that lowercases this string using JavaScript's built-in `String#toLowerCase()`. */
    lowercase?: boolean;

    /** If truthy, Mongoose will add a custom setter that removes leading and trailing whitespace using JavaScript's built-in `String#trim()`. */
    trim?: boolean;

    /** If truthy, Mongoose will add a custom setter that uppercases this string using JavaScript's built-in `String#toUpperCase()`. */
    uppercase?: boolean;

    /** If set, Mongoose will add a custom validator that ensures the given string's `length` is at least the given number. */
    minlength?: number | [number, string] | readonly [number, string];

    /** If set, Mongoose will add a custom validator that ensures the given string's `length` is at most the given number. */
    maxlength?: number | [number, string] | readonly [number, string];

    [other: string]: any;
  }

  interface Validator<DocType = any> {
    message?: string | ((props: ValidatorProps) => string);
    type?: string;
    validator?: ValidatorFunction<DocType>;
    reason?: Error;
  }

  type ValidatorFunction<DocType = any> = (this: DocType, value: any, validatorProperties?: Validator) => any;

  class SchemaType<T = any, DocType = any> {
    /** SchemaType constructor */
    constructor(path: string, options?: AnyObject, instance?: string);

    /** Get/set the function used to cast arbitrary values to this type. */
    static cast(caster?: Function | boolean): Function;

    static checkRequired(checkRequired?: (v: any) => boolean): (v: any) => boolean;

    /** Sets a default option for this schema type. */
    static set(option: string, value: any): void;

    /** Attaches a getter for all instances of this schema type. */
    static get(getter: (value: any) => any): void;

    /** Array containing default setters for all instances of this SchemaType */
    static setters: ((val?: unknown, priorVal?: unknown, doc?: Document<unknown>, options?: Record<string, any> | null) => unknown)[];

    /** The class that Mongoose uses internally to instantiate this SchemaType's `options` property. */
    OptionsConstructor: SchemaTypeOptions<T>;

    /** Cast `val` to this schema type. Each class that inherits from schema type should implement this function. */
    cast(val: any, doc?: Document<any>, init?: boolean, prev?: any, options?: any): any;
    cast<ResultType>(val: any, doc?: Document<any>, init?: boolean, prev?: any, options?: any): ResultType;

    /** Sets a default value for this SchemaType. */
    default(val: any): any;

    /** Adds a getter to this schematype. */
    get(fn: Function): this;

    /** Gets this SchemaType's embedded SchemaType, if any  */
    getEmbeddedSchemaType<T = any, DocType = any>(): SchemaType<T, DocType> | undefined;

    /**
     * Defines this path as immutable. Mongoose prevents you from changing
     * immutable paths unless the parent document has [`isNew: true`](/docs/api/document.html#document_Document-isNew).
     */
    immutable(bool: boolean): this;

    /** Declares the index options for this schematype. */
    index(options: any): this;

    /** String representation of what type this is, like 'ObjectID' or 'Number' */
    instance: string;

    /** True if this SchemaType has a required validator. False otherwise. */
    isRequired?: boolean;

    /** The options this SchemaType was instantiated with */
    options: AnyObject;

    /** The path to this SchemaType in a Schema. */
    path: string;

    /**
     * Set the model that this path refers to. This is the option that [populate](https://mongoosejs.com/docs/populate.html)
     * looks at to determine the foreign collection it should query.
     */
    ref(ref: string | boolean | Model<any>): this;

    /**
     * Adds a required validator to this SchemaType. The validator gets added
     * to the front of this SchemaType's validators array using unshift().
     */
    required(required: boolean, message?: string): this;

    /** The schema this SchemaType instance is part of */
    schema: Schema<any>;

    /** Sets default select() behavior for this path. */
    select(val: boolean): this;

    /** Adds a setter to this schematype. */
    set(fn: Function): this;

    /** Declares a sparse index. */
    sparse(bool: boolean): this;

    /** Declares a full text index. */
    text(bool: boolean): this;

    toJSONSchema(options?: { useBsonType?: boolean }): Record<string, any>;

    /** Defines a custom function for transforming this path when converting a document to JSON. */
    transform(fn: (value: any) => any): this;

    /** Declares an unique index. */
    unique(bool: boolean): this;

    /** The validators that Mongoose should run to validate properties at this SchemaType's path. */
    validators: Validator[];

    /** Adds validator(s) for this document path. */
    validate(obj: RegExp | ValidatorFunction<DocType> | Validator<DocType>, errorMsg?: string, type?: string): this;

    /** Adds multiple validators for this document path. */
    validateAll(validators: Array<RegExp | ValidatorFunction<DocType> | Validator<DocType>>): this;

    /** Default options for this SchemaType */
    defaultOptions?: Record<string, any>;
  }

  namespace Schema {
    namespace Types {
      class Array extends SchemaType implements AcceptsDiscriminator {
        /** This schema type's name, to defend against minifiers that mangle function names. */
        static schemaName: 'Array';

        static options: { castNonArrays: boolean; };

        discriminator<T, U>(name: string | number, schema: Schema<T, U>, value?: string): U;
        discriminator<D>(name: string | number, schema: Schema, value?: string): Model<D>;

        /** The schematype embedded in this array */
        caster?: SchemaType;

        /** Default options for this SchemaType */
        defaultOptions: Record<string, any>;

        /**
         * Adds an enum validator if this is an array of strings or numbers. Equivalent to
         * `SchemaString.prototype.enum()` or `SchemaNumber.prototype.enum()`
         */
        enum(vals: string[] | number[]): this;
      }

      class BigInt extends SchemaType {
        /** This schema type's name, to defend against minifiers that mangle function names. */
        static schemaName: 'BigInt';

        /** Default options for this SchemaType */
        defaultOptions: Record<string, any>;
      }

      class Boolean extends SchemaType {
        /** This schema type's name, to defend against minifiers that mangle function names. */
        static schemaName: 'Boolean';

        /** Configure which values get casted to `true`. */
        static convertToTrue: Set<any>;

        /** Configure which values get casted to `false`. */
        static convertToFalse: Set<any>;

        /** Default options for this SchemaType */
        defaultOptions: Record<string, any>;
      }

      class Buffer extends SchemaType {
        /** This schema type's name, to defend against minifiers that mangle function names. */
        static schemaName: 'Buffer';

        /**
         * Sets the default [subtype](https://studio3t.com/whats-new/best-practices-uuid-mongodb/)
         * for this buffer. You can find a [list of allowed subtypes here](http://api.mongodb.com/python/current/api/bson/binary.html).
         */
        subtype(subtype: 0 | 1 | 2 | 3 | 4 | 5 | 6 | 7 | 128): this;

        /** Default options for this SchemaType */
        defaultOptions: Record<string, any>;
      }

      class Date extends SchemaType {
        /** This schema type's name, to defend against minifiers that mangle function names. */
        static schemaName: 'Date';

        /** Declares a TTL index (rounded to the nearest second) for _Date_ types only. */
        expires(when: number | string): this;

        /** Sets a maximum date validator. */
        max(value: NativeDate, message?: string): this;

        /** Sets a minimum date validator. */
        min(value: NativeDate, message?: string): this;

        /** Default options for this SchemaType */
        defaultOptions: Record<string, any>;
      }

      class Decimal128 extends SchemaType {
        /** This schema type's name, to defend against minifiers that mangle function names. */
        static schemaName: 'Decimal128';

        /** Default options for this SchemaType */
        defaultOptions: Record<string, any>;
      }

      class Int32 extends SchemaType {
        /** This schema type's name, to defend against minifiers that mangle function names. */
        static schemaName: 'Int32';

        /** Default options for this SchemaType */
        defaultOptions: Record<string, any>;
      }

      class DocumentArray extends SchemaType implements AcceptsDiscriminator {
        /** This schema type's name, to defend against minifiers that mangle function names. */
        static schemaName: 'DocumentArray';

        static options: { castNonArrays: boolean; };

        discriminator<D>(name: string | number, schema: Schema, value?: string): Model<D>;
        discriminator<T, U>(name: string | number, schema: Schema<T, U>, value?: string): U;

        /** The schema used for documents in this array */
        schema: Schema;

        /** The constructor used for subdocuments in this array */
        caster?: typeof Types.Subdocument;

        /** Default options for this SchemaType */
        defaultOptions: Record<string, any>;
      }

      class Map extends SchemaType {
        /** This schema type's name, to defend against minifiers that mangle function names. */
        static schemaName: 'Map';

        /** Default options for this SchemaType */
        defaultOptions: Record<string, any>;
      }

      class Mixed extends SchemaType {
        /** This schema type's name, to defend against minifiers that mangle function names. */
        static schemaName: 'Mixed';

        /** Default options for this SchemaType */
        defaultOptions: Record<string, any>;
      }

      class Number extends SchemaType {
        /** This schema type's name, to defend against minifiers that mangle function names. */
        static schemaName: 'Number';

        /** Sets a enum validator */
        enum(vals: number[]): this;

        /** Sets a maximum number validator. */
        max(value: number, message?: string): this;

        /** Sets a minimum number validator. */
        min(value: number, message?: string): this;

        /** Default options for this SchemaType */
        defaultOptions: Record<string, any>;
      }

      class Double extends SchemaType {
        /** This schema type's name, to defend against minifiers that mangle function names. */
        static schemaName: 'Double';

        /** Default options for this SchemaType */
        defaultOptions: Record<string, any>;
      }

      class ObjectId extends SchemaType {
        /** This schema type's name, to defend against minifiers that mangle function names. */
        static schemaName: 'ObjectId';

        /** Adds an auto-generated ObjectId default if turnOn is true. */
        auto(turnOn: boolean): this;

        /** Default options for this SchemaType */
        defaultOptions: Record<string, any>;
      }

      class Subdocument<DocType = unknown> extends SchemaType implements AcceptsDiscriminator {
        /** This schema type's name, to defend against minifiers that mangle function names. */
        static schemaName: string;

        /** The document's schema */
        schema: Schema;

        /** Default options for this SchemaType */
        defaultOptions: Record<string, any>;

        discriminator<T, U>(name: string | number, schema: Schema<T, U>, value?: string): U;
        discriminator<D>(name: string | number, schema: Schema, value?: string): Model<D>;

        cast(val: any, doc?: Document<any>, init?: boolean, prev?: any, options?: any): HydratedSingleSubdocument<DocType>;
      }

      class String extends SchemaType {
        /** This schema type's name, to defend against minifiers that mangle function names. */
        static schemaName: 'String';

        /** Adds an enum validator */
        enum(vals: string[] | any): this;

        /** Adds a lowercase [setter](http://mongoosejs.com/docs/api/schematype.html#schematype_SchemaType-set). */
        lowercase(shouldApply?: boolean): this;

        /** Sets a regexp validator. */
        match(value: RegExp, message: string): this;

        /** Sets a maximum length validator. */
        maxlength(value: number, message: string): this;

        /** Sets a minimum length validator. */
        minlength(value: number, message: string): this;

        /** Adds a trim [setter](http://mongoosejs.com/docs/api/schematype.html#schematype_SchemaType-set). */
        trim(shouldTrim?: boolean): this;

        /** Adds an uppercase [setter](http://mongoosejs.com/docs/api/schematype.html#schematype_SchemaType-set). */
        uppercase(shouldApply?: boolean): this;

        /** Default options for this SchemaType */
        defaultOptions: Record<string, any>;
      }

      class UUID extends SchemaType {
        /** This schema type's name, to defend against minifiers that mangle function names. */
        static schemaName: 'UUID';

        /** Default options for this SchemaType */
        defaultOptions: Record<string, any>;
      }
    }
  }
}<|MERGE_RESOLUTION|>--- conflicted
+++ resolved
@@ -56,11 +56,7 @@
 
   type DefaultType<T> = T extends Schema.Types.Mixed ? any : Partial<ExtractMongooseArray<T>>;
 
-<<<<<<< HEAD
-  class SchemaTypeOptions<T, EnforcedDocType = any, THydratedDocumentType = any> {
-=======
   class SchemaTypeOptions<T, EnforcedDocType = any, THydratedDocumentType = HydratedDocument<EnforcedDocType>> {
->>>>>>> 47ebbd92
     type?:
     T extends string ? StringSchemaDefinition :
       T extends number ? NumberSchemaDefinition :
@@ -70,30 +66,18 @@
               T extends Buffer ? SchemaDefinition<typeof Buffer> :
                 T extends Types.ObjectId ? ObjectIdSchemaDefinition :
                   T extends Types.ObjectId[] ? AnyArray<ObjectIdSchemaDefinition> | AnyArray<SchemaTypeOptions<ObjectId, EnforcedDocType, THydratedDocumentType>> :
-<<<<<<< HEAD
                     T extends object[] ? (AnyArray<Schema<any, any, any>> | AnyArray<SchemaDefinition<Unpacked<T>, EnforcedDocType, THydratedDocumentType>> | AnyArray<SchemaTypeOptions<Unpacked<T>, EnforcedDocType, THydratedDocumentType>>) :
-=======
-                    T extends object[] ? (AnyArray<Schema<any, any, any>> | AnyArray<SchemaDefinition<Unpacked<T>>> | AnyArray<SchemaTypeOptions<Unpacked<T>, EnforcedDocType, THydratedDocumentType>>) :
->>>>>>> 47ebbd92
                       T extends string[] ? AnyArray<StringSchemaDefinition> | AnyArray<SchemaTypeOptions<string, EnforcedDocType, THydratedDocumentType>> :
                         T extends number[] ? AnyArray<NumberSchemaDefinition> | AnyArray<SchemaTypeOptions<number, EnforcedDocType, THydratedDocumentType>> :
                           T extends boolean[] ? AnyArray<BooleanSchemaDefinition> | AnyArray<SchemaTypeOptions<boolean, EnforcedDocType, THydratedDocumentType>> :
                             T extends Function[] ? AnyArray<Function | string> | AnyArray<SchemaTypeOptions<Unpacked<T>, EnforcedDocType, THydratedDocumentType>> :
-<<<<<<< HEAD
                               T | typeof SchemaType | Schema<any, any, any> | SchemaDefinition<T, EnforcedDocType, THydratedDocumentType> | Function | AnyArray<Function>;
-=======
-                              T | typeof SchemaType | Schema<any, any, any> | SchemaDefinition<T> | Function | AnyArray<Function>;
->>>>>>> 47ebbd92
 
     /** Defines a virtual with the given name that gets/sets this path. */
     alias?: string | string[];
 
     /** Function or object describing how to validate this schematype. See [validation docs](https://mongoosejs.com/docs/validation.html). */
-<<<<<<< HEAD
     validate?: SchemaValidator<T, THydratedDocumentType> | AnyArray<SchemaValidator<T, THydratedDocumentType>>;
-=======
-    validate?: SchemaValidator<T, EnforcedDocType, THydratedDocumentType> | AnyArray<SchemaValidator<T, EnforcedDocType, THydratedDocumentType>>;
->>>>>>> 47ebbd92
 
     /** Allows overriding casting logic for this individual path. If a string, the given string overwrites Mongoose's default cast error message. */
     cast?: string |
